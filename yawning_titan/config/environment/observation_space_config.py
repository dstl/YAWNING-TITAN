--- conflicted
+++ resolved
@@ -6,13 +6,8 @@
 from yawning_titan.envs.generic.helpers.environment_input_validation import check_type
 
 
-<<<<<<< HEAD
-@dataclass
-class ObservationSpaceConfig(ConfigGroupABC):
-=======
 @dataclass()
 class ObservationSpaceConfig(ConfigABC):
->>>>>>> ef659446
     """
     Class that validates and stores the Observation Space configuration
     """
