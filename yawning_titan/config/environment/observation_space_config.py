--- conflicted
+++ resolved
@@ -11,35 +11,6 @@
     """
     Class that validates and stores the Observation Space configuration
     """
-<<<<<<< HEAD
-
-    obs_compromised_status: bool
-    """Is true if the blue agent can see the compromised status of all the nodes"""
-
-    obs_node_vuln_status: bool
-    """Is true if the blue agent can see the vulnerability scores of all the nodes"""
-
-    obs_node_connections: bool
-    """Is true if blue agent can see what nodes are connected to what other nodes"""
-
-    obs_avg_vuln: bool
-    """Is true if the blue agent can see the average vulnerability of all the nodes"""
-
-    obs_graph_connectivity: bool
-    """Is true if the blue agent can see a graph connectivity score"""
-
-    obs_attack_sources: bool
-    """Is true if the blue agent can see all of the nodes that have recently attacked a safe node"""
-
-    obs_attack_targets: bool
-    """Is true if the blue agent can see all the nodes that have recently been attacked"""
-
-    obs_special_nodes: bool
-    """Is true if the blue agent can see all of the special nodes (entry nodes, high value nodes)"""
-
-    obs_red_agent_skill: bool
-    """Is true if the blue agent can see the skill level of the red agent"""
-=======
     _compromised_status: bool
     _vulnerabilities: bool
     _node_connections: bool
@@ -154,7 +125,6 @@
     def red_agent_skill(self, value):
         self._red_agent_skill = value
     # endregion
->>>>>>> d86c80ab
 
     @classmethod
     def create(cls, config_dict: Dict[str, Any]) -> ObservationSpaceConfig:
