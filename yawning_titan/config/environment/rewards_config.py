from __future__ import annotations

from dataclasses import dataclass, field
from typing import Dict, Any

from yawning_titan.config.config_group_class import ConfigGroupABC
from yawning_titan.envs.generic.core import reward_functions
from yawning_titan.envs.generic.helpers.environment_input_validation import check_type


@dataclass
class RewardsConfig(ConfigGroupABC):
    """
    Class that validates and stores Rewards Configuration
    """

    reward_loss: float = field(
        metadata={
            "description": "Reward for the blue agent losing",
            "alias": "rewards_for_loss",
        }
    )
    """Reward for the blue agent losing"""

    reward_success: float = field(
        metadata={
            "description": "Reward for the blue agent winning",
            "alias": "rewards_for_reaching_max_steps",
        }
    )
    """Reward for the blue agent winning"""

    reward_end_multiplier: bool = field(
        metadata={
            "description": "Is true if reward is multiplied by percentage of nodes not compromised",
            "alias": "end_rewards_are_multiplied_by_end_state",
        }
    )
    """Is true if reward is multiplied by percentage of nodes not compromised"""

    reward_reduce_negative_rewards: bool = field(
        metadata={
            "description": "Is true if red agent rewards are reduced the closer to the end timesteps the game ends at",
            "alias": "reduce_negative_rewards_for_closer_fails",
        }
    )
    """Is true if red agent rewards are reduced the closer to the end timesteps the game ends at"""

    reward_function: str = field(
        metadata={
            "description": """
            The reward method used for giving rewards:
            - standard_rewards
            - experimental_rewards
            - one_per_timestep
            - zero_reward
            - safe_nodes_give_rewards
            - punish_bad_actions
            - num_nodes_safe
            - dcbo_cost_func
            """,
            "alias": "reward_function",
        }
    )
    """
    The reward method used for giving rewards:
    - standard_rewards
    - experimental_rewards
    - one_per_timestep
    - zero_reward
    - safe_nodes_give_rewards
    - punish_bad_actions
    - num_nodes_safe
    - dcbo_cost_func
    """

    @classmethod
<<<<<<< HEAD
    def create(cls, settings: Dict[str, Any]) -> RewardsConfig:
        cls._validate(settings)

=======
    def create(cls,settings: Dict[str, Any]) -> RewardsConfig:
>>>>>>> eee04c57
        rewards = RewardsConfig(
            reward_loss=settings["rewards_for_loss"],
            reward_success=settings["rewards_for_reaching_max_steps"],
            reward_end_multiplier=settings["end_rewards_are_multiplied_by_end_state"],
            reward_reduce_negative_rewards=settings[
                "reduce_negative_rewards_for_closer_fails"
            ],
            reward_function=settings["reward_function"],
        )

        return rewards

    @classmethod
    def _validate(cls, data: dict):
        # validate types
        check_type(data, "rewards_for_loss", [int, float])
        check_type(data, "rewards_for_reaching_max_steps", [int, float])
        check_type(data, "end_rewards_are_multiplied_by_end_state", [bool])
        check_type(data, "reduce_negative_rewards_for_closer_fails", [bool])

        # make sure the reward type exists
        if not hasattr(reward_functions, data["reward_function"]):
            raise ValueError(
                "The reward function '"
                + data["reward_function"]
                + "' does not exist inside: yawning_titan.envs.helpers.reward_functions"
            )<|MERGE_RESOLUTION|>--- conflicted
+++ resolved
@@ -3,7 +3,7 @@
 from dataclasses import dataclass, field
 from typing import Dict, Any
 
-from yawning_titan.config.config_group_class import ConfigGroupABC
+from yawning_titan.config.game_config.config_group_class import ConfigGroupABC
 from yawning_titan.envs.generic.core import reward_functions
 from yawning_titan.envs.generic.helpers.environment_input_validation import check_type
 
@@ -75,13 +75,9 @@
     """
 
     @classmethod
-<<<<<<< HEAD
     def create(cls, settings: Dict[str, Any]) -> RewardsConfig:
         cls._validate(settings)
 
-=======
-    def create(cls,settings: Dict[str, Any]) -> RewardsConfig:
->>>>>>> eee04c57
         rewards = RewardsConfig(
             reward_loss=settings["rewards_for_loss"],
             reward_success=settings["rewards_for_reaching_max_steps"],
