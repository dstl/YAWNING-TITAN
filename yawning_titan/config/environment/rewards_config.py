--- conflicted
+++ resolved
@@ -29,31 +29,6 @@
             properties=IntProperties(allow_null=True, default=0),
             alias="rewards_for_loss",
         )
-<<<<<<< HEAD
-
-        return rewards
-
-    @classmethod
-    def validate(cls, config_dict: dict):
-        """
-        Validates the rewards config dict.
-
-        :param: config_dict: A config dict with the required key/values pairs.
-        """
-        # validate item_types
-        check_type(config_dict, "rewards_for_loss", [int, float])
-        check_type(config_dict, "rewards_for_reaching_max_steps", [int, float])
-        check_type(config_dict, "end_rewards_are_multiplied_by_end_state", [bool])
-        check_type(config_dict, "reduce_negative_rewards_for_closer_fails", [bool])
-
-        # make sure the reward type exists
-        if not hasattr(reward_functions, config_dict["reward_function"]):
-            raise ValueError(
-                "The reward function '"
-                + config_dict["reward_function"]
-                + "' does not exist inside: yawning_titan.envs.helpers.reward_functions"
-            )
-=======
         self.for_reaching_max_steps = IntItem(
             value=for_reaching_max_steps,
             doc="Rewards for the blue agent winning by reaching the maximum number of steps",
@@ -85,5 +60,4 @@
             ),
             alias="reward_function",
         )
-        super().__init__(doc)
->>>>>>> fa187887
+        super().__init__(doc)