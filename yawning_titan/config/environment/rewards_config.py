from __future__ import annotations

from dataclasses import dataclass, field
from typing import Dict, Any

from yawning_titan.config.game_config.config_abc import ConfigABC
from yawning_titan.envs.generic.core import reward_functions
from yawning_titan.envs.generic.helpers.environment_input_validation import check_type


<<<<<<< HEAD
@dataclass
class RewardsConfig(ConfigGroupABC):
=======
@dataclass()
class RewardsConfig(ConfigABC):
>>>>>>> ef659446
    """
    Class that validates and stores Rewards Configuration
    """
    _rewards_for_loss: int
    _rewards_for_reaching_max_steps: int
    _end_rewards_are_multiplied_by_end_state: bool
    _reduce_negative_rewards_for_closer_fails: bool
    _reward_function: str

    # region Getters
    @property
    def rewards_for_loss(self) -> int:
        """
        Rewards for the blue agent losing.
        """
        return self._rewards_for_loss

    @property
    def rewards_for_reaching_max_steps(self) -> int:
        """
        Rewards for the blue agent winning by reaching the maximum number of
        steps.
        """
        return self._rewards_for_reaching_max_steps

    @property
    def end_rewards_are_multiplied_by_end_state(self) -> bool:
        """
        How good the end state is (what % blue controls) is multiplied by
        the rewards that blue receives for winning.
        """
        return self._end_rewards_are_multiplied_by_end_state

    @property
    def reduce_negative_rewards_for_closer_fails(self) -> bool:
        """
        The negative rewards from the red agent winning are reduced the
        closer to the end the blue agent gets.
        """
        return self._reduce_negative_rewards_for_closer_fails

    @property
    def reward_function(self) -> str:
        """
        There are several built in example reward methods that you can
        choose from (shown below). You can also create your own reward
        method by copying one of the built in methods and calling it here
        built in reward methods: standard_rewards, one_per_timestep,
        safe_nodes_give_rewards, punish_bad_actions.
        """
        return self._reward_function
    # endregion

    # region Setters
    @rewards_for_loss.setter
    def rewards_for_loss(self, value):
        self._rewards_for_loss = value

    @rewards_for_reaching_max_steps.setter
    def rewards_for_reaching_max_steps(self, value):
        self._rewards_for_reaching_max_steps = value

    @end_rewards_are_multiplied_by_end_state.setter
    def end_rewards_are_multiplied_by_end_state(self, value):
        self._end_rewards_are_multiplied_by_end_state = value

    @reduce_negative_rewards_for_closer_fails.setter
    def reduce_negative_rewards_for_closer_fails(self, value):
        self._reduce_negative_rewards_for_closer_fails = value

    @reward_function.setter
    def reward_function(self, value):
        self._reward_function = value
    # endregion

    @classmethod
    def create(cls, config_dict: Dict[str, Any]) -> RewardsConfig:
        """
        Creates an instance of `RewardsConfig` after calling `.validate`.

        Args:
            config_dict: A config dict with the required key/values pairs.
        """
        cls._validate(config_dict)

        rewards = RewardsConfig(
            _rewards_for_loss=config_dict["rewards_for_loss"],
            _rewards_for_reaching_max_steps=config_dict[
                "rewards_for_reaching_max_steps"],
            _end_rewards_are_multiplied_by_end_state=config_dict[
                "end_rewards_are_multiplied_by_end_state"],
            _reduce_negative_rewards_for_closer_fails=config_dict[
                "reduce_negative_rewards_for_closer_fails"],
            _reward_function=config_dict["reward_function"],
        )

        return rewards

    @classmethod
    def _validate(cls, config_dict: dict):
        # validate types
        check_type(config_dict, "rewards_for_loss", [int, float])
        check_type(config_dict, "rewards_for_reaching_max_steps", [int, float])
        check_type(config_dict, "end_rewards_are_multiplied_by_end_state", [bool])
        check_type(config_dict, "reduce_negative_rewards_for_closer_fails", [bool])

        # make sure the reward type exists
        if not hasattr(reward_functions, config_dict["reward_function"]):
            raise ValueError(
                "The reward function '"
                + config_dict["reward_function"]
                + "' does not exist inside: yawning_titan.envs.helpers.reward_functions"
            )<|MERGE_RESOLUTION|>--- conflicted
+++ resolved
@@ -8,13 +8,8 @@
 from yawning_titan.envs.generic.helpers.environment_input_validation import check_type
 
 
-<<<<<<< HEAD
-@dataclass
-class RewardsConfig(ConfigGroupABC):
-=======
 @dataclass()
 class RewardsConfig(ConfigABC):
->>>>>>> ef659446
     """
     Class that validates and stores Rewards Configuration
     """
