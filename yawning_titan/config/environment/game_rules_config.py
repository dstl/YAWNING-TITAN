--- conflicted
+++ resolved
@@ -2,14 +2,8 @@
 from dataclasses import dataclass
 from typing import Dict, Any, List
 
-<<<<<<< HEAD
 from yawning_titan.config.config_group_class import ConfigGroupABC
 from yawning_titan.envs.generic.helpers.environment_input_validation import check_type,check_within_range
-=======
-from yawning_titan.config.environment.network_config import NetworkConfig
-from yawning_titan.config.game_config.config_group_class import ConfigGroupABC
-from yawning_titan.envs.generic.helpers.environment_input_validation import check_type, check_within_range
->>>>>>> b690e538
 
 
 @dataclass
@@ -18,98 +12,6 @@
     Class that validates and stores Game Rules Configuration
     """
 
-<<<<<<< HEAD
-    gr_node_vuln_lower: float
-    """A lower vulnerability means that a node is less likely to be compromised"""
-    
-    gr_node_vuln_upper: float
-    """A higher vulnerability means that a node is more vulnerable"""
-
-    gr_max_steps: int
-    """The max steps that a game can go on for. If the blue agent reaches this they win"""
-
-    gr_loss_total_compromise: bool
-    """The blue agent loses if all the nodes become compromised"""
-
-    gr_loss_pc_nodes_compromised: float
-    """The percentage of nodes that need to be lost for blue to lose"""
-
-    gr_loss_pc_node_compromised_pc: bool
-    """The blue agent loses if n% of the nodes become compromised"""
-
-    gr_number_of_high_value_targets: int
-    """If no high value targets are supplied, how many should be chosen"""
-
-    gr_loss_hvt: bool
-    """Blue loses if a special 'high value' target it lost (a node picked in the environment)"""
-
-    gr_loss_hvt_random_placement: bool
-    """The high value target is picked at random"""
-
-    gr_loss_hvt_furthest_away: bool
-    """The node furthest away from the entry points to the network is picked as the target"""
-    
-    gr_random_entry_nodes: bool
-    """If no entry nodes are supplied choose some at random"""
-
-    gr_num_entry_nodes: int
-    """If no entry nodes are supplied then how many should be chosen"""
-
-    gr_prefer_central_entry: bool
-    """If no entry nodes are supplied then what bias is applied to centrally placed nodes when choosing random entry nodes"""
-
-    gr_prefer_edge_nodes: bool
-    """If no entry nodes are supplied then what bias is applied to nodes closer to the edge when choosing random entry nodes"""
-
-    gr_grace_period: int
-    """The length of a grace period at the start of the game. During this time the red agent cannot act. This gives the blue agent a chance to "prepare" (A length of 0 means that there is no grace period)"""
-
-    @classmethod
-    def create(cls, settings: Dict[str, Any], high_value_targets :List[str], number_of_nodes:int):
-        cls._validate(settings,high_value_targets,number_of_nodes)
-        game_rules = GameRulesConfig(
-            gr_node_vuln_lower = settings[
-                "node_vulnerability_lower_bound"
-            ],
-            gr_node_vuln_upper = settings[
-                "node_vulnerability_upper_bound"
-            ],
-            gr_max_steps = settings["max_steps"],
-            gr_loss_total_compromise = settings[
-                "lose_when_all_nodes_lost"
-            ],
-            gr_loss_pc_nodes_compromised = settings[
-                "lose_when_n_percent_of_nodes_lost"
-            ],
-            gr_loss_pc_node_compromised_pc = settings[
-                "percentage_of_nodes_compromised_equals_loss"
-            ],
-            gr_number_of_high_value_targets = settings["number_of_high_value_targets"],
-            gr_loss_hvt = settings["lose_when_high_value_target_lost"],
-            gr_loss_hvt_random_placement = settings[
-                "choose_high_value_targets_placement_at_random"
-            ],
-            gr_loss_hvt_furthest_away = settings[
-                "choose_high_value_targets_furthest_away_from_entry"
-            ],
-            gr_random_entry_nodes = settings[
-                "choose_entry_nodes_randomly"
-            ],
-            gr_num_entry_nodes = settings["number_of_entry_nodes"],
-            gr_prefer_central_entry = settings[
-                "prefer_central_nodes_for_entry_nodes"
-            ],
-            gr_prefer_edge_nodes = settings[
-                "prefer_edge_nodes_for_entry_nodes"
-            ],
-            gr_grace_period = settings["grace_period_length"]
-        )
-
-        return game_rules
-
-    @classmethod
-    def _validate(cls, data: dict, high_value_targets:List[str], number_of_nodes:int):
-=======
     gr_min_number_of_network_nodes: int
     """The minimum number of nodes the game mode will be allowed to run on"""
 
@@ -212,7 +114,6 @@
             cls,
             data: dict
     ):
->>>>>>> b690e538
         # data is int or float
         for name in [
             "node_vulnerability_lower_bound",
@@ -227,20 +128,10 @@
         if data["node_vulnerability_lower_bound"] > data["node_vulnerability_upper_bound"]:
             raise ValueError(
                 "'node_vulnerability_lower_bound', 'node_vulnerability_upper_bound' -> The lower bound for the node vulnerabilities should be less than the upper bound"
-<<<<<<< HEAD
-                # noqa
-=======
->>>>>>> b690e538
             )
         check_type(data, "max_steps", [int])
         check_type(data, "number_of_entry_nodes", [int])
         check_type(data, "grace_period_length", [int])
-<<<<<<< HEAD
-
-        check_within_range(data, "grace_period_length", 0, 100, True, True)
-        check_within_range(data, "max_steps", 0, 10000000, False, True)
-        check_within_range(data, "number_of_entry_nodes", 0, number_of_nodes, False, True)
-=======
         check_type(data, "min_number_of_network_nodes", [int])
         check_type(data, "number_of_high_value_targets", [int])
         # make sure high value targets is not more than the number of minimum number of nodes in network
@@ -250,7 +141,6 @@
         check_within_range(data, "max_steps", 0, 10000000, False, True)
         # make sure entry nodes is not more than the number of minimum number of nodes in network
         check_within_range(data, "number_of_entry_nodes", 0, data["min_number_of_network_nodes"], False, True)
->>>>>>> b690e538
 
         # data is boolean
         for name in [
@@ -269,13 +159,8 @@
             data, "percentage_of_nodes_compromised_equals_loss", 0, 1, False, False
         )
         if (
-<<<<<<< HEAD
-            data["prefer_central_nodes_for_entry_nodes"]
-            and data["prefer_edge_nodes_for_entry_nodes"]
-=======
                 data["prefer_central_nodes_for_entry_nodes"]
                 and data["prefer_edge_nodes_for_entry_nodes"]
->>>>>>> b690e538
         ):
             raise ValueError(
                 "'prefer_central_nodes_for_entry_nodes', 'prefer_edge_nodes_for_entry_nodes' -> cannot prefer both central and edge nodes"
@@ -283,15 +168,9 @@
             )
 
         if (
-<<<<<<< HEAD
-            (not data["lose_when_all_nodes_lost"])
-            and (not data["lose_when_n_percent_of_nodes_lost"])
-            and (not data["lose_when_high_value_target_lost"])
-=======
                 (not data["lose_when_all_nodes_lost"])
                 and (not data["lose_when_n_percent_of_nodes_lost"])
                 and (not data["lose_when_high_value_target_lost"])
->>>>>>> b690e538
         ):
             raise ValueError(
                 "'lose_when_all_nodes_lost', 'lose_when_n_percent_of_nodes_lost', 'lose_when_high_value_target_lost' -> At least one loose condition must be turned on"
@@ -301,15 +180,9 @@
         if data["lose_when_high_value_target_lost"]:
             # if there is no way to set high value targets
             if (
-<<<<<<< HEAD
-                not high_value_targets and
-                not data["choose_high_value_targets_placement_at_random"] and
-                not data["choose_high_value_targets_furthest_away_from_entry"]
-=======
                     not high_value_targets and
                     not data["choose_high_value_targets_placement_at_random"] and
                     not data["choose_high_value_targets_furthest_away_from_entry"]
->>>>>>> b690e538
             ):
                 raise ValueError(
                     "'choose_high_value_targets_placement_at_random', 'choose_high_value_targets_furthest_away_from_entry' -> A method of selecting the high value target must be chosen"
@@ -328,17 +201,6 @@
             if (
                     high_value_targets and
                     (data["choose_high_value_targets_placement_at_random"]
-<<<<<<< HEAD
-                    or data["choose_high_value_targets_furthest_away_from_entry"])
-            ):
-                raise ValueError(
-                    "'high_value_targets_user_defined'choose_high_value_targets_placement_at_random', 'choose_high_value_targets_furthest_away_from_entry' -> Only one method of selecting a high value target should be selected"
-                    # noqa
-                )
-            data["number_of_high_value_targets"] = data.get("number_of_high_value_targets",len(high_value_targets) if high_value_targets is not None else 0)
-            check_type(data, "number_of_high_value_targets", [int])
-            check_within_range(data, "number_of_high_value_targets", 1, number_of_nodes, True, True)
-=======
                      or data["choose_high_value_targets_furthest_away_from_entry"])
             ):
                 raise ValueError(
@@ -346,7 +208,6 @@
                         high_value_targets) + " 'choose_high_value_targets_placement_at_random', 'choose_high_value_targets_furthest_away_from_entry' -> Only one method of selecting a high value target should be selected"
                     # noqa
                 )
->>>>>>> b690e538
 
         if data["grace_period_length"] > data["max_steps"]:
             raise ValueError(
