--- conflicted
+++ resolved
@@ -2,11 +2,7 @@
 from dataclasses import dataclass, field
 from typing import Dict, Any
 
-<<<<<<< HEAD
-from yawning_titan.config.game_config.config_group_class import ConfigGroupABC
-=======
 from yawning_titan.config.game_config.config_abc import ConfigABC
->>>>>>> d86c80ab
 from yawning_titan.envs.generic.helpers.environment_input_validation import (
     check_type,
     check_within_range,
@@ -83,22 +79,6 @@
         """
         return self._lose_when_n_percent_of_nodes_lost
 
-<<<<<<< HEAD
-    gr_loss_tn: float
-    """Is true if the game ends when a target node compromised"""
-
-    gr_number_of_high_value_nodes: int
-    """Number of nodes to be marked as high value in network"""
-
-    gr_loss_hvn: bool
-    """Is true if the game ends if the high value node is lost"""
-
-    gr_loss_hvn_random_placement: bool
-    """Is true if the high value nodes are set randomly across the network"""
-
-    gr_loss_hvn_furthest_away: bool
-    """Is true if the high value nodes are set furthest away from the entry nodes"""
-=======
     @property
     def percentage_of_nodes_compromised_equals_loss(self) -> float:
         """
@@ -127,7 +107,6 @@
         The high value target is picked at random.
         """
         return self._choose_high_value_targets_placement_at_random
->>>>>>> d86c80ab
 
     @property
     def choose_high_value_targets_furthest_away_from_entry(self) -> bool:
@@ -257,35 +236,6 @@
     # endregion
 
     @classmethod
-<<<<<<< HEAD
-    def create(cls, settings: Dict[str, Any], red_target_node: str=None) -> GameRulesConfig:
-        cls._validate(settings, red_target_node)
-
-        game_rule_config = GameRulesConfig(
-            gr_min_number_of_network_nodes=settings["min_number_of_network_nodes"],
-            gr_node_vuln_lower=settings["node_vulnerability_lower_bound"],
-            gr_node_vuln_upper=settings["node_vulnerability_upper_bound"],
-            gr_max_steps=settings["max_steps"],
-            gr_loss_total_compromise=settings["lose_when_all_nodes_lost"],
-            gr_loss_pc_nodes_compromised=settings["lose_when_n_percent_of_nodes_lost"],
-            gr_loss_pc_node_compromised_pc=settings[
-                "percentage_of_nodes_compromised_equals_loss"
-            ],
-            gr_loss_tn=settings["lose_when_target_node_lost"],
-            gr_number_of_high_value_nodes=settings["number_of_high_value_nodes"],
-            gr_loss_hvn=settings["lose_when_high_value_node_lost"],
-            gr_loss_hvn_random_placement=settings[
-                "choose_high_value_nodes_placement_at_random"
-            ],
-            gr_loss_hvn_furthest_away=settings[
-                "choose_high_value_nodes_furthest_away_from_entry"
-            ],
-            gr_random_entry_nodes=settings["choose_entry_nodes_randomly"],
-            gr_num_entry_nodes=settings["number_of_entry_nodes"],
-            gr_prefer_central_entry=settings["prefer_central_nodes_for_entry_nodes"],
-            gr_prefer_edge_nodes=settings["prefer_edge_nodes_for_entry_nodes"],
-            gr_grace_period=settings["grace_period_length"],
-=======
     def create(cls, config_dict: Dict[str, Any]) -> GameRulesConfig:
         """
         Creates an instance of `GameRulesConfig` after calling `.validate`.
@@ -333,84 +283,33 @@
                 "prefer_edge_nodes_for_entry_nodes"
             ],
             _grace_period_length=config_dict["grace_period_length"],
->>>>>>> d86c80ab
         )
 
         return game_rule_config
 
     @classmethod
-<<<<<<< HEAD
-    def _validate(cls, data: dict, red_target_node:str):
-=======
     def _validate(cls, config_dict: dict):
->>>>>>> d86c80ab
         # data is int or float
         for name in [
             "node_vulnerability_lower_bound",
             "node_vulnerability_upper_bound",
             "percentage_of_nodes_compromised_equals_loss",
         ]:
-<<<<<<< HEAD
-            check_type(data, name, [float,int])
-        
-        # data is int
-        for name in [
-            "max_steps",
-            "number_of_entry_nodes",
-            "grace_period_length",
-            "min_number_of_network_nodes",
-            "number_of_high_value_nodes"
-        ]:
-            check_type(data, name, [int])
-
-         # data is boolean
-        for name in [
-            "lose_when_all_nodes_lost",
-            "lose_when_target_node_lost",
-            "lose_when_n_percent_of_nodes_lost",
-            "lose_when_high_value_node_lost",
-            "choose_high_value_nodes_placement_at_random",
-            "choose_high_value_nodes_furthest_away_from_entry",
-            "choose_entry_nodes_randomly",
-            "prefer_central_nodes_for_entry_nodes",
-            "prefer_edge_nodes_for_entry_nodes",
-        ]:
-            check_type(data, name, [bool])
-
-=======
             check_type(config_dict, name, [float, int])
->>>>>>> d86c80ab
         # data s between 0 and 1 inclusive
         for name in [
             "node_vulnerability_lower_bound",
             "node_vulnerability_upper_bound",
         ]:
-<<<<<<< HEAD
-            check_within_range(data, name, 0, 1, True, True)
-
-        if (
-            data["node_vulnerability_lower_bound"]
-            > data["node_vulnerability_upper_bound"]
-=======
             check_within_range(config_dict, name, 0, 1, True, True)
 
         if (
             config_dict["node_vulnerability_lower_bound"]
             > config_dict["node_vulnerability_upper_bound"]
->>>>>>> d86c80ab
         ):
             raise ValueError(
                 "'node_vulnerability_lower_bound', 'node_vulnerability_upper_bound' -> The lower bound for the node vulnerabilities should be less than the upper bound"
             )
-<<<<<<< HEAD
-   
-        # make sure high value nodes is not more than the number of minimum number of nodes in network
-        check_within_range(
-            data,
-            "number_of_high_value_nodes",
-            0,
-            data["min_number_of_network_nodes"],
-=======
         check_type(config_dict, "max_steps", [int])
         check_type(config_dict, "number_of_entry_nodes", [int])
         check_type(config_dict, "grace_period_length", [int])
@@ -422,7 +321,6 @@
             "number_of_high_value_targets",
             0,
             config_dict["min_number_of_network_nodes"],
->>>>>>> d86c80ab
             True,
             True,
         )
@@ -431,25 +329,6 @@
         check_within_range(config_dict, "max_steps", 0, 10000000, False, True)
         # make sure entry nodes is not more than the number of minimum number of nodes in network
         check_within_range(
-<<<<<<< HEAD
-            data,
-            "number_of_entry_nodes",
-            0,
-            data["min_number_of_network_nodes"],
-            False,
-            True,
-        )
-        # make sure the required node is not more than the number of minimum number of nodes in network
-        if red_target_node is not None:
-            check_within_range(
-                data,
-                red_target_node,
-                0,
-                data["min_number_of_network_nodes"],
-                False,
-                True,
-            )
-=======
             config_dict,
             "number_of_entry_nodes",
             0,
@@ -470,7 +349,6 @@
             "prefer_edge_nodes_for_entry_nodes",
         ]:
             check_type(config_dict, name, [bool])
->>>>>>> d86c80ab
 
         check_within_range(
             config_dict,
@@ -481,13 +359,8 @@
             False,
         )
         if (
-<<<<<<< HEAD
-            data["prefer_central_nodes_for_entry_nodes"]
-            and data["prefer_edge_nodes_for_entry_nodes"]
-=======
             config_dict["prefer_central_nodes_for_entry_nodes"]
             and config_dict["prefer_edge_nodes_for_entry_nodes"]
->>>>>>> d86c80ab
         ):
             raise ValueError(
                 "'prefer_central_nodes_for_entry_nodes', 'prefer_edge_nodes_for_entry_nodes' -> cannot prefer both central and edge nodes"
@@ -495,32 +368,15 @@
             )
 
         if (
-<<<<<<< HEAD
-            (not data["lose_when_all_nodes_lost"])
-            and (not data["lose_when_target_node_lost"])
-            and (not data["lose_when_n_percent_of_nodes_lost"])
-            and (not data["lose_when_high_value_node_lost"])
-=======
             (not config_dict["lose_when_all_nodes_lost"])
             and (not config_dict["lose_when_n_percent_of_nodes_lost"])
             and (not config_dict["lose_when_high_value_target_lost"])
->>>>>>> d86c80ab
         ):
             raise ValueError(
                 "'lose_when_target_node_lost', 'lose_when_all_nodes_lost', 'lose_when_n_percent_of_nodes_lost', 'lose_when_high_value_node_lost' -> At least one loose condition must be turned on"
                 # noqa
             )
 
-<<<<<<< HEAD
-        if data["lose_when_high_value_node_lost"]:
-            # if there is no way to set high value nodes
-            if (
-                not data["choose_high_value_nodes_placement_at_random"]
-                and not data["choose_high_value_nodes_furthest_away_from_entry"]
-            ):
-                raise ValueError(
-                    "'choose_high_value_nodes_placement_at_random', 'choose_high_value_nodes_furthest_away_from_entry' -> A method of selecting the high value node must be chosen"
-=======
         if config_dict["lose_when_high_value_target_lost"]:
             # if there is no way to set high value targets
             if (
@@ -532,25 +388,10 @@
             ):
                 raise ValueError(
                     "'choose_high_value_targets_placement_at_random', 'choose_high_value_targets_placement_manually', 'choose_high_value_targets_furthest_away_from_entry' -> A method of selecting the high value target must be chosen"
->>>>>>> d86c80ab
                     # noqa
                 )
             # if there are conflicting configurations
             if (
-<<<<<<< HEAD
-                data["choose_high_value_nodes_placement_at_random"]
-                and data["choose_high_value_nodes_furthest_away_from_entry"]
-            ):
-                raise ValueError(
-                    "'choose_high_value_nodes_placement_at_random', 'choose_high_value_nodes_furthest_away_from_entry' -> Only one method of selecting a high value node should be selected"
-                    # noqa
-                )
-
-        if data["lose_when_target_node_lost"] and red_target_node is None:
-            raise ValueError("target node must be provided for game to end when target node captured")
-
-        if data["grace_period_length"] > data["max_steps"]:
-=======
                 config_dict["choose_high_value_targets_placement_at_random"]
                 and (config_dict["choose_high_value_targets_furthest_away_from_entry"]
                 or config_dict["choose_high_value_targets_placement_manually"])
@@ -561,7 +402,6 @@
                 )
 
         if config_dict["grace_period_length"] > config_dict["max_steps"]:
->>>>>>> d86c80ab
             raise ValueError(
                 "'grace_period_length', 'max_steps' -> The grace period cannot be the entire length of the game"
             )