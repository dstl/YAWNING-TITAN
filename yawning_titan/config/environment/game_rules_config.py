--- conflicted
+++ resolved
@@ -9,13 +9,8 @@
 )
 
 
-<<<<<<< HEAD
-@dataclass
-class GameRulesConfig(ConfigGroupABC):
-=======
 @dataclass()
 class GameRulesConfig(ConfigABC):
->>>>>>> ef659446
     """
     Class that validates and stores Game Rules Configuration
     """
