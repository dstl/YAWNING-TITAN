from __future__ import annotations

<<<<<<< HEAD
from dataclasses import dataclass
from typing import Any, Dict

from yawning_titan.config.game_config.config_abc import ConfigABC
from yawning_titan.envs.generic.helpers.environment_input_validation import (
    check_type,
    check_within_range,
)


@dataclass()
class GameRulesConfig(ConfigABC):
    """Class that validates and stores Game Rules Configuration."""

    _node_vulnerability_lower_bound: float
    _node_vulnerability_upper_bound: float
    _max_steps: int
    _lose_when_all_nodes_lost: bool
    _lose_when_n_percent_of_nodes_lost: bool
    _percentage_of_nodes_compromised_equals_loss: float
    _lose_when_high_value_node_lost: bool
    _lose_when_target_node_lost: bool
    _grace_period_length: int

    # region Getters

    @property
    def node_vulnerability_lower_bound(self) -> float:
        """A lower vulnerability means that a node is less likely to be compromised."""
        return self._node_vulnerability_lower_bound

    @property
    def node_vulnerability_upper_bound(self) -> float:
        """A higher vulnerability means that a node is more vulnerable."""
        return self._node_vulnerability_upper_bound

    @property
    def max_steps(self) -> int:
        """The max steps that a game can go on for. If the blue agent reaches this they win."""
        return self._max_steps

    @property
    def lose_when_all_nodes_lost(self) -> bool:
        """The blue agent loses if all the nodes become compromised."""
        return self._lose_when_all_nodes_lost

    @property
    def lose_when_n_percent_of_nodes_lost(self) -> bool:
        """The blue agent loses if n% of the nodes become compromised."""
        return self._lose_when_n_percent_of_nodes_lost

    @property
    def percentage_of_nodes_compromised_equals_loss(self) -> float:
        """The percentage of nodes that need to be lost for blue to lose."""
        return self._percentage_of_nodes_compromised_equals_loss

    @property
    def lose_when_high_value_node_lost(self) -> bool:
        """Blue loses if a special 'high value' target is lost (a node picked in the environment)."""
        return self._lose_when_high_value_node_lost

    @property
    def lose_when_target_node_lost(self) -> bool:
        """Blue loses if the target node is lost (a node picked in the environment)."""
        return self._lose_when_target_node_lost

    @property
    def grace_period_length(self) -> int:
        """
        The length of a grace period at the start of the game.

        During this time the red agent cannot act. This gives the blue agent a chance to "prepare" (A length of 0
        means that there is no grace period).
        """
        return self._grace_period_length

    # endregion

    # region Setters
    @node_vulnerability_lower_bound.setter
    def node_vulnerability_lower_bound(self, value):
        self._node_vulnerability_lower_bound = value

    @node_vulnerability_upper_bound.setter
    def node_vulnerability_upper_bound(self, value):
        self._node_vulnerability_upper_bound = value

    @max_steps.setter
    def max_steps(self, value):
        self._max_steps = value

    @lose_when_all_nodes_lost.setter
    def lose_when_all_nodes_lost(self, value):
        self._lose_when_all_nodes_lost = value

    @lose_when_n_percent_of_nodes_lost.setter
    def lose_when_n_percent_of_nodes_lost(self, value):
        self._lose_when_n_percent_of_nodes_lost = value

    @percentage_of_nodes_compromised_equals_loss.setter
    def percentage_of_nodes_compromised_equals_loss(self, value):
        self._percentage_of_nodes_compromised_equals_loss = value

    @lose_when_high_value_node_lost.setter
    def lose_when_high_value_node_lost(self, value):
        self._lose_when_high_value_node_lost = value

    @lose_when_target_node_lost.setter
    def lose_when_target_node_lost(self, value):
        self._lose_when_target_node_lost = value

    @grace_period_length.setter
    def grace_period_length(self, value):
        self._grace_period_length = value

    # endregion

    @classmethod
    def create(cls, config_dict: Dict[str, Any]) -> GameRulesConfig:
        """
        Creates an instance of `GameRulesConfig` after calling `.validate`.

        Args:
            config_dict: A config dict with the required key/values pairs.
        """
        cls.validate(config_dict)

        game_rule_config = GameRulesConfig(
            _node_vulnerability_lower_bound=config_dict["node_vulnerability_min"],
            _node_vulnerability_upper_bound=config_dict["node_vulnerability_max"],
            _max_steps=config_dict["max_steps"],
            _lose_when_all_nodes_lost=config_dict["lose_when_all_nodes_lost"],
            _lose_when_n_percent_of_nodes_lost=config_dict[
                "lose_when_n_percent_of_nodes_lost"
            ],
            _percentage_of_nodes_compromised_equals_loss=config_dict[
                "percentage_of_nodes_compromised_equals_loss"
            ],
            _lose_when_high_value_node_lost=config_dict[
                "lose_when_high_value_node_lost"
            ],
            _lose_when_target_node_lost=config_dict["lose_when_target_node_lost"],
            _grace_period_length=config_dict["grace_period_length"],
        )

        return game_rule_config

    @classmethod
    def validate(cls, config_dict: dict):
        """
        Validates the game rules config dict.

        :param: config_dict: A config dict with the required key/values pairs.
        """
        # data is int or float
        for name in [
            "node_vulnerability_min",
            "node_vulnerability_max",
            "percentage_of_nodes_compromised_equals_loss",
        ]:
            check_type(config_dict, name, [float, int])
        # data s between 0 and 1 inclusive
        for name in [
            "node_vulnerability_min",
            "node_vulnerability_max",
        ]:
            check_within_range(config_dict, name, 0, 1, True, True)

        if (
            config_dict["node_vulnerability_min"]
            > config_dict["node_vulnerability_max"]
        ):
            raise ValueError(
                "'node_vulnerability_min', 'node_vulnerability_max' -> The lower bound for the node "
                "vulnerabilities should be less than the upper bound "
=======
from typing import Optional

from yawning_titan.config.toolbox.core import ConfigGroup, ConfigGroupValidation
from yawning_titan.config.toolbox.groups.core import RestrictRangeGroup, UseValueGroup
from yawning_titan.config.toolbox.groups.validation import AnyUsedGroup
from yawning_titan.config.toolbox.item_types.bool_item import BoolItem, BoolProperties
from yawning_titan.config.toolbox.item_types.int_item import IntItem, IntProperties
from yawning_titan.exceptions import ConfigGroupValidationError

# --- Tier 0 groups


class NetworkCompatibilityGroup(ConfigGroup):
    """A set of optional restrictions that collectively constrain the types of network a game mode can be used upon."""

    def __init__(
        self,
        doc: Optional[str] = None,
        node_count: Optional[RestrictRangeGroup] = None,
        entry_node_count: Optional[RestrictRangeGroup] = None,
        high_value_node_count: Optional[RestrictRangeGroup] = None,
    ):
        self.node_count = (
            node_count
            if node_count
            else RestrictRangeGroup(
                doc="Restrict the game mode to only work with network works within a range of node counts"
            )
        )
        self.entry_node_count = (
            entry_node_count
            if entry_node_count
            else RestrictRangeGroup(
                doc="Restrict the game mode to only work with network works within a range of entry_node_count counts"
>>>>>>> fa187887
            )
        )
<<<<<<< HEAD

        check_within_range(config_dict, "grace_period_length", 0, 100, True, True)
        check_within_range(config_dict, "max_steps", 0, 10000000, False, True)
        # make sure entry nodes is not more than the number of minimum number of nodes in network

        # data is boolean
        for name in [
            "lose_when_all_nodes_lost",
            "lose_when_n_percent_of_nodes_lost",
            "lose_when_high_value_node_lost",
            "lose_when_target_node_lost",
        ]:
            check_type(config_dict, name, [bool])

        check_within_range(
            config_dict,
            "percentage_of_nodes_compromised_equals_loss",
            0,
            1,
            False,
            False,
        )
=======
        self.high_value_node_count = (
            high_value_node_count
            if high_value_node_count
            else RestrictRangeGroup(
                doc="Restrict the game mode to only work with network works within a range of high_value_node_count counts"
            )
        )

        self.node_count.min.alias = "min_number_of_network_nodes"
        super().__init__(doc)


class BlueLossConditionGroup(AnyUsedGroup):
    """The state of the network that must be reached for the red agent to win the game."""

    def __init__(
        self,
        doc: Optional[str] = None,
        all_nodes_lost: Optional[bool] = False,
        high_value_node_lost: Optional[bool] = False,
        target_node_lost: Optional[bool] = False,
        n_percent_nodes_lost: Optional[UseValueGroup] = None,
    ):
        self.all_nodes_lost: BoolItem = BoolItem(
            value=all_nodes_lost,
            doc="The blue agent loses if all the nodes become compromised",
            properties=BoolProperties(allow_null=True, default=False),
            alias="lose_when_all_nodes_lost",
        )
        self.high_value_node_lost: BoolItem = BoolItem(
            value=high_value_node_lost,
            doc="Blue loses if a special node designated as 'high value' is lost",
            properties=BoolProperties(allow_null=True, default=False),
            alias="lose_when_high_value_node_lost",
        )
        self.target_node_lost: BoolItem = BoolItem(
            value=target_node_lost,
            doc="Blue loses if a target node it lost",
            properties=BoolProperties(allow_null=True, default=False),
            alias="lose_when_target_node_lost",
        )
        self.n_percent_nodes_lost: UseValueGroup = (
            n_percent_nodes_lost
            if n_percent_nodes_lost
            else UseValueGroup(
                doc="The percentage of nodes that need to be lost for blue to lose",
            )
        )
>>>>>>> fa187887

        self.n_percent_nodes_lost.value.alias = (
            "percentage_of_nodes_compromised_equals_loss"
        )
        self.n_percent_nodes_lost.use.alias = "lose_when_n_percent_of_nodes_lost"
        super().__init__(doc)


# --- Tier 1 groups ---


class GameRules(ConfigGroup):
    """The overall rules of the game mode."""

    def __init__(
        self,
        doc: Optional[str] = None,
        grace_period_length: Optional[int] = 0,
        max_steps: Optional[int] = 0,
        blue_loss_condition: Optional[BlueLossConditionGroup] = None,
        network_compatibility: Optional[NetworkCompatibilityGroup] = None,
    ):
        self.grace_period_length = IntItem(
            value=grace_period_length,
            doc=(
                "The length of a grace period at the start of the game. During this time the red agent cannot act. "
                "This gives the blue agent a chance to 'prepare' (A length of 0 means that there is no grace period)"
            ),
            properties=IntProperties(
                allow_null=False,
                default=0,
                min_val=0,
                max_val=100,
                inclusive_min=True,
                inclusive_max=True,
            ),
            alias="grace_period_length",
        )
        self.max_steps = IntItem(
            value=max_steps,
            doc="The max steps that a game can go on for. If the blue agent reaches this they win",
            properties=IntProperties(
                allow_null=False,
                default=1,
                min_val=1,
                max_val=10_000_000,
                inclusive_min=True,
                inclusive_max=True,
            ),
            alias="max_steps",
        )
        self.blue_loss_condition: BlueLossConditionGroup = (
            blue_loss_condition
            if blue_loss_condition
            else BlueLossConditionGroup(
                doc="The state of the network that must be reached for the red agent to win the game.",
            )
<<<<<<< HEAD

        if config_dict["lose_when_high_value_node_lost"]:
            pass

        if config_dict["grace_period_length"] > config_dict["max_steps"]:
            raise ValueError(
                "'grace_period_length', 'max_steps' -> The grace period cannot be the entire length of the game"
            )
=======
        )
        self.network_compatibility: NetworkCompatibilityGroup = (
            network_compatibility
            if network_compatibility
            else NetworkCompatibilityGroup(
                doc="The range of networks the game mode can be played upon"
            )
        )
        super().__init__(doc)

    def validate(self) -> ConfigGroupValidation:
        """Extend the parent validation with additional rules specific to this :class: `~yawning_titan.config.toolbox.core.ConfigGroup`."""
        super().validate()
        try:
            if self.grace_period_length.value > self.max_steps.value:
                msg = "The grace period cannot be the entire length of the game"
                raise ConfigGroupValidationError(msg)
        except ConfigGroupValidationError as e:
            self.validation.add_validation(msg, e)
        return self.validation
>>>>>>> fa187887
<|MERGE_RESOLUTION|>--- conflicted
+++ resolved
@@ -1,182 +1,5 @@
 from __future__ import annotations
 
-<<<<<<< HEAD
-from dataclasses import dataclass
-from typing import Any, Dict
-
-from yawning_titan.config.game_config.config_abc import ConfigABC
-from yawning_titan.envs.generic.helpers.environment_input_validation import (
-    check_type,
-    check_within_range,
-)
-
-
-@dataclass()
-class GameRulesConfig(ConfigABC):
-    """Class that validates and stores Game Rules Configuration."""
-
-    _node_vulnerability_lower_bound: float
-    _node_vulnerability_upper_bound: float
-    _max_steps: int
-    _lose_when_all_nodes_lost: bool
-    _lose_when_n_percent_of_nodes_lost: bool
-    _percentage_of_nodes_compromised_equals_loss: float
-    _lose_when_high_value_node_lost: bool
-    _lose_when_target_node_lost: bool
-    _grace_period_length: int
-
-    # region Getters
-
-    @property
-    def node_vulnerability_lower_bound(self) -> float:
-        """A lower vulnerability means that a node is less likely to be compromised."""
-        return self._node_vulnerability_lower_bound
-
-    @property
-    def node_vulnerability_upper_bound(self) -> float:
-        """A higher vulnerability means that a node is more vulnerable."""
-        return self._node_vulnerability_upper_bound
-
-    @property
-    def max_steps(self) -> int:
-        """The max steps that a game can go on for. If the blue agent reaches this they win."""
-        return self._max_steps
-
-    @property
-    def lose_when_all_nodes_lost(self) -> bool:
-        """The blue agent loses if all the nodes become compromised."""
-        return self._lose_when_all_nodes_lost
-
-    @property
-    def lose_when_n_percent_of_nodes_lost(self) -> bool:
-        """The blue agent loses if n% of the nodes become compromised."""
-        return self._lose_when_n_percent_of_nodes_lost
-
-    @property
-    def percentage_of_nodes_compromised_equals_loss(self) -> float:
-        """The percentage of nodes that need to be lost for blue to lose."""
-        return self._percentage_of_nodes_compromised_equals_loss
-
-    @property
-    def lose_when_high_value_node_lost(self) -> bool:
-        """Blue loses if a special 'high value' target is lost (a node picked in the environment)."""
-        return self._lose_when_high_value_node_lost
-
-    @property
-    def lose_when_target_node_lost(self) -> bool:
-        """Blue loses if the target node is lost (a node picked in the environment)."""
-        return self._lose_when_target_node_lost
-
-    @property
-    def grace_period_length(self) -> int:
-        """
-        The length of a grace period at the start of the game.
-
-        During this time the red agent cannot act. This gives the blue agent a chance to "prepare" (A length of 0
-        means that there is no grace period).
-        """
-        return self._grace_period_length
-
-    # endregion
-
-    # region Setters
-    @node_vulnerability_lower_bound.setter
-    def node_vulnerability_lower_bound(self, value):
-        self._node_vulnerability_lower_bound = value
-
-    @node_vulnerability_upper_bound.setter
-    def node_vulnerability_upper_bound(self, value):
-        self._node_vulnerability_upper_bound = value
-
-    @max_steps.setter
-    def max_steps(self, value):
-        self._max_steps = value
-
-    @lose_when_all_nodes_lost.setter
-    def lose_when_all_nodes_lost(self, value):
-        self._lose_when_all_nodes_lost = value
-
-    @lose_when_n_percent_of_nodes_lost.setter
-    def lose_when_n_percent_of_nodes_lost(self, value):
-        self._lose_when_n_percent_of_nodes_lost = value
-
-    @percentage_of_nodes_compromised_equals_loss.setter
-    def percentage_of_nodes_compromised_equals_loss(self, value):
-        self._percentage_of_nodes_compromised_equals_loss = value
-
-    @lose_when_high_value_node_lost.setter
-    def lose_when_high_value_node_lost(self, value):
-        self._lose_when_high_value_node_lost = value
-
-    @lose_when_target_node_lost.setter
-    def lose_when_target_node_lost(self, value):
-        self._lose_when_target_node_lost = value
-
-    @grace_period_length.setter
-    def grace_period_length(self, value):
-        self._grace_period_length = value
-
-    # endregion
-
-    @classmethod
-    def create(cls, config_dict: Dict[str, Any]) -> GameRulesConfig:
-        """
-        Creates an instance of `GameRulesConfig` after calling `.validate`.
-
-        Args:
-            config_dict: A config dict with the required key/values pairs.
-        """
-        cls.validate(config_dict)
-
-        game_rule_config = GameRulesConfig(
-            _node_vulnerability_lower_bound=config_dict["node_vulnerability_min"],
-            _node_vulnerability_upper_bound=config_dict["node_vulnerability_max"],
-            _max_steps=config_dict["max_steps"],
-            _lose_when_all_nodes_lost=config_dict["lose_when_all_nodes_lost"],
-            _lose_when_n_percent_of_nodes_lost=config_dict[
-                "lose_when_n_percent_of_nodes_lost"
-            ],
-            _percentage_of_nodes_compromised_equals_loss=config_dict[
-                "percentage_of_nodes_compromised_equals_loss"
-            ],
-            _lose_when_high_value_node_lost=config_dict[
-                "lose_when_high_value_node_lost"
-            ],
-            _lose_when_target_node_lost=config_dict["lose_when_target_node_lost"],
-            _grace_period_length=config_dict["grace_period_length"],
-        )
-
-        return game_rule_config
-
-    @classmethod
-    def validate(cls, config_dict: dict):
-        """
-        Validates the game rules config dict.
-
-        :param: config_dict: A config dict with the required key/values pairs.
-        """
-        # data is int or float
-        for name in [
-            "node_vulnerability_min",
-            "node_vulnerability_max",
-            "percentage_of_nodes_compromised_equals_loss",
-        ]:
-            check_type(config_dict, name, [float, int])
-        # data s between 0 and 1 inclusive
-        for name in [
-            "node_vulnerability_min",
-            "node_vulnerability_max",
-        ]:
-            check_within_range(config_dict, name, 0, 1, True, True)
-
-        if (
-            config_dict["node_vulnerability_min"]
-            > config_dict["node_vulnerability_max"]
-        ):
-            raise ValueError(
-                "'node_vulnerability_min', 'node_vulnerability_max' -> The lower bound for the node "
-                "vulnerabilities should be less than the upper bound "
-=======
 from typing import Optional
 
 from yawning_titan.config.toolbox.core import ConfigGroup, ConfigGroupValidation
@@ -211,33 +34,8 @@
             if entry_node_count
             else RestrictRangeGroup(
                 doc="Restrict the game mode to only work with network works within a range of entry_node_count counts"
->>>>>>> fa187887
             )
         )
-<<<<<<< HEAD
-
-        check_within_range(config_dict, "grace_period_length", 0, 100, True, True)
-        check_within_range(config_dict, "max_steps", 0, 10000000, False, True)
-        # make sure entry nodes is not more than the number of minimum number of nodes in network
-
-        # data is boolean
-        for name in [
-            "lose_when_all_nodes_lost",
-            "lose_when_n_percent_of_nodes_lost",
-            "lose_when_high_value_node_lost",
-            "lose_when_target_node_lost",
-        ]:
-            check_type(config_dict, name, [bool])
-
-        check_within_range(
-            config_dict,
-            "percentage_of_nodes_compromised_equals_loss",
-            0,
-            1,
-            False,
-            False,
-        )
-=======
         self.high_value_node_count = (
             high_value_node_count
             if high_value_node_count
@@ -286,7 +84,6 @@
                 doc="The percentage of nodes that need to be lost for blue to lose",
             )
         )
->>>>>>> fa187887
 
         self.n_percent_nodes_lost.value.alias = (
             "percentage_of_nodes_compromised_equals_loss"
@@ -344,16 +141,6 @@
             else BlueLossConditionGroup(
                 doc="The state of the network that must be reached for the red agent to win the game.",
             )
-<<<<<<< HEAD
-
-        if config_dict["lose_when_high_value_node_lost"]:
-            pass
-
-        if config_dict["grace_period_length"] > config_dict["max_steps"]:
-            raise ValueError(
-                "'grace_period_length', 'max_steps' -> The grace period cannot be the entire length of the game"
-            )
-=======
         )
         self.network_compatibility: NetworkCompatibilityGroup = (
             network_compatibility
@@ -373,5 +160,4 @@
                 raise ConfigGroupValidationError(msg)
         except ConfigGroupValidationError as e:
             self.validation.add_validation(msg, e)
-        return self.validation
->>>>>>> fa187887
+        return self.validation