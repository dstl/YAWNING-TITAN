from __future__ import annotations

from abc import ABC, abstractmethod
from dataclasses import dataclass, field
from typing import Any, Dict, Hashable, List, Optional, Union

import yaml

from yawning_titan.db.query import YawningTitanQuery
from yawning_titan.exceptions import (
    ConfigGroupValidationError,
    ConfigItemValidationError,
)
from yawning_titan.game_modes.components import _LOGGER

yaml.Dumper.ignore_aliases = lambda *args: True


class ConfigBase(ABC):
    """Used to provide helper methods to represent a ConfigGroup object."""

    def get_config_elements(
<<<<<<< HEAD
        self, types: Optional[Union[ConfigItem, ConfigGroup,List[Union[ConfigItem, ConfigGroup]]]] = None
=======
        self,
        types: Optional[
            Union[ConfigItem, ConfigGroup, List[Union[ConfigItem, ConfigGroup]]]
        ] = None,
>>>>>>> 97863317
    ) -> Dict[str, Union[ConfigItem, ConfigGroup]]:
        """
        Get the attributes of the class that are either :class: `ConfigGroup` or :class:`ConfigItem`.

        :param _type: An optional type for a specific type of config element.

        :return: A dictionary of names to config elements.
        """
        if types is not None:
            if isinstance(types, list):
                types = tuple(types)
            return {
                k: v
                for k, v in self.__dict__.items()
                if isinstance(v, types) and not k.startswith("_")
            }
        return {
            k: v
            for k, v in self.__dict__.items()
            if isinstance(v, (ConfigItem, ConfigGroup)) and not k.startswith("_")
        }

    def get_non_config_elements(self) -> Dict[str, Any]:
        """
        Get all attributes of the class that are not :class: `ConfigGroup` or :class: `ConfigItem`.

        :return: A dictionary of names to attributes.
        """
        return {
            k: v
            for k, v in self.__dict__.items()
            if k not in self.get_config_elements() and not k.startswith("_")
        }

    @property
    def config_items(self):
        """Property to represent the :class: `~yawning_titan.config.core.ConfigItem` children of the group."""
        return self.get_config_elements(ConfigItem)

    @property
    def config_groups(self):
        """Property to represent the :class: `~yawning_titan.config.core.ConfigGroup` children of the group."""
        return self.get_config_elements(ConfigGroup)

    def stringify(self):
        """Represent the class as a string.

        :return: A string.
        """
        string = f"{self.__class__.__name__}("
        strings = [
            f"{name}={val.stringify()}"
            for name, val in self.get_config_elements().items()
        ]
        strings.extend(
            [f"{name}={val}" for name, val in self.get_non_config_elements().items()]
        )
        return string + ", ".join(strings) + ")"

    def __repr__(self) -> str:
        """Return the result of :method: `ConfigBase.stringify`."""
        return self.stringify()

    def __str__(self) -> str:
        """Return the result of :method: `ConfigBase.stringify`."""
        return self.stringify()

    def __hash__(self) -> int:
        """Generate a unique hash for the class."""
        element_hash = [v.stringify() for v in self.get_config_elements().values()]
        element_hash.extend(
            [
                tuple(v) if isinstance(v, (list, dict, set)) else v
                for v in self.get_non_config_elements().values()
            ]
        )
        element_hash = [v for v in element_hash if isinstance(v, Hashable)]
        tuple_hash = tuple(element_hash)
        return hash(tuple_hash)

    def __eq__(self, other) -> bool:
        """Check the equality of any 2 instances of class.

        :param other: Another potential instance of the class to be compared against.

        :return: A boolean True if the elements holds the same data otherwise False.
        """
        if isinstance(other, self.__class__):
            return hash(self) == hash(other)
        return False


@dataclass()
class ItemTypeProperties(ABC):
    """An Abstract Base Class that is inherited by config data type properties."""

    _allowed_types: List[type] = None
    """The allowed data types for the item."""
    allow_null: Optional[bool] = None
    """`True` if the config _value can be left empty, otherwise `False`."""
    default: Optional[Any] = None
    """The items default value."""

    def __post_init__(self):
        if self.default:
            validated_default = self.validate(self.default)
            if not validated_default.passed:
                raise validated_default.fail_exceptions[0]

    def to_dict(self) -> Dict[str, Any]:
        """
        An abstract method that returns the properties as a dict.

        :return: A dict.
        """
        return {
            k: v
            for k, v in self.__dict__.items()
            if v is not None and not k.startswith("_")
        }

    def validate(self, val) -> ConfigItemValidation:
        """Perform the base validation checks common to all `ConfigItem` elements.

        These checks include:
        - Check that the value is not null if :attribute: `allow_null` is False
        - Check that the type of the value is in :attribute: `allowed_types`
        """
        validation = ConfigItemValidation()
        try:
            if not self.allow_null and val is None:
                msg = f"Value {val} when allow_null is not permitted."
                raise ConfigItemValidationError(msg)
        except ConfigItemValidationError as e:
            validation.add_validation(msg, e)
        try:
            if val is not None and type(val) not in self._allowed_types:
                msg = (
                    f"Value {val} is of type {type(val)}, should be "
                    + " or ".join(map(str, self._allowed_types))
                    + "."
                )
                raise ConfigItemValidationError(msg)
        except ConfigItemValidationError as e:
            validation.add_validation(msg, e)
        return validation


class ConfigValidationBase(ConfigBase):
    """The base validation methods for a config element."""

    def __init__(
        self,
        fail_reasons: Optional[Union[List[str], str]] = None,
        fail_exceptions: Optional[
            Union[
                List[Union[ConfigGroupValidationError, ConfigItemValidationError]],
                Union[ConfigGroupValidationError, ConfigItemValidationError],
            ]
        ] = None,
    ):
        if isinstance(fail_reasons, list):
            self.fail_reasons: List[str] = fail_reasons
        elif isinstance(fail_reasons, str):
            self.fail_reasons: List[str] = [fail_reasons]
        else:
            self.fail_reasons: List[str] = []

        if isinstance(fail_exceptions, list):
            self.fail_exceptions: List[
                Union[ConfigGroupValidationError, ConfigItemValidationError]
            ] = fail_exceptions
        elif isinstance(fail_reasons, str):
            self.fail_exceptions: List[
                Union[ConfigGroupValidationError, ConfigItemValidationError]
            ] = [fail_exceptions]
        else:
            self.fail_exceptions: List[
                Union[ConfigGroupValidationError, ConfigItemValidationError]
            ] = []

    def add_validation(self, fail_reason: str, exception: ConfigGroupValidationError):
        """
        Add a validation fail_reason, exception pair to their respective lists.

        Additionally check that no such error already exists.

        :param fail_reason: A string message to describe a particular error.
        :param exception: A wrapped `Exception` object that can be used to raise an error for the `fail_reason`.
        """
        if fail_reason not in self.fail_reasons:
            self.fail_reasons.append(fail_reason)
        if exception not in self.fail_exceptions:
            self.fail_exceptions.append(exception)

    def stringify(self):
        """Represent the class as a string.

        :return: A string.
        """
        string = f"{self.__class__.__name__}("

        strings = [f"passed={self.passed}"]
        strings.extend(
            [f"{name}={val}" for name, val in self.get_non_config_elements().items()]
        )
        return string + ", ".join(strings) + ")"

    @property
    @abstractmethod
    def passed(self) -> bool:
        """
        Returns True if there are no :attribute: `fail_reasons` or :attribute: `fail_exceptions`.

        :return: A bool.
        """
        pass


class ConfigItemValidation(ConfigValidationBase):
    """Create :class:`ConfigItemValidation` from :class:`ConfigValidationBase`."""

    @property
    def passed(self) -> bool:
        """
        Returns True if there are no :attribute: `fail_reasons` or :attribute: `fail_exceptions`.

        :return: A bool.
        """
        return not (self.fail_exceptions or self.fail_reasons)


class ConfigGroupValidation(ConfigValidationBase):
    """
    Used to return a validation result for a group of dependant config items, and the list of item validations.

    If validation fails, a reason why and any exception raised are returned.
    """

    def __init__(
        self,
        fail_reasons: Optional[Union[List[str], str]] = None,
        fail_exceptions: Optional[
            Union[
                List[Union[ConfigGroupValidationError, ConfigItemValidationError]],
                Union[ConfigGroupValidationError, ConfigItemValidationError],
            ]
        ] = None,
    ):
        self._element_validation = {}
        super().__init__(fail_reasons, fail_exceptions)

    def add_element_validation(
        self,
        element_name: str,
        validation: Union[ConfigItemValidation, ConfigGroupValidation],
    ):
        """
        Add a :class:`ConfigItemValidation` or :class:`ConfigGroupValidation` to the item validation dict.

        :param element_name: The name of the element.
        :param validation: the instance of ConfigItemValidation.
        """
        self._element_validation[element_name] = validation

    def to_dict(self, element_name: str = "root", root: bool = True) -> dict:
        """
        Express the error tree as a dictionary.

        :param element_name: A string name for the element to be represented.

        :return: A dict of element names to validation errors or validation dictionaries.
        """
        if self.passed:
            d = {}
        else:
            d = {"group": self.fail_reasons if self.fail_reasons else "None"}
        for e, validation in self.element_validation.items():
            if isinstance(validation, ConfigGroupValidation) and (
                not validation.group_passed or not validation.passed
            ):
                d[e] = validation.to_dict(e, False)
            elif not validation.passed:
                d[e] = validation.fail_reasons

        if root:
            if not d:
                return {element_name: "Passed"}
            return {element_name: d}
        return d

    def log(self, element_name: str = "root") -> None:
        """
        Return the validation results as a formatted string.

        :param element_name: A string name for the element to be represented.
        """
        string = "\nValidation results\n" "------------------\n"
        d = self.to_dict(element_name)
        if d:
            string += yaml.dump(d, sort_keys=False, default_flow_style=False)
        else:
            string += d.get(element_name, "Passed")
        print(string)

    @property
    def passed(self) -> bool:
        """
        Returns True if there are no :attribute: `fail_reasons` or :attribute: `fail_exceptions` and the group passed.

        The group validation has passed and all element validation has passed.

        :return: A bool.
        """
        return self.elements_passed and self.group_passed

    @property
    def group_passed(self) -> bool:
        """
        Returns True if there are no :attribute: `fail_reasons` or :attribute: `fail_exceptions`.

        :return: A bool.
        """
        return not (self.fail_exceptions or self.fail_reasons)

    @property
    def element_validation(
        self,
    ) -> Dict[str, Union[ConfigItemValidation, ConfigGroupValidationError]]:
        """
        The dict of element to :class:`ConfigItemValidation` and :class:`ConfigGroupValidation` validations.

        :return: A dict.
        """
        return self._element_validation

    @property
    def elements_passed(self) -> bool:
        """
        Returns True if all items passed validation, otherwise returns False.

        :return: A bool.
        """
        return all(v.passed for v in self.element_validation.values())


@dataclass
class ConfigItem:
    """The ConfigItem class holds an items value, doc, and properties."""

    value: object
    """The items value."""
    doc: Optional[str] = None
    """The items doc."""
    query: Optional[YawningTitanQuery] = None
    """The items query within the database."""
    alias: str = field(default=None, repr=False)
    """The alias of the config item, i.e. its representation from the original config."""
    depends_on: List[str] = field(default_factory=list, repr=False)
    """A list of :class: `ConfigItem`'s upon which this item depends. If these items are set so must this item be."""
    properties: Optional[ItemTypeProperties] = None
    """The items properties."""
    validation: ConfigItemValidation = None
    """The instance of ConfigItemValidation that provides access to the item validation details."""

    def __post_init__(self):
        if self.value is None and self.properties.default:
            self.value = self.properties.default
        self.validate()

    def __setattr__(self, __name: str, __value: Any) -> None:
        """
        Set an attribute of the :class: `ConfigItem` if the value is to be set, call the validation method.

        :param __name: the name of the attribute to be set
        :param __value: the value to set the attribute to
        """
        self.__dict__[__name] = __value
        if __name == "value":
            self.validate()

    def to_dict(
        self,
        as_key_val_pair: Optional[bool] = False,
        values_only: Optional[bool] = False,
        include_none: Optional[bool] = True,
    ) -> dict:
        """
        Return the ConfigItem as a dict.

        :param as_key_val_pair: If true, the dict is returned as a value in
            a key/value pair, the key being the class name.
        :return: The ConfigItem as a dict.
        """
        if not include_none and self.value is None:
            return None
        if values_only:
            return self.value
        d = {"value": self.value}
        if self.doc:
            d["doc"] = self.doc
        if self.properties:
            d["properties"] = self.properties.to_dict()
        if as_key_val_pair:
            return {self.__class__.__name__: d}
        return d

    def validate(self) -> ConfigItemValidation:
        """
        Validate the item against its properties.

        If no properties exist,
        simply return a default passed :class:`ConfigItemValidation`.

        :return: An instance of :class:`ConfigItemValidation`.
        """
        self.validation = ConfigItemValidation()
        if self.properties:
            self.validation = self.properties.validate(self.value)
        return self.validation

    def set_value(self, value: Any) -> None:
        """
        Set the value of the :class:`ConfigItem` bypassing the validation.

        :param value: The value to be set.
        """
        self.__dict__["value"] = value

    def stringify(self) -> Any:
        """This is here to allow stringify methods to be call on both :class: `ConfigItem` and :class: `ConfigGroup` classes."""
        return self.value


class ConfigGroup(ConfigBase, ABC):
    """The ConfigGroup class holds a ConfigItem's, doc, properties, and a ConfigItemValidation."""

    def __init__(self, doc: Optional[str] = None):
        """The ConfigGroup constructor.

        :param doc: The groups doc.
        """
        self.doc: Optional[str] = doc
        self.validation = self.validate()

    def __setattr__(self, __name: str, __value: Any) -> None:
        if (
            hasattr(self, __name)
            and isinstance(getattr(self, __name), ConfigItem)
            and not isinstance(__value, ConfigItem)
        ):
            self.__dict__[__name].value = __value
        else:
            self.__dict__[__name] = __value

    def validate(
        self, raise_overall_exception: Optional[bool] = False
    ) -> ConfigGroupValidation:
        """
        Validate the grouped items against their properties.

        :return: An instance of :class:`ConfigGroupValidation`.
        """
        self.validation = ConfigGroupValidation()
        self.validate_elements()

        if raise_overall_exception and not self.validation.passed:
            raise ConfigGroupValidationError(self.validation.log())
        return self.validation

    def validate_elements(self):
        """Call the .validate() method on each of the elements in the group."""
        for k, element in self.get_config_elements().items():
            self.validation.add_element_validation(k, element.validate())

    def to_dict(
        self,
        values_only: Optional[bool] = False,
        legacy: Optional[bool] = False,
        include_none: Optional[bool] = True,
    ):
        """
        Return the ConfigGroup as a dict.

        :param values_only: Create a dictionary containing only the value of :class: `ConfigItem`'s
        :param legacy: Convert the group into a unitary depth dictionary of legacy config value (aliases) to :class: `ConfigItem`'s
            by calling :method: `ConfigGroup.to_legacy`.

        :return: The ConfigGroup as a dict.
        """
        if legacy:
            return self.to_legacy_dict()

        attr_dict = {"doc": self.doc} if self.doc is not None else {}
        # attr_dict = self.get_non_config_elements()

        element_dict = {}
        for k, e in self.get_config_elements().items():
            d = e.to_dict(values_only=values_only, include_none=include_none)
            if not k.startswith("_") and (include_none or d is not None):
                element_dict[k] = d

        if values_only:
            return element_dict
        return {**attr_dict, **element_dict}

    def to_legacy_dict(
        self, flattened_dict: Dict[str, Any] = None
    ) -> Dict[str, ConfigItem]:
        """Convert the group into a unitary depth dictionary of legacy config value (aliases) to :class: `ConfigItem`'s.

        :return: a dictionary
        """
        if flattened_dict is None:
            flattened_dict = {}
        for v in self.get_config_elements().values():
            if isinstance(v, ConfigItem):
                flattened_dict[v.alias] = v
            else:
                flattened_dict.update(v.to_legacy_dict(flattened_dict))

        return flattened_dict

    def to_yaml(self, file_path: str):
        """
        Save the values of the elements of the group to a .yaml file.

        :param file_path: The path to the .yaml file
        """
        with open(file_path, "w") as file:
            yaml.safe_dump(
                self.to_dict(values_only=True),
                file,
                sort_keys=False,
                default_flow_style=False,
            )

    def set_from_dict(
        self,
        config_dict: dict,
        legacy: bool = False,
        infer_legacy: bool = False,
        **kwargs,
    ):
        """
        Set the values of all :class: `ConfigGroup` or :class:`ConfigItem` elements.

        :param config_dict: A dictionary representing values of all config elements.
        :param legacy: Whether to use the alias names for config elements to construct the config from a legacy dictionary.
        :param infer_legacy: Attempt to recognise if a config is of a legacy type.

        kwargs can contain 2 parameters:
            - root: Whether the element is a base level element or not.
                if the element is a root then it should validate all of its descendants.
            - legacy_lookup: The current flattened dictionary representation of the class by its legacy keys.
        """
        _root = kwargs.get("root", True)
        _legacy_lookup = kwargs.get("legacy_lookup")

        if infer_legacy:
            legacy = (
                True
                if all(k in config_dict for k in ["RED", "BLUE", "OBSERVATION_SPACE"])
                else False
            )
        if legacy:
            if _legacy_lookup is None:
                _legacy_lookup = self.to_legacy_dict()

            for element_name, v in config_dict.items():
                element: ConfigItem = _legacy_lookup.get(element_name)
                if isinstance(v, dict):
                    self.set_from_dict(
                        v, legacy=True, root=False, _legacy_lookup=_legacy_lookup
                    )
                if element is not None:
                    element.set_value(v)
        else:
            for element_name, v in config_dict.items():
                element = getattr(self, element_name, None)
                if isinstance(v, dict) and isinstance(element, ConfigGroup):
                    element.set_from_dict(v, False)
                elif not isinstance(v, dict) and isinstance(element, ConfigItem):
                    element.set_value(v)
                else:
                    setattr(self, element_name, v)
        if _root:
            self.validate()

    def set_from_yaml(
        self, file_path: str, legacy: bool = False, infer_legacy: bool = False
    ):
        """
        Set the elements of the group from a .yaml file.

        :param file_path: The path to the .yaml file.
        :param legacy: Whether to use the alias names for config elements to construct the config from a legacy dictionary.
        :param infer_legacy: Attempt to recognise if a config is of a legacy type.
        """
        try:
            with open(file_path) as f:
                config_dict = yaml.safe_load(f)
        except FileNotFoundError as e:
            msg = f"Configuration file does not exist: {file_path}"
            _LOGGER.critical(msg, exc_info=True)
            raise e
        self.set_from_dict(config_dict, legacy=legacy, infer_legacy=infer_legacy)<|MERGE_RESOLUTION|>--- conflicted
+++ resolved
@@ -6,7 +6,6 @@
 
 import yaml
 
-from yawning_titan.db.query import YawningTitanQuery
 from yawning_titan.exceptions import (
     ConfigGroupValidationError,
     ConfigItemValidationError,
@@ -20,14 +19,10 @@
     """Used to provide helper methods to represent a ConfigGroup object."""
 
     def get_config_elements(
-<<<<<<< HEAD
-        self, types: Optional[Union[ConfigItem, ConfigGroup,List[Union[ConfigItem, ConfigGroup]]]] = None
-=======
         self,
         types: Optional[
             Union[ConfigItem, ConfigGroup, List[Union[ConfigItem, ConfigGroup]]]
         ] = None,
->>>>>>> 97863317
     ) -> Dict[str, Union[ConfigItem, ConfigGroup]]:
         """
         Get the attributes of the class that are either :class: `ConfigGroup` or :class:`ConfigItem`.
@@ -382,8 +377,6 @@
     """The items value."""
     doc: Optional[str] = None
     """The items doc."""
-    query: Optional[YawningTitanQuery] = None
-    """The items query within the database."""
     alias: str = field(default=None, repr=False)
     """The alias of the config item, i.e. its representation from the original config."""
     depends_on: List[str] = field(default_factory=list, repr=False)
