from __future__ import annotations
from dataclasses import dataclass, field
from typing import Dict, Any

<<<<<<< HEAD
from yawning_titan.config.game_config.config_group_class import ConfigGroupABC
=======
from yawning_titan.config.game_config.config_abc import ConfigABC
from yawning_titan.envs.generic.helpers.environment_input_validation import (
    check_type,
    check_within_range,
)
>>>>>>> 46e9482b

from yawning_titan.envs.generic.helpers.environment_input_validation import check_type, check_within_range

<<<<<<< HEAD

@dataclass
class RedAgentConfig(ConfigGroupABC):
=======
@dataclass()
class RedAgentConfig(ConfigABC):
>>>>>>> 46e9482b
    """
    Class that validates and stores the Red Agent Configuration
    """
    _red_skill: int
    _red_uses_skill: bool
    _red_ignores_defences: bool
    _red_always_succeeds: bool
    _red_can_only_attack_from_red_agent_node: bool
    _red_can_attack_from_any_red_node: bool
    _red_can_naturally_spread: bool
    _chance_to_spread_to_connected_node: int
    _chance_to_spread_to_unconnected_node: int
    _red_uses_spread_action: bool
    _spread_action_likelihood: int
    _chance_for_red_to_spread: int
    _red_uses_random_infect_action: bool
    _random_infect_action_likelihood: int
    _chance_for_red_to_random_compromise: int
    _red_uses_basic_attack_action: bool
    _basic_attack_action_likelihood: int
    _red_uses_do_nothing_action: bool
    _do_nothing_action_likelihood: int
    _red_uses_move_action: bool
    _move_action_likelihood: int
    _red_uses_zero_day_action: bool
    _zero_day_start_amount: int
    _days_required_for_zero_day: int
    _red_chooses_target_at_random: bool
    _red_prioritises_connected_nodes: bool
    _red_prioritises_un_connected_nodes: bool
    _red_prioritises_vulnerable_nodes: bool
    _red_prioritises_resilient_nodes: bool

    # region Getters
    @property
    def red_skill(self) -> int:
        """
        The red agents skill level. Higher means that red is more likely to
        succeed in attacks.
        """
        return self._red_skill

<<<<<<< HEAD
    # red agent skill
    red_skill: float = field(
        metadata={"description": "Red agent's skill modifier", "alias": "red_skill"}
    )
    """Red agent's skill modifier"""

    red_use_skill: bool = field(
        metadata={
            "description": "Is true if red agent will use the skill modifier when attacking a node",
            "alias": "red_uses_skill",
        }
    )
    """Is true if red agent will use the skill modifier when attacking a node"""

    # red agent attack pattern
    red_ignores_defences: bool = field(
        metadata={
            "description": "Is true if red agent will ignore node defences",
            "alias": "red_ignores_defences",
        }
    )
    """Is true if red agent will ignore node defences"""

    red_always_succeeds: bool = field(
        metadata={
            "description": "Is true if red agent will always succeed when attacking",
            "alias": "red_always_succeeds",
        }
    )
    """Is true if red agent will always succeed when attacking"""

    red_attack_from_current_position: bool = field(
        metadata={
            "description": "Is true if red agent can only attack from its current position",
            "alias": "red_can_only_attack_from_red_agent_node",
        }
    )
    """Is true if red agent can only attack from its current position"""

    red_attack_from_any_node: bool = field(
        metadata={
            "description": "Is true if red can attack any safe node anywhere in the network",
            "alias": "red_can_attack_from_any_red_node",
        }
    )
    """Is true if red can attack any safe node anywhere in the network"""

    # red spread
    red_naturally_spread: bool = field(
        metadata={
            "description": "Is true if red can naturally spread every timestep",
            "alias": "red_can_naturally_spread",
        }
    )
    """Is true if red can naturally spread every timestep"""

    red_chance_to_spread_to_connected_node: float = field(
        metadata={
            "description": "Chance of red agent spreading to a connected safe node",
            "alias": "chance_to_spread_to_connected_node",
        }
    )
    """Chance of red agent spreading to a connected safe node"""

    red_chance_to_spread_to_unconnected_node: float = field(
        metadata={
            "description": "Chance of red agent spreading to an unconnected safe node",
            "alias": "chance_to_spread_to_unconnected_node",
        }
    )
    """Chance of red agent spreading to an unconnected safe node"""

    red_spread_action: bool = field(
        metadata={
            "description": "Is true if red can try to spread to every connected safe node",
            "alias": "red_uses_spread_action",
        }
    )
    """Is true if red can try to spread to every connected safe node"""

    red_spread_action_likelihood: float = field(
        metadata={
            "description": "Chance of red agent to try and spread to every connected safe node",
            "alias": "spread_action_likelihood",
        }
    )
    """Chance of red agent to try and spread to every connected safe node"""

    red_spread_success_chance: float = field(
        metadata={
            "description": "Chance for red agent spread action to succeed",
            "alias": "chance_for_red_to_spread",
        }
    )
    """Chance for red agent spread action to succeed"""

    red_random_infection_action: bool = field(
        metadata={
            "description": "Is true if red agent can attack any safe node in the network",
            "alias": "red_uses_random_infect_action",
        }
    )
    """Is true if red agent can attack any safe node in the network"""

    red_random_infection_likelihood: float = field(
        metadata={
            "description": "Chance of the red agent attacking any random safe node",
            "alias": "random_infect_action_likelihood",
        }
    )
    """Chance of the red agent attacking any random safe node"""

    red_random_infection_success_chance: float = field(
        metadata={
            "description": "Chance of the random safe node attacks from succeeding",
            "alias": "chance_for_red_to_random_compromise",
        }
    )
    """Chance of the random safe node attacks from succeeding"""

    red_basic_attack_action: bool = field(
        metadata={
            "description": "Is true if red uses a basic attack to take over a safe node connected to an infected node",
            "alias": "red_uses_basic_attack_action",
        }
    )
    """Is true if red uses a basic attack to take over a safe node connected to an infected node"""

    red_basic_attack_likelihood: float = field(
        metadata={
            "description": "Chance of the basic attack succeeding",
            "alias": "basic_attack_action_likelihood",
        }
    )
    """Chance of the basic attack succeeding"""

    # red do nothing
    red_do_nothing_action: bool = field(
        metadata={
            "description": "Is true if the red agent can choose to do nothing",
            "alias": "red_uses_do_nothing_action",
        }
    )
    """Is true if the red agent can choose to do nothing"""
    red_do_nothing_likelihood: float = field(
        metadata={
            "description": "Chance of the red agent from doing nothing",
            "alias": "do_nothing_action_likelihood",
        }
    )
    """Chance of the red agent from doing nothing"""

    # red movement
    red_move_action: bool = field(
        metadata={
            "description": "Is true if the red agent can choose to move to another infected node",
            "alias": "red_uses_move_action",
        }
    )
    """Is true if the red agent can choose to move to another infected node"""

    red_move_action_likelihood: float = field(
        metadata={
            "description": "Chance of red agent choosing to move to another infected node",
            "alias": "move_action_likelihood",
        }
    )
    """Chance of red agent choosing to move to another infected node"""

    # red zero days
    red_zero_day_action: bool = field(
        metadata={
            "description": "Is true if the red agent can use a zero day to infect a node with 100% success",
            "alias": "red_uses_zero_day_action",
        }
    )
    """Is true if the red agent can use a zero day to infect a node with 100% success"""

    red_zero_day_start_amount: int = field(
        metadata={
            "description": "Integer value specifying how many zero days the red agent can use at the start of the game",
            "alias": "zero_day_start_amount",
        }
    )
    """Integer value specifying how many zero days the red agent can use at the start of the game"""

    red_zero_day_days_required_to_create: int = field(
        metadata={
            "description": "Integer value specifying how many timesteps is needed until the red agent can get another zero day",
            "alias": "days_required_for_zero_day",
        }
    )
    """Integer value specifying how many timesteps is needed until the red agent can get another zero day"""

    # red targeting
    red_targeting_random: bool = field(
        metadata={
            "description": "Is true if the red agent targets safe nodes at random",
            "alias": "red_chooses_target_at_random",
        }
    )
    """Is true if the red agent targets safe nodes at random"""

    red_targeting_prioritise_connected_nodes: bool = field(
        metadata={
            "description": "Is true if the red agent prioritises attacking nodes with the most connections",
            "alias": "red_prioritises_connected_nodes",
        }
    )
    """Is true if the red agent prioritises attacking nodes with the most connections"""

    red_targeting_prioritise_unconnected_nodes: bool = field(
        metadata={
            "description": "Is true if the red agent prioritises attacking nodes with the least connections",
            "alias": "red_prioritises_un_connected_nodes",
        }
    )
    """Is true if the red agent prioritises attacking nodes with the least connections"""

    red_targeting_prioritise_vulnerable_nodes: bool = field(
        metadata={
            "description": "Is true if the red agent prioritises attacking nodes with the most vulnerability",
            "alias": "red_prioritises_vulnerable_nodes",
        }
    )
    """Is true if the red agent prioritises attacking nodes with the most vulnerability"""

    red_targeting_prioritise_resilient_nodes: bool = field(
        metadata={
            "description": "Is true if the red agent prioritises attacking nodes with the least vulnerability",
            "alias": "red_prioritises_resilient_nodes",
        }
    )
    """Is true if the red agent prioritises attacking nodes with the least vulnerability"""

    @classmethod
    def create(cls, settings: Dict[str, Any]) -> RedAgentConfig:
        # validate red agent config values
        cls._validate(settings)

        red_agent = RedAgentConfig(
            red_skill=settings["red_skill"],
            red_use_skill=settings["red_uses_skill"],
            red_ignores_defences=settings["red_ignores_defences"],
            red_always_succeeds=settings["red_always_succeeds"],
            red_attack_from_current_position=settings[
                "red_can_only_attack_from_red_agent_node"
            ],
            red_attack_from_any_node=settings["red_can_attack_from_any_red_node"],
            red_naturally_spread=settings["red_can_naturally_spread"],
            red_chance_to_spread_to_connected_node=settings[
                "chance_to_spread_to_connected_node"
            ],
            red_chance_to_spread_to_unconnected_node=settings[
                "chance_to_spread_to_unconnected_node"
            ],
            red_spread_action=settings["red_uses_spread_action"],
            red_spread_action_likelihood=settings["spread_action_likelihood"],
            red_spread_success_chance=settings["chance_for_red_to_spread"],
            red_random_infection_action=settings["red_uses_random_infect_action"],
            red_random_infection_likelihood=settings["random_infect_action_likelihood"],
            red_random_infection_success_chance=settings[
                "chance_for_red_to_random_compromise"
            ],
            red_basic_attack_action=settings["red_uses_basic_attack_action"],
            red_basic_attack_likelihood=settings["basic_attack_action_likelihood"],
            red_do_nothing_action=settings["red_uses_do_nothing_action"],
            red_do_nothing_likelihood=settings["do_nothing_action_likelihood"],
            red_move_action=settings["red_uses_move_action"],
            red_move_action_likelihood=settings["move_action_likelihood"],
            red_zero_day_action=settings["red_uses_zero_day_action"],
            red_zero_day_start_amount=settings["zero_day_start_amount"],
            red_zero_day_days_required_to_create=settings["days_required_for_zero_day"],
            red_targeting_random=settings["red_chooses_target_at_random"],
            red_targeting_prioritise_connected_nodes=settings[
                "red_prioritises_connected_nodes"
            ],
            red_targeting_prioritise_unconnected_nodes=settings[
                "red_prioritises_un_connected_nodes"
            ],
            red_targeting_prioritise_vulnerable_nodes=settings[
                "red_prioritises_vulnerable_nodes"
            ],
            red_targeting_prioritise_resilient_nodes=settings[
                "red_prioritises_resilient_nodes"
            ],
        )
=======
    @property
    def red_uses_skill(self) -> bool:
        """
        Red uses its skill modifier when attacking nodes.
        """
        return self._red_uses_skill

    @property
    def red_ignores_defences(self) -> bool:
        """
        The red agent ignores the defences of nodes.
        """
        return self._red_ignores_defences

    @property
    def red_always_succeeds(self) -> bool:
        """
        Reds attacks always succeed.
        """
        return self._red_always_succeeds

    @property
    def red_can_only_attack_from_red_agent_node(self) -> bool:
        """
        The red agent will only ever be in one node however it can control any
        amount of nodes. Can the red agent only attack from its one main
        node or can it attack from any node that it controls.
        """
        return self._red_can_only_attack_from_red_agent_node

    @property
    def red_can_attack_from_any_red_node(self) -> bool:
        """
        The red agent will only ever be in one node however it can control any
        amount of nodes. Can the red agent only attack from its one main
        node or can it attack from any node that it controls.
        """
        return self._red_can_attack_from_any_red_node

    @property
    def red_can_naturally_spread(self) -> bool:
        """
        The red agent naturally spreads its influence every time-step.
        """
        return self._red_can_naturally_spread

    @property
    def chance_to_spread_to_connected_node(self) -> int:
        """
        If a node is connected to a compromised node what chance does it have
        to become compromised every turn through natural spreading.
        """
        return self._chance_to_spread_to_connected_node

    @property
    def chance_to_spread_to_unconnected_node(self) -> int:
        """
        If a node is not connected to a compromised node what chance does it
        have to become randomly infected through natural spreading.
        """
        return self._chance_to_spread_to_unconnected_node

    @property
    def red_uses_spread_action(self) -> bool:
        """
        Tries to spread to every node connected to an infected node.
        """
        return self._red_uses_spread_action

    @property
    def spread_action_likelihood(self) -> int:
        """
        Weighting for red_uses_spread_action.
        """
        return self._spread_action_likelihood

    @property
    def chance_for_red_to_spread(self) -> int:
        """
        Chance for each 'spread' to succeed.
        """
        return self._chance_for_red_to_spread

    @property
    def red_uses_random_infect_action(self) -> bool:
        """
        Tries to infect every safe node in the environment.
        """
        return self._red_uses_random_infect_action

    @property
    def random_infect_action_likelihood(self) -> int:
        """
        Weighting for red_uses_random_infect_action.
        """
        return self._random_infect_action_likelihood

    @property
    def chance_for_red_to_random_compromise(self) -> int:
        """
        chance for each 'infect' to succeed.
        """
        return self._chance_for_red_to_random_compromise

    @property
    def red_uses_basic_attack_action(self) -> bool:
        """
        The red agent picks a single node connected to an infected node and
        tries to attack and take over that node.
        """
        return self._red_uses_basic_attack_action

    @property
    def basic_attack_action_likelihood(self) -> int:
        """
        Weighting for red_uses_basic_attack_action.
        """
        return self._basic_attack_action_likelihood

    @property
    def red_uses_do_nothing_action(self) -> bool:
        """
        The red agent does nothing.
        """
        return self._red_uses_do_nothing_action

    @property
    def do_nothing_action_likelihood(self) -> int:
        """
        Chance for red_uses_do_nothing_action.
        """
        return self._do_nothing_action_likelihood

    @property
    def red_uses_move_action(self) -> bool:
        """
        The red agent moves to a different node.
        """
        return self._red_uses_move_action

    @property
    def move_action_likelihood(self) -> int:
        """
        Chance of red_uses_move_action.
        """
        return self._move_action_likelihood

    @property
    def red_uses_zero_day_action(self) -> bool:
        """
        The red agent will pick a safe node connected to an infected node and
        take it over with a 100% chance to succeed (can only happen every n
        timesteps).
        """
        return self._red_uses_zero_day_action

    @property
    def zero_day_start_amount(self) -> int:
        """
        The number of zero day attacks that the red agent starts with.
        """
        return self._zero_day_start_amount

    @property
    def days_required_for_zero_day(self) -> int:
        """
        The amount of 'progress' that need to have passed before the red
        agent gains a zero day attack.
        """
        return self._days_required_for_zero_day

    @property
    def red_chooses_target_at_random(self) -> bool:
        """
        Red picks nodes to attack at random.
        """
        return self._red_chooses_target_at_random

    @property
    def red_prioritises_connected_nodes(self) -> bool:
        """
        Red sorts the nodes it can attack and chooses the one that has the
        most connections.
        """
        return self._red_prioritises_connected_nodes

    @property
    def red_prioritises_un_connected_nodes(self) -> bool:
        """
        Red sorts the nodes it can attack and chooses the one that has the
        least connections.
        """
        return self._red_prioritises_un_connected_nodes

    @property
    def red_prioritises_vulnerable_nodes(self) -> bool:
        """
        Red sorts the nodes is can attack and chooses the one that is the
        most vulnerable.
        """
        return self._red_prioritises_vulnerable_nodes

    @property
    def red_prioritises_resilient_nodes(self) -> bool:
        """
        Red sorts the nodes is can attack and chooses the one that is the
        least vulnerable.
        """
        return self._red_prioritises_resilient_nodes
    # endregion

    # region Setters
    @red_skill.setter
    def red_skill(self, value):
        self._red_skill = value

    @red_uses_skill.setter
    def red_uses_skill(self, value):
        self._red_uses_skill = value

    @red_ignores_defences.setter
    def red_ignores_defences(self, value):
        self._red_ignores_defences = value

    @red_always_succeeds.setter
    def red_always_succeeds(self, value):
        self._red_always_succeeds = value

    @red_can_only_attack_from_red_agent_node.setter
    def red_can_only_attack_from_red_agent_node(self, value):
        self._red_can_only_attack_from_red_agent_node = value

    @red_can_attack_from_any_red_node.setter
    def red_can_attack_from_any_red_node(self, value):
        self._red_can_attack_from_any_red_node = value

    @red_can_naturally_spread.setter
    def red_can_naturally_spread(self, value):
        self._red_can_naturally_spread = value

    @chance_to_spread_to_connected_node.setter
    def chance_to_spread_to_connected_node(self, value):
        self._chance_to_spread_to_connected_node = value

    @chance_to_spread_to_unconnected_node.setter
    def chance_to_spread_to_unconnected_node(self, value):
        self._chance_to_spread_to_unconnected_node = value

    @red_uses_spread_action.setter
    def red_uses_spread_action(self, value):
        self._red_uses_spread_action = value

    @spread_action_likelihood.setter
    def spread_action_likelihood(self, value):
        self._spread_action_likelihood = value

    @chance_for_red_to_spread.setter
    def chance_for_red_to_spread(self, value):
        self._chance_for_red_to_spread = value

    @red_uses_random_infect_action.setter
    def red_uses_random_infect_action(self, value):
        self._red_uses_random_infect_action = value

    @random_infect_action_likelihood.setter
    def random_infect_action_likelihood(self, value):
        self._random_infect_action_likelihood = value

    @chance_for_red_to_random_compromise.setter
    def chance_for_red_to_random_compromise(self, value):
        self._chance_for_red_to_random_compromise = value

    @red_uses_basic_attack_action.setter
    def red_uses_basic_attack_action(self, value):
        self._red_uses_basic_attack_action = value

    @basic_attack_action_likelihood.setter
    def basic_attack_action_likelihood(self, value):
        self._basic_attack_action_likelihood = value

    @red_uses_do_nothing_action.setter
    def red_uses_do_nothing_action(self, value):
        self._red_uses_do_nothing_action = value

    @do_nothing_action_likelihood.setter
    def do_nothing_action_likelihood(self, value):
        self._do_nothing_action_likelihood = value

    @red_uses_move_action.setter
    def red_uses_move_action(self, value):
        self._red_uses_move_action = value

    @move_action_likelihood.setter
    def move_action_likelihood(self, value):
        self._move_action_likelihood = value

    @red_uses_zero_day_action.setter
    def red_uses_zero_day_action(self, value):
        self._red_uses_zero_day_action = value

    @zero_day_start_amount.setter
    def zero_day_start_amount(self, value):
        self._zero_day_start_amount = value

    @days_required_for_zero_day.setter
    def days_required_for_zero_day(self, value):
        self._days_required_for_zero_day = value

    @red_chooses_target_at_random.setter
    def red_chooses_target_at_random(self, value):
        self._red_chooses_target_at_random = value

    @red_prioritises_connected_nodes.setter
    def red_prioritises_connected_nodes(self, value):
        self._red_prioritises_connected_nodes = value

    @red_prioritises_un_connected_nodes.setter
    def red_prioritises_un_connected_nodes(self, value):
        self._red_prioritises_un_connected_nodes = value

    @red_prioritises_vulnerable_nodes.setter
    def red_prioritises_vulnerable_nodes(self, value):
        self._red_prioritises_vulnerable_nodes = value

    @red_prioritises_resilient_nodes.setter
    def red_prioritises_resilient_nodes(self, value):
        self._red_prioritises_resilient_nodes = value
    # endregion
>>>>>>> 46e9482b


    @classmethod
    def create(cls, config_dict: Dict[str, Any]) -> RedAgentConfig:
        """
        Creates an instance of `RedAgentConfig` after calling `.validate`.

        Args:
            config_dict: A config dict with the required key/values pairs.
        """
        # validate red agent config values
        cls._validate(config_dict)

        red_agent_config = RedAgentConfig(
            _red_skill=config_dict["red_skill"],
            _red_uses_skill=config_dict["red_uses_skill"],
            _red_ignores_defences=config_dict["red_ignores_defences"],
            _red_always_succeeds=config_dict["red_always_succeeds"],
            _red_can_only_attack_from_red_agent_node=config_dict[
                "red_can_only_attack_from_red_agent_node"],
            _red_can_attack_from_any_red_node=config_dict[
                "red_can_attack_from_any_red_node"],
            _red_can_naturally_spread=config_dict["red_can_naturally_spread"],
            _chance_to_spread_to_connected_node=config_dict[
                "chance_to_spread_to_connected_node"],
            _chance_to_spread_to_unconnected_node=config_dict[
                "chance_to_spread_to_unconnected_node"],
            _red_uses_spread_action=config_dict["red_uses_spread_action"],
            _spread_action_likelihood=config_dict["spread_action_likelihood"],
            _chance_for_red_to_spread=config_dict["chance_for_red_to_spread"],
            _red_uses_random_infect_action=config_dict[
                "red_uses_random_infect_action"],
            _random_infect_action_likelihood=config_dict[
                "random_infect_action_likelihood"],
            _chance_for_red_to_random_compromise=config_dict[
                "chance_for_red_to_random_compromise"],
            _red_uses_basic_attack_action=config_dict[
                "red_uses_basic_attack_action"],
            _basic_attack_action_likelihood=config_dict[
                "basic_attack_action_likelihood"],
            _red_uses_do_nothing_action=config_dict[
                "red_uses_do_nothing_action"],
            _do_nothing_action_likelihood=config_dict[
                "do_nothing_action_likelihood"],
            _red_uses_move_action=config_dict["red_uses_move_action"],
            _move_action_likelihood=config_dict["move_action_likelihood"],
            _red_uses_zero_day_action=config_dict["red_uses_zero_day_action"],
            _zero_day_start_amount=config_dict["zero_day_start_amount"],
            _days_required_for_zero_day=config_dict[
                "days_required_for_zero_day"],
            _red_chooses_target_at_random=config_dict[
                "red_chooses_target_at_random"],
            _red_prioritises_connected_nodes=config_dict[
                "red_prioritises_connected_nodes"],
            _red_prioritises_un_connected_nodes=config_dict[
                "red_prioritises_un_connected_nodes"],
            _red_prioritises_vulnerable_nodes=config_dict[
                "red_prioritises_vulnerable_nodes"],
            _red_prioritises_resilient_nodes=config_dict[
                "red_prioritises_resilient_nodes"],
        )

        return red_agent_config

    @classmethod
    def _validate(cls, config_dict: dict):
        for name in [
            "chance_for_red_to_spread",
            "chance_for_red_to_random_compromise",
            "red_skill",
            "spread_action_likelihood",
            "random_infect_action_likelihood",
            "basic_attack_action_likelihood",
            "do_nothing_action_likelihood",
            "move_action_likelihood",
            "chance_to_spread_to_connected_node",
            "chance_to_spread_to_unconnected_node",
        ]:
            check_type(config_dict, name, [int, float])

        # int
        for name in ["zero_day_start_amount", "days_required_for_zero_day"]:
            check_type(config_dict, name, [int])

        # type of data is bool
        for name in [
            "red_uses_skill",
            "red_ignores_defences",
            "red_always_succeeds",
            "red_can_only_attack_from_red_agent_node",
            "red_can_attack_from_any_red_node",
            "red_uses_spread_action",
            "red_uses_random_infect_action",
            "red_uses_zero_day_action",
            "red_uses_basic_attack_action",
            "red_uses_do_nothing_action",
            "red_uses_move_action",
            "red_chooses_target_at_random",
            "red_prioritises_connected_nodes",
            "red_prioritises_un_connected_nodes",
            "red_prioritises_vulnerable_nodes",
            "red_prioritises_resilient_nodes",
            "red_can_naturally_spread",
        ]:
            check_type(config_dict, name, [bool])

        # data satisfies 0 <= data <= 1
        for name in [
            "red_skill",
            "chance_for_red_to_spread",
            "chance_for_red_to_random_compromise",
            "chance_to_spread_to_connected_node",
            "chance_to_spread_to_unconnected_node",
        ]:
            check_within_range(config_dict, name, 0, 1, True, True)

        # data satisfies 0 < data
        for name in [
            "spread_action_likelihood",
            "random_infect_action_likelihood",
            "basic_attack_action_likelihood",
            "do_nothing_action_likelihood",
            "move_action_likelihood",
        ]:
            check_within_range(config_dict, name, 0, None, False, True)

        # data satisfies 0 <= data
        for name in ["zero_day_start_amount", "days_required_for_zero_day"]:
            check_within_range(config_dict, name, 0, None, True, True)

        # misc
        if (
            (not config_dict["red_uses_skill"])
            and (not config_dict["red_always_succeeds"])
            and config_dict["red_ignores_defences"]
        ):
            raise ValueError(
                "'red_uses_skill', 'red_always_succeeds', 'red_ignores_defences' -> Red must either use skill, always succeed or not ignore the defences of the nodes"
                # noqa
            )
        if (
            (not config_dict["red_uses_spread_action"])
            and (not config_dict["red_uses_random_infect_action"])
            and (not config_dict["red_uses_zero_day_action"])
            and (not config_dict["red_uses_basic_attack_action"])
            and (not config_dict["red_uses_do_nothing_action"])
        ):
            raise ValueError(
                "'red_uses_*****' -> Red must have at least one action activated"
            )
        if (
            (not config_dict["red_chooses_target_at_random"])
            and (not config_dict["red_prioritises_connected_nodes"])
            and (not config_dict["red_prioritises_un_connected_nodes"])
            and (not config_dict["red_prioritises_vulnerable_nodes"])
            and (not config_dict["red_prioritises_resilient_nodes"])
        ):
            raise ValueError(
                "'red_prioritises_****' -> Red must choose its target in some way. If you are unsure select 'red_chooses_target_at_random'"
                # noqa
            )
        if (not config_dict["red_can_only_attack_from_red_agent_node"]) and (
            not config_dict["red_can_attack_from_any_red_node"]
        ):
            raise ValueError(
                "'red_can_only_attack_from_red_agent_node', 'red_can_attack_from_any_red_node' -> The red agent must be able to attack either from every red node or just the red central node"
                # noqa
            )
        if (
            config_dict["red_prioritises_vulnerable_nodes"]
            or config_dict["red_prioritises_resilient_nodes"]
        ):
            if config_dict["red_ignores_defences"]:
                raise ValueError(
                    "'red_ignores_defences', 'red_prioritises_vulnerable_nodes', 'red_prioritises_resilient_nodes' -> It makes no sense for red to prioritise nodes based on a stat that is ignored (vulnerability)"
                    # noqa
                )
        # spread both 0 but spreading on?
        if config_dict["red_can_naturally_spread"]:
            if (
                config_dict["chance_to_spread_to_connected_node"] == 0
                and config_dict["chance_to_spread_to_unconnected_node"] == 0
            ):
                raise ValueError(
                    "'red_can_naturally_spread', 'chance_to_spread_to_connected_node', 'chance_to_spread_to_unconnected_node' -> If red can naturally spread however the probabilities for both types of spreading are 0"
                    # noqa
                )<|MERGE_RESOLUTION|>--- conflicted
+++ resolved
@@ -2,26 +2,16 @@
 from dataclasses import dataclass, field
 from typing import Dict, Any
 
-<<<<<<< HEAD
-from yawning_titan.config.game_config.config_group_class import ConfigGroupABC
-=======
 from yawning_titan.config.game_config.config_abc import ConfigABC
 from yawning_titan.envs.generic.helpers.environment_input_validation import (
     check_type,
     check_within_range,
 )
->>>>>>> 46e9482b
 
 from yawning_titan.envs.generic.helpers.environment_input_validation import check_type, check_within_range
 
-<<<<<<< HEAD
-
-@dataclass
-class RedAgentConfig(ConfigGroupABC):
-=======
 @dataclass()
 class RedAgentConfig(ConfigABC):
->>>>>>> 46e9482b
     """
     Class that validates and stores the Red Agent Configuration
     """
@@ -64,295 +54,6 @@
         """
         return self._red_skill
 
-<<<<<<< HEAD
-    # red agent skill
-    red_skill: float = field(
-        metadata={"description": "Red agent's skill modifier", "alias": "red_skill"}
-    )
-    """Red agent's skill modifier"""
-
-    red_use_skill: bool = field(
-        metadata={
-            "description": "Is true if red agent will use the skill modifier when attacking a node",
-            "alias": "red_uses_skill",
-        }
-    )
-    """Is true if red agent will use the skill modifier when attacking a node"""
-
-    # red agent attack pattern
-    red_ignores_defences: bool = field(
-        metadata={
-            "description": "Is true if red agent will ignore node defences",
-            "alias": "red_ignores_defences",
-        }
-    )
-    """Is true if red agent will ignore node defences"""
-
-    red_always_succeeds: bool = field(
-        metadata={
-            "description": "Is true if red agent will always succeed when attacking",
-            "alias": "red_always_succeeds",
-        }
-    )
-    """Is true if red agent will always succeed when attacking"""
-
-    red_attack_from_current_position: bool = field(
-        metadata={
-            "description": "Is true if red agent can only attack from its current position",
-            "alias": "red_can_only_attack_from_red_agent_node",
-        }
-    )
-    """Is true if red agent can only attack from its current position"""
-
-    red_attack_from_any_node: bool = field(
-        metadata={
-            "description": "Is true if red can attack any safe node anywhere in the network",
-            "alias": "red_can_attack_from_any_red_node",
-        }
-    )
-    """Is true if red can attack any safe node anywhere in the network"""
-
-    # red spread
-    red_naturally_spread: bool = field(
-        metadata={
-            "description": "Is true if red can naturally spread every timestep",
-            "alias": "red_can_naturally_spread",
-        }
-    )
-    """Is true if red can naturally spread every timestep"""
-
-    red_chance_to_spread_to_connected_node: float = field(
-        metadata={
-            "description": "Chance of red agent spreading to a connected safe node",
-            "alias": "chance_to_spread_to_connected_node",
-        }
-    )
-    """Chance of red agent spreading to a connected safe node"""
-
-    red_chance_to_spread_to_unconnected_node: float = field(
-        metadata={
-            "description": "Chance of red agent spreading to an unconnected safe node",
-            "alias": "chance_to_spread_to_unconnected_node",
-        }
-    )
-    """Chance of red agent spreading to an unconnected safe node"""
-
-    red_spread_action: bool = field(
-        metadata={
-            "description": "Is true if red can try to spread to every connected safe node",
-            "alias": "red_uses_spread_action",
-        }
-    )
-    """Is true if red can try to spread to every connected safe node"""
-
-    red_spread_action_likelihood: float = field(
-        metadata={
-            "description": "Chance of red agent to try and spread to every connected safe node",
-            "alias": "spread_action_likelihood",
-        }
-    )
-    """Chance of red agent to try and spread to every connected safe node"""
-
-    red_spread_success_chance: float = field(
-        metadata={
-            "description": "Chance for red agent spread action to succeed",
-            "alias": "chance_for_red_to_spread",
-        }
-    )
-    """Chance for red agent spread action to succeed"""
-
-    red_random_infection_action: bool = field(
-        metadata={
-            "description": "Is true if red agent can attack any safe node in the network",
-            "alias": "red_uses_random_infect_action",
-        }
-    )
-    """Is true if red agent can attack any safe node in the network"""
-
-    red_random_infection_likelihood: float = field(
-        metadata={
-            "description": "Chance of the red agent attacking any random safe node",
-            "alias": "random_infect_action_likelihood",
-        }
-    )
-    """Chance of the red agent attacking any random safe node"""
-
-    red_random_infection_success_chance: float = field(
-        metadata={
-            "description": "Chance of the random safe node attacks from succeeding",
-            "alias": "chance_for_red_to_random_compromise",
-        }
-    )
-    """Chance of the random safe node attacks from succeeding"""
-
-    red_basic_attack_action: bool = field(
-        metadata={
-            "description": "Is true if red uses a basic attack to take over a safe node connected to an infected node",
-            "alias": "red_uses_basic_attack_action",
-        }
-    )
-    """Is true if red uses a basic attack to take over a safe node connected to an infected node"""
-
-    red_basic_attack_likelihood: float = field(
-        metadata={
-            "description": "Chance of the basic attack succeeding",
-            "alias": "basic_attack_action_likelihood",
-        }
-    )
-    """Chance of the basic attack succeeding"""
-
-    # red do nothing
-    red_do_nothing_action: bool = field(
-        metadata={
-            "description": "Is true if the red agent can choose to do nothing",
-            "alias": "red_uses_do_nothing_action",
-        }
-    )
-    """Is true if the red agent can choose to do nothing"""
-    red_do_nothing_likelihood: float = field(
-        metadata={
-            "description": "Chance of the red agent from doing nothing",
-            "alias": "do_nothing_action_likelihood",
-        }
-    )
-    """Chance of the red agent from doing nothing"""
-
-    # red movement
-    red_move_action: bool = field(
-        metadata={
-            "description": "Is true if the red agent can choose to move to another infected node",
-            "alias": "red_uses_move_action",
-        }
-    )
-    """Is true if the red agent can choose to move to another infected node"""
-
-    red_move_action_likelihood: float = field(
-        metadata={
-            "description": "Chance of red agent choosing to move to another infected node",
-            "alias": "move_action_likelihood",
-        }
-    )
-    """Chance of red agent choosing to move to another infected node"""
-
-    # red zero days
-    red_zero_day_action: bool = field(
-        metadata={
-            "description": "Is true if the red agent can use a zero day to infect a node with 100% success",
-            "alias": "red_uses_zero_day_action",
-        }
-    )
-    """Is true if the red agent can use a zero day to infect a node with 100% success"""
-
-    red_zero_day_start_amount: int = field(
-        metadata={
-            "description": "Integer value specifying how many zero days the red agent can use at the start of the game",
-            "alias": "zero_day_start_amount",
-        }
-    )
-    """Integer value specifying how many zero days the red agent can use at the start of the game"""
-
-    red_zero_day_days_required_to_create: int = field(
-        metadata={
-            "description": "Integer value specifying how many timesteps is needed until the red agent can get another zero day",
-            "alias": "days_required_for_zero_day",
-        }
-    )
-    """Integer value specifying how many timesteps is needed until the red agent can get another zero day"""
-
-    # red targeting
-    red_targeting_random: bool = field(
-        metadata={
-            "description": "Is true if the red agent targets safe nodes at random",
-            "alias": "red_chooses_target_at_random",
-        }
-    )
-    """Is true if the red agent targets safe nodes at random"""
-
-    red_targeting_prioritise_connected_nodes: bool = field(
-        metadata={
-            "description": "Is true if the red agent prioritises attacking nodes with the most connections",
-            "alias": "red_prioritises_connected_nodes",
-        }
-    )
-    """Is true if the red agent prioritises attacking nodes with the most connections"""
-
-    red_targeting_prioritise_unconnected_nodes: bool = field(
-        metadata={
-            "description": "Is true if the red agent prioritises attacking nodes with the least connections",
-            "alias": "red_prioritises_un_connected_nodes",
-        }
-    )
-    """Is true if the red agent prioritises attacking nodes with the least connections"""
-
-    red_targeting_prioritise_vulnerable_nodes: bool = field(
-        metadata={
-            "description": "Is true if the red agent prioritises attacking nodes with the most vulnerability",
-            "alias": "red_prioritises_vulnerable_nodes",
-        }
-    )
-    """Is true if the red agent prioritises attacking nodes with the most vulnerability"""
-
-    red_targeting_prioritise_resilient_nodes: bool = field(
-        metadata={
-            "description": "Is true if the red agent prioritises attacking nodes with the least vulnerability",
-            "alias": "red_prioritises_resilient_nodes",
-        }
-    )
-    """Is true if the red agent prioritises attacking nodes with the least vulnerability"""
-
-    @classmethod
-    def create(cls, settings: Dict[str, Any]) -> RedAgentConfig:
-        # validate red agent config values
-        cls._validate(settings)
-
-        red_agent = RedAgentConfig(
-            red_skill=settings["red_skill"],
-            red_use_skill=settings["red_uses_skill"],
-            red_ignores_defences=settings["red_ignores_defences"],
-            red_always_succeeds=settings["red_always_succeeds"],
-            red_attack_from_current_position=settings[
-                "red_can_only_attack_from_red_agent_node"
-            ],
-            red_attack_from_any_node=settings["red_can_attack_from_any_red_node"],
-            red_naturally_spread=settings["red_can_naturally_spread"],
-            red_chance_to_spread_to_connected_node=settings[
-                "chance_to_spread_to_connected_node"
-            ],
-            red_chance_to_spread_to_unconnected_node=settings[
-                "chance_to_spread_to_unconnected_node"
-            ],
-            red_spread_action=settings["red_uses_spread_action"],
-            red_spread_action_likelihood=settings["spread_action_likelihood"],
-            red_spread_success_chance=settings["chance_for_red_to_spread"],
-            red_random_infection_action=settings["red_uses_random_infect_action"],
-            red_random_infection_likelihood=settings["random_infect_action_likelihood"],
-            red_random_infection_success_chance=settings[
-                "chance_for_red_to_random_compromise"
-            ],
-            red_basic_attack_action=settings["red_uses_basic_attack_action"],
-            red_basic_attack_likelihood=settings["basic_attack_action_likelihood"],
-            red_do_nothing_action=settings["red_uses_do_nothing_action"],
-            red_do_nothing_likelihood=settings["do_nothing_action_likelihood"],
-            red_move_action=settings["red_uses_move_action"],
-            red_move_action_likelihood=settings["move_action_likelihood"],
-            red_zero_day_action=settings["red_uses_zero_day_action"],
-            red_zero_day_start_amount=settings["zero_day_start_amount"],
-            red_zero_day_days_required_to_create=settings["days_required_for_zero_day"],
-            red_targeting_random=settings["red_chooses_target_at_random"],
-            red_targeting_prioritise_connected_nodes=settings[
-                "red_prioritises_connected_nodes"
-            ],
-            red_targeting_prioritise_unconnected_nodes=settings[
-                "red_prioritises_un_connected_nodes"
-            ],
-            red_targeting_prioritise_vulnerable_nodes=settings[
-                "red_prioritises_vulnerable_nodes"
-            ],
-            red_targeting_prioritise_resilient_nodes=settings[
-                "red_prioritises_resilient_nodes"
-            ],
-        )
-=======
     @property
     def red_uses_skill(self) -> bool:
         """
@@ -681,7 +382,6 @@
     def red_prioritises_resilient_nodes(self, value):
         self._red_prioritises_resilient_nodes = value
     # endregion
->>>>>>> 46e9482b
 
 
     @classmethod
