--- conflicted
+++ resolved
@@ -79,190 +79,6 @@
 
         super().__init__(doc)
 
-<<<<<<< HEAD
-@dataclass()
-class RedAgentConfig(ConfigABC):
-    """Class that validates and stores the Red Agent Configuration."""
-
-    _red_uses_skill: bool
-    _red_skill: float
-    _red_ignores_defences: bool
-    _red_always_succeeds: bool
-    _red_can_only_attack_from_red_agent_node: bool
-    _red_can_attack_from_any_red_node: bool
-    _red_can_naturally_spread: bool
-    _chance_to_spread_to_connected_node: float
-    _chance_to_spread_to_unconnected_node: float
-    _red_uses_spread_action: bool
-    _spread_action_likelihood: float
-    _chance_for_red_to_spread: float
-    _red_uses_random_infect_action: bool
-    _random_infect_action_likelihood: float
-    _chance_for_red_to_random_compromise: float
-    _red_uses_basic_attack_action: bool
-    _basic_attack_action_likelihood: float
-    _red_uses_do_nothing_action: bool
-    _do_nothing_action_likelihood: float
-    _red_uses_move_action: bool
-    _move_action_likelihood: float
-    _red_uses_zero_day_action: bool
-    _zero_day_start_amount: int
-    _days_required_for_zero_day: int
-    _red_chooses_target_at_random: bool
-    _red_target_node: str
-    _red_prioritises_connected_nodes: bool
-    _red_prioritises_un_connected_nodes: bool
-    _red_prioritises_vulnerable_nodes: bool
-    _red_prioritises_resilient_nodes: bool
-    _red_always_chooses_shortest_distance_to_target: bool
-
-    # region Getters
-    @property
-    def red_skill(self) -> float:
-        """
-        Red Skill.
-
-        The red agents skill level. Higher means that red is more likely to
-        succeed in attacks.
-        """
-        return self._red_skill
-
-    @property
-    def red_uses_skill(self) -> bool:
-        """Red uses its skill modifier when attacking nodes."""
-        return self._red_uses_skill
-
-    @property
-    def red_ignores_defences(self) -> bool:
-        """The red agent ignores the defences of nodes."""
-        return self._red_ignores_defences
-
-    @property
-    def red_always_succeeds(self) -> bool:
-        """Reds attacks always succeed."""
-        return self._red_always_succeeds
-
-    @property
-    def red_can_only_attack_from_red_agent_node(self) -> bool:
-        """
-        Red can only attack from red agent node.
-
-        The red agent will only ever be in one node however it can control any
-        amount of nodes. Can the red agent only attack from its one main
-        node or can it attack from any node that it controls.
-        """
-        return self._red_can_only_attack_from_red_agent_node
-
-    @property
-    def red_can_attack_from_any_red_node(self) -> bool:
-        """
-        Red can attack from any node.
-
-        The red agent will only ever be in one node however it can control any
-        amount of nodes. Can the red agent only attack from its one main
-        node or can it attack from any node that it controls.
-        """
-        return self._red_can_attack_from_any_red_node
-
-    @property
-    def red_can_naturally_spread(self) -> bool:
-        """The red agent naturally spreads its influence every time-step."""
-        return self._red_can_naturally_spread
-
-    @property
-    def chance_to_spread_to_connected_node(self) -> float:
-        """
-        Chance to spread to connected node.
-
-        If a node is connected to a compromised node what chance does it have
-        to become compromised every turn through natural spreading.
-        """
-        return self._chance_to_spread_to_connected_node
-
-    @property
-    def chance_to_spread_to_unconnected_node(self) -> float:
-        """
-        Chance to spread to unconnected node.
-
-        If a node is not connected to a compromised node what chance does it
-        have to become randomly infected through natural spreading.
-        """
-        return self._chance_to_spread_to_unconnected_node
-
-    @property
-    def red_uses_spread_action(self) -> bool:
-        """Tries to spread to every node connected to an infected node."""
-        return self._red_uses_spread_action
-
-    @property
-    def spread_action_likelihood(self) -> float:
-        """Weighting for red_uses_spread_action."""
-        return self._spread_action_likelihood
-
-    @property
-    def chance_for_red_to_spread(self) -> float:
-        """Chance for each 'spread' to succeed."""
-        return self._chance_for_red_to_spread
-
-    @property
-    def red_uses_random_infect_action(self) -> bool:
-        """Tries to infect every safe node in the environment."""
-        return self._red_uses_random_infect_action
-
-    @property
-    def random_infect_action_likelihood(self) -> float:
-        """Weighting for red_uses_random_infect_action."""
-        return self._random_infect_action_likelihood
-
-    @property
-    def chance_for_red_to_random_compromise(self) -> float:
-        """Chance for each 'infect' to succeed."""
-        return self._chance_for_red_to_random_compromise
-
-    @property
-    def red_uses_basic_attack_action(self) -> bool:
-        """
-        Red uses basic attack action.
-
-        The red agent picks a single node connected to an infected node and
-        tries to attack and take over that node.
-        """
-        return self._red_uses_basic_attack_action
-
-    @property
-    def basic_attack_action_likelihood(self) -> float:
-        """Weighting for red_uses_basic_attack_action."""
-        return self._basic_attack_action_likelihood
-
-    @property
-    def red_uses_do_nothing_action(self) -> bool:
-        """The red agent does nothing."""
-        return self._red_uses_do_nothing_action
-
-    @property
-    def do_nothing_action_likelihood(self) -> float:
-        """Chance for red_uses_do_nothing_action."""
-        return self._do_nothing_action_likelihood
-
-    @property
-    def red_uses_move_action(self) -> bool:
-        """The red agent moves to a different node."""
-        return self._red_uses_move_action
-
-    @property
-    def move_action_likelihood(self) -> float:
-        """Chance of red_uses_move_action."""
-        return self._move_action_likelihood
-
-    @property
-    def red_uses_zero_day_action(self) -> bool:
-        """
-        Red uses zero day action.
-
-        The red agent will pick a safe node connected to an infected node and
-        take it over with a 100% chance to succeed (can only happen every n
-        timesteps).
-=======
     def validate(self) -> ConfigGroupValidation:
         """Extend the parent validation with additional rules specific to this :class: `~yawning_titan.config.toolbox.core.ConfigGroup`."""
         super().validate()
@@ -377,7 +193,6 @@
         :param spread: The likelihood of the action.
         :param random_infect: The chance of the action.
         :param doc: An optional descriptor.
->>>>>>> 9f715612
         """
         self.spread: ActionLikelihoodChanceGroup = (
             spread
