--- conflicted
+++ resolved
@@ -100,15 +100,6 @@
         """
         return self._red_can_naturally_spread
 
-<<<<<<< HEAD
-    # red spread
-       
-    red_target_node: str
-    """a specific node number for Red agent to target"""
-
-    red_naturally_spread: bool
-    """Is true if red can naturally spread every timestep"""
-=======
     @property
     def chance_to_spread_to_connected_node(self) -> int:
         """
@@ -116,7 +107,6 @@
         to become compromised every turn through natural spreading.
         """
         return self._chance_to_spread_to_connected_node
->>>>>>> 83dea6cc
 
     @property
     def chance_to_spread_to_unconnected_node(self) -> int:
@@ -296,86 +286,6 @@
     def red_can_only_attack_from_red_agent_node(self, value):
         self._red_can_only_attack_from_red_agent_node = value
 
-<<<<<<< HEAD
-    red_always_chooses_shortest_distance_to_target: bool
-    """Is true if the red agent disregards the weighted distances and always chooses shortest distance"""
-    
-
-    @classmethod
-    def create(
-            cls,
-            settings: Dict[str, Any]
-    ) -> RedAgentConfig:
-        # validate red agent config values
-        cls._validate(settings)
-
-        red_agent = RedAgentConfig(
-
-            red_skill=settings["red_skill"],
-            red_use_skill=settings["red_uses_skill"],
-            red_ignore_defences=settings["red_ignores_defences"],
-            red_always_succeeds=settings["red_always_succeeds"],
-            red_attack_from_current_position=settings[
-                "red_can_only_attack_from_red_agent_node"
-            ],
-            red_attack_from_any_node=settings[
-                "red_can_attack_from_any_red_node"
-            ],
-            red_target_node=settings["red_target_node"],
-            red_naturally_spread=settings["red_can_naturally_spread"],
-            red_chance_to_spread_to_connected_node=settings[
-                "chance_to_spread_to_connected_node"
-            ],
-            red_chance_to_spread_to_unconnected_node=settings[
-                "chance_to_spread_to_unconnected_node"
-            ],
-            red_spread_action=settings["red_uses_spread_action"],
-            red_spread_action_likelihood=settings[
-                "spread_action_likelihood"
-            ],
-            red_spread_success_chance=settings["chance_for_red_to_spread"],
-            red_random_infection_action=settings[
-                "red_uses_random_infect_action"
-            ],
-            red_random_infection_likelihood=settings[
-                "random_infect_action_likelihood"
-            ],
-            red_random_infection_success_chance=settings[
-                "chance_for_red_to_random_compromise"
-            ],
-            red_basic_attack_action=settings["red_uses_basic_attack_action"],
-            red_basic_attack_likelihood=settings[
-                "basic_attack_action_likelihood"
-            ],
-            red_do_nothing_action=settings["red_uses_do_nothing_action"],
-            red_do_nothing_likelihood=settings[
-                "do_nothing_action_likelihood"
-            ],
-            red_move_action=settings["red_uses_move_action"],
-            red_move_action_likelihood=settings["move_action_likelihood"],
-            red_zero_day_action=settings["red_uses_zero_day_action"],
-            red_zero_day_start_amount=settings["zero_day_start_amount"],
-            red_zero_day_days_required_to_create=settings[
-                "days_required_for_zero_day"
-            ],
-            red_targeting_random=settings["red_chooses_target_at_random"],
-            red_targeting_prioritise_connected_nodes=settings[
-                "red_prioritises_connected_nodes"
-            ],
-            red_targeting_prioritise_unconnected_nodes=settings[
-                "red_prioritises_un_connected_nodes"
-            ],
-            red_targeting_prioritise_vulnerable_nodes=settings[
-                "red_prioritises_vulnerable_nodes"
-            ],
-            red_targeting_prioritise_resilient_nodes=settings[
-                "red_prioritises_resilient_nodes"
-            ],
-            red_always_chooses_shortest_distance_to_target=settings[
-                "red_always_chooses_shortest_distance_to_target"
-            ]
-        )
-=======
     @red_can_attack_from_any_red_node.setter
     def red_can_attack_from_any_red_node(self, value):
         self._red_can_attack_from_any_red_node = value
@@ -472,7 +382,6 @@
     def red_prioritises_resilient_nodes(self, value):
         self._red_prioritises_resilient_nodes = value
     # endregion
->>>>>>> 83dea6cc
 
 
     @classmethod
@@ -557,8 +466,8 @@
         for name in ["zero_day_start_amount", "days_required_for_zero_day"]:
             check_type(config_dict, name, [int])
 
-        if data["red_target_node"] is not None:
-            check_type(data,"red_target_node",[str])
+        if config_dict["red_target_node"] is not None:
+            check_type(config_dict,"red_target_node",[str])
 
         # type of data is bool
         for name in [
@@ -627,22 +536,12 @@
             raise ValueError(
                 "'red_uses_*****' -> Red must have at least one action activated"
             )
-<<<<<<< HEAD
-        if (    
-                data["red_target_node"] is None
-                and (not data["red_chooses_target_at_random"])
-                and (not data["red_prioritises_connected_nodes"])
-                and (not data["red_prioritises_un_connected_nodes"])
-                and (not data["red_prioritises_vulnerable_nodes"])
-                and (not data["red_prioritises_resilient_nodes"])
-=======
         if (
             (not config_dict["red_chooses_target_at_random"])
             and (not config_dict["red_prioritises_connected_nodes"])
             and (not config_dict["red_prioritises_un_connected_nodes"])
             and (not config_dict["red_prioritises_vulnerable_nodes"])
             and (not config_dict["red_prioritises_resilient_nodes"])
->>>>>>> 83dea6cc
         ):
             raise ValueError(
                 "'red_target_node', 'red_prioritises_****' -> Red must choose its target in some way. If you are unsure select 'red_chooses_target_at_random'"
@@ -659,11 +558,7 @@
             config_dict["red_prioritises_vulnerable_nodes"]
             or config_dict["red_prioritises_resilient_nodes"]
         ):
-<<<<<<< HEAD
-            if not data["red_ignores_defences"]:
-=======
             if config_dict["red_ignores_defences"]:
->>>>>>> 83dea6cc
                 raise ValueError(
                     "'red_ignores_defences', 'red_prioritises_vulnerable_nodes', 'red_prioritises_resilient_nodes' -> It makes no sense for red to prioritise nodes based on a stat that is ignored (vulnerability)"
                     # noqa
