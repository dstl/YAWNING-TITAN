--- conflicted
+++ resolved
@@ -2,16 +2,9 @@
 from dataclasses import dataclass, field
 from typing import Dict, Any
 
-<<<<<<< HEAD
 from yawning_titan.config.game_config.config_group_class import ConfigGroupABC
-from yawning_titan.envs.generic.helpers.environment_input_validation import (
-    check_type,
-    check_within_range,
-)
-=======
-from yawning_titan.config.config_group_class import ConfigGroupABC
+
 from yawning_titan.envs.generic.helpers.environment_input_validation import check_type, check_within_range
->>>>>>> 4bb53a2f
 
 
 @dataclass
@@ -35,16 +28,12 @@
     """Is true if red agent will use the skill modifier when attacking a node"""
 
     # red agent attack pattern
-<<<<<<< HEAD
-    red_ignore_defences: bool = field(
+    red_ignores_defences: bool = field(
         metadata={
             "description": "Is true if red agent will ignore node defences",
             "alias": "red_ignores_defences",
         }
     )
-=======
-    red_ignores_defences: bool
->>>>>>> 4bb53a2f
     """Is true if red agent will ignore node defences"""
 
     red_always_succeeds: bool = field(
@@ -260,11 +249,7 @@
     """Is true if the red agent prioritises attacking nodes with the least vulnerability"""
 
     @classmethod
-<<<<<<< HEAD
     def create(cls, settings: Dict[str, Any]) -> RedAgentConfig:
-=======
-    def create(cls,settings: Dict[str, Any]) -> RedAgentConfig:
->>>>>>> 4bb53a2f
         # validate red agent config values
         cls._validate(settings)
 
