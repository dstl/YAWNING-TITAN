from __future__ import annotations

import warnings
from dataclasses import dataclass, field
from typing import Dict, Any, List, Optional

import numpy as np

from yawning_titan.config.game_config.config_abc import ConfigABC

# TODO: Update this class as part of AIDT-88.
@dataclass()
class NetworkConfig(ConfigABC):
    """
    Class that validates and stores Network Configuration
    """

    matrix: np.array = field(
        metadata="Stores the matrix dictating how each node is connected to each other"
    )
    """Stores the matrix dictating how each node is connected to each other"""

    positions: Dict = field(
        metadata="Dictionary containing the positions of the nodes in the network (when displayed as a graph)"
    )
    """Dictionary containing the positions of the nodes in the network (when displayed as a graph)"""

    entry_nodes: Optional[List[str]] = field(metadata="List of entry nodes")
    """List of entry nodes"""

    vulnerabilities: Optional[Dict] = field(
        metadata="Dictionary containing the vulnerabilities of the nodes"
    )
    """Dictionary containing the vulnerabilities of the nodes"""

<<<<<<< HEAD
    high_value_nodes: Optional[List[str]]
=======
    high_value_targets: Optional[List[str]] = field(metadata="List of high value nodes")
>>>>>>> d86c80ab
    """List of high value nodes"""

    @classmethod
    def create(
<<<<<<< HEAD
            cls,
            matrix: np.array,
            positions: Dict,
            entry_nodes: Optional[List[str]] = None,
            vulnerabilities: Optional[Dict] = None,
            high_value_nodes: Optional[List[str]] = None
=======
        cls,
        matrix: np.array,
        positions: Dict,
        entry_nodes: Optional[List[str]] = None,
        vulnerabilities: Optional[Dict] = None,
        high_value_targets: Optional[List[str]] = None,
>>>>>>> d86c80ab
    ):
        cls._validate(
            matrix=matrix,
            positions=positions,
            entry_nodes=entry_nodes,
            vulnerabilities=vulnerabilities,
<<<<<<< HEAD
            high_value_nodes=high_value_nodes
=======
            high_value_targets=high_value_targets,
>>>>>>> d86c80ab
        )

        network_config = NetworkConfig(
            matrix=matrix,
            positions=positions,
            entry_nodes=entry_nodes,
            vulnerabilities=vulnerabilities,
<<<<<<< HEAD
            high_value_nodes=high_value_nodes
=======
            high_value_targets=high_value_targets,
>>>>>>> d86c80ab
        )

        return network_config

    @classmethod
    def _validate(
<<<<<<< HEAD
            cls,
            matrix: np.array,
            positions: Dict,
            entry_nodes: Optional[List[str]] = None,
            vulnerabilities: Optional[Dict] = None,
            high_value_nodes: Optional[List[str]] = None
                  ):
        # check that no entry nodes and high value nodes intersect
        if set(entry_nodes) & set(high_value_nodes):
            warnings.warn(
                "Provided entry nodes and high value nodes intersect and may cause the training to prematurely end")
=======
        cls,
        matrix: np.array,
        positions: Dict,
        entry_nodes: Optional[List[str]] = None,
        vulnerabilities: Optional[Dict] = None,
        high_value_targets: Optional[List[str]] = None,
    ):
        # check that no entry nodes and high value nodes intersect
        if entry_nodes is not None and high_value_targets is not None:
            if set(entry_nodes) & set(high_value_targets):
                warnings.warn(
                    "Provided entry nodes and high value targets intersect and may cause the training to prematurely end"
                )
>>>>>>> d86c80ab
<|MERGE_RESOLUTION|>--- conflicted
+++ resolved
@@ -33,41 +33,24 @@
     )
     """Dictionary containing the vulnerabilities of the nodes"""
 
-<<<<<<< HEAD
-    high_value_nodes: Optional[List[str]]
-=======
     high_value_targets: Optional[List[str]] = field(metadata="List of high value nodes")
->>>>>>> d86c80ab
     """List of high value nodes"""
 
     @classmethod
     def create(
-<<<<<<< HEAD
-            cls,
-            matrix: np.array,
-            positions: Dict,
-            entry_nodes: Optional[List[str]] = None,
-            vulnerabilities: Optional[Dict] = None,
-            high_value_nodes: Optional[List[str]] = None
-=======
         cls,
         matrix: np.array,
         positions: Dict,
         entry_nodes: Optional[List[str]] = None,
         vulnerabilities: Optional[Dict] = None,
         high_value_targets: Optional[List[str]] = None,
->>>>>>> d86c80ab
     ):
         cls._validate(
             matrix=matrix,
             positions=positions,
             entry_nodes=entry_nodes,
             vulnerabilities=vulnerabilities,
-<<<<<<< HEAD
-            high_value_nodes=high_value_nodes
-=======
             high_value_targets=high_value_targets,
->>>>>>> d86c80ab
         )
 
         network_config = NetworkConfig(
@@ -75,30 +58,13 @@
             positions=positions,
             entry_nodes=entry_nodes,
             vulnerabilities=vulnerabilities,
-<<<<<<< HEAD
-            high_value_nodes=high_value_nodes
-=======
             high_value_targets=high_value_targets,
->>>>>>> d86c80ab
         )
 
         return network_config
 
     @classmethod
     def _validate(
-<<<<<<< HEAD
-            cls,
-            matrix: np.array,
-            positions: Dict,
-            entry_nodes: Optional[List[str]] = None,
-            vulnerabilities: Optional[Dict] = None,
-            high_value_nodes: Optional[List[str]] = None
-                  ):
-        # check that no entry nodes and high value nodes intersect
-        if set(entry_nodes) & set(high_value_nodes):
-            warnings.warn(
-                "Provided entry nodes and high value nodes intersect and may cause the training to prematurely end")
-=======
         cls,
         matrix: np.array,
         positions: Dict,
@@ -111,5 +77,4 @@
             if set(entry_nodes) & set(high_value_targets):
                 warnings.warn(
                     "Provided entry nodes and high value targets intersect and may cause the training to prematurely end"
-                )
->>>>>>> d86c80ab
+                )