--- conflicted
+++ resolved
@@ -172,9 +172,6 @@
             except TypeError:
                 return False
 
-<<<<<<< HEAD
-        return self.test(test_len, i, j)
-=======
         return self.test(test_len, i, j)
 
     def bt(self, i: int, j: int) -> QueryInstance:
@@ -203,5 +200,4 @@
             except TypeError:
                 return False
 
-        return self.test(test_val, i, j)
->>>>>>> dbb9c9b1
+        return self.test(test_val, i, j)