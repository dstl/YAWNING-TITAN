from __future__ import annotations

from typing import Optional, Union

from yawning_titan.config.core import ConfigGroup, ConfigGroupValidation
from yawning_titan.config.groups.core import NodeChanceGroup, UseChancesGroup
from yawning_titan.config.groups.validation import AnyUsedGroup
from yawning_titan.config.item_types.bool_item import BoolItem, BoolProperties
from yawning_titan.config.item_types.float_item import FloatItem, FloatProperties
from yawning_titan.config.item_types.int_item import IntItem, IntProperties
from yawning_titan.db.schemas import GameModeConfigurationSchema
from yawning_titan.exceptions import ConfigGroupValidationError


# --- Tier 1 groups ---
class MakeNodeSafeGroup(ConfigGroup):
    """Group of values that collectively."""

    def __init__(
        self,
        doc: Optional[str] = None,
        use: Optional[bool] = False,
        increases_vulnerability: Optional[bool] = False,
        gives_random_vulnerability: Optional[bool] = False,
        vulnerability_change: Optional[Union[float, int]] = None,
    ):
        self.use: BoolItem = BoolItem(
            value=use,
            doc="Blue fixes a node but does not restore it to its initial state.",
            query=GameModeConfigurationSchema.BLUE.ACTION_SET.MAKE_NODE_SAFE.USE,
            alias="blue_uses_make_node_safe",
            properties=BoolProperties(allow_null=False, default=False),
        )
        self.increases_vulnerability: BoolItem = BoolItem(
            value=increases_vulnerability,
            doc="If blue fixes a node then the vulnerability score of that node increases.",
            query=GameModeConfigurationSchema.BLUE.ACTION_SET.MAKE_NODE_SAFE.INCREASES_VULNERABILITY,
            alias="making_node_safe_modifies_vulnerability",
            properties=BoolProperties(allow_null=False),
        )
        self.gives_random_vulnerability: BoolItem = BoolItem(
            value=gives_random_vulnerability,
            doc="making_node_safe_gives_random_vulnerability",
            query=GameModeConfigurationSchema.BLUE.ACTION_SET.MAKE_NODE_SAFE.GIVES_RANDOM_VULNERABILITY,
            alias="making_node_safe_gives_random_vulnerability",
            properties=BoolProperties(allow_null=False),
        )
        self.vulnerability_change: FloatItem = FloatItem(
            value=vulnerability_change,
            doc="The amount that the vulnerability of a node changes when it is made safe.",
            query=GameModeConfigurationSchema.BLUE.ACTION_SET.MAKE_NODE_SAFE.VULNERABILITY_CHANGE,
            alias="vulnerability_change_during_node_patch",
            properties=FloatProperties(
                allow_null=True,
                default=0,
                min_val=-1,
                max_val=1,
                inclusive_min=True,
                inclusive_max=True,
            ),
        )
        super().__init__(doc)

    def validate(self) -> ConfigGroupValidation:
        """Extend the parent validation with additional rules specific to this :class: `~yawning_titan.config.core.ConfigGroup`."""
        super().validate()
        try:
            if (
                self.increases_vulnerability.value
                and self.gives_random_vulnerability.value
            ):
                msg = "Making a node safe cannot simultaneously increase the nodes vulnerability by a set amount and randomly set the vulnerability"
                raise ConfigGroupValidationError(msg)
        except ConfigGroupValidationError as e:
            self.validation.add_validation(msg, e)
        return self.validation


class DeceptiveNodeGroup(ConfigGroup):
    """The options related to the blue agents use of deceptive nodes."""

    def __init__(
        self,
        doc: Optional[str] = None,
        use: Optional[bool] = False,
        max_number: Optional[int] = 1,
        new_node_on_relocate: Optional[bool] = False,
    ):
        self.use: BoolItem = BoolItem(
            value=use,
            doc=(
                "Blue agent can place down deceptive nodes. These nodes act as just another node "
                "in the network but have a different chance of spotting attacks and always show when they are compromised."
            ),
            query=GameModeConfigurationSchema.BLUE.ACTION_SET.DECEPTIVE_NODES.USE,
            alias="blue_uses_deceptive_nodes",
            properties=BoolProperties(allow_null=False, default=False),
        )
        self.max_number: IntItem = IntItem(
            value=max_number,
            doc="The max number of deceptive nodes that blue can place.",
            query=GameModeConfigurationSchema.BLUE.ACTION_SET.DECEPTIVE_NODES.MAX_NUMBER,
            alias="max_number_deceptive_nodes",
            properties=IntProperties(
                allow_null=True, default=1, min_val=0, inclusive_min=True
            ),
        )
        self.new_node_on_relocate: BoolItem = BoolItem(
            value=new_node_on_relocate,
            doc="""
            When the blue agent places a deceptive node and it has none left in stock it will "pick up"
            the first deceptive node that it used and "relocate it" When relocating a node will the stats for the node
            (such as the vulnerability and compromised status)
            be re-generated as if adding a new node or will they carry over from the "old" node.""",
            query=GameModeConfigurationSchema.BLUE.ACTION_SET.DECEPTIVE_NODES.NEW_NODE_ON_RELOCATE,
            alias="relocating_deceptive_nodes_generates_a_new_node",
            properties=BoolProperties(allow_null=True, default=False),
        )
        super().__init__(doc)

    def validate(self) -> ConfigGroupValidation:
        """Extend the parent validation with additional rules specific to this :class: `~yawning_titan.config.core.ConfigGroup`."""
        super().validate()
        try:
            if self.use.value and self.max_number.value == 0:
                msg = "if the blue agent can use deceptive nodes then it must be able to create at least 1."
                raise ConfigGroupValidationError(msg)
        except ConfigGroupValidationError as e:
            self.validation.add_validation(msg, e)
        return self.validation


# --- Tier 2 groups ---
class BlueActionSetGroup(AnyUsedGroup):
    """The options related to the actions that the blue agent can perform."""

    def __init__(
        self,
        doc: Optional[str] = None,
        reduce_vulnerability: Optional[bool] = False,
        restore_node: Optional[bool] = False,
        scan: Optional[bool] = False,
        isolate_node: Optional[bool] = False,
        reconnect_node: Optional[bool] = False,
        do_nothing: Optional[bool] = False,
        make_node_safe: Optional[MakeNodeSafeGroup] = None,
        deceptive_nodes: Optional[DeceptiveNodeGroup] = None,
    ):
        self.reduce_vulnerability: BoolItem = BoolItem(
            value=reduce_vulnerability,
            doc="Blue picks a node and reduces the vulnerability score.",
            query=GameModeConfigurationSchema.BLUE.ACTION_SET.REDUCE_VULNERABILITY,
            alias="blue_uses_reduce_vulnerability",
            properties=BoolProperties(allow_null=True, default=False),
        )
        self.restore_node: BoolItem = BoolItem(
            value=restore_node,
            doc="Blue picks a node and restores everything about the node to its starting state.",
            query=GameModeConfigurationSchema.BLUE.ACTION_SET.RESTORE_NODE,
            alias="blue_uses_restore_node",
            properties=BoolProperties(allow_null=True, default=False),
        )
        self.scan: BoolItem = BoolItem(
            value=scan,
            doc="Blue scans all the nodes to try and detect any red intrusions.",
            query=GameModeConfigurationSchema.BLUE.ACTION_SET.SCAN,
            alias="blue_uses_scan",
            properties=BoolProperties(allow_null=True, default=False),
        )
        self.isolate_node: BoolItem = BoolItem(
            value=isolate_node,
            doc="Blue disables all the connections to and from a node.",
            query=GameModeConfigurationSchema.BLUE.ACTION_SET.ISOLATE_NODE,
            alias="blue_uses_isolate_node",
            properties=BoolProperties(allow_null=True, default=False),
        )
        self.reconnect_node: BoolItem = BoolItem(
            value=reconnect_node,
            doc="Blue re-connects all the connections to and from a node.",
            query=GameModeConfigurationSchema.BLUE.ACTION_SET.RECONNECT_NODE,
            alias="blue_uses_reconnect_node",
            properties=BoolProperties(allow_null=True, default=False),
        )
        self.do_nothing: BoolItem = BoolItem(
            value=do_nothing,
            doc="The blue agent is able to perform no attack for a given turn.",
            query=GameModeConfigurationSchema.BLUE.ACTION_SET.DO_NOTHING,
            alias="blue_uses_do_nothing",
            properties=BoolProperties(allow_null=True, default=False),
        )
        self.make_node_safe: MakeNodeSafeGroup = (
            make_node_safe
            if make_node_safe
            else MakeNodeSafeGroup(
                doc="all information relating to the process of the blue fixing a node but not restoring it to its initial state.",
            )
        )
        self.deceptive_nodes: DeceptiveNodeGroup = (
            deceptive_nodes
            if deceptive_nodes
            else DeceptiveNodeGroup(
                doc=(
                    "all information relating to the blue agent placing down deceptive nodes."
                    "These nodes act as just another node in the network but have a "
                    "different chance of spotting attacks and always show when they "
                    "are compromised."
                )
            )
        )
        super().__init__(doc)

    def validate(self) -> ConfigGroupValidation:
        """Extend the parent validation with additional rules specific to this :class: `~yawning_titan.config.core.ConfigGroup`."""
        super().validate()

        pair = [self.isolate_node.value, self.reconnect_node.value]
        try:
            if any(v is True for v in pair) and not all(v is True for v in pair):
                msg = "Blue should be able to reconnect or isolate nodes if the other is true."
                raise ConfigGroupValidationError(msg)
        except ConfigGroupValidationError as e:
            self.validation.add_validation(msg, e)
        return self.validation


class BlueIntrusionDiscoveryGroup(ConfigGroup):
    """The options related to the ability for the blue agent to discover the red agents intrusions into the network."""

    def __init__(
        self,
        doc: Optional[str] = None,
        immediate_standard_node: Optional[Union[int, float]] = None,
        immediate_deceptive_node: Optional[Union[int, float]] = None,
        on_scan_standard_node: Optional[Union[int, float]] = None,
        on_scan_deceptive_node: Optional[Union[int, float]] = None,
    ):
        self.immediate = NodeChanceGroup(
            standard_node=immediate_standard_node,
            deceptive_node=immediate_deceptive_node,
        )

        self.immediate.standard_node.alias = "chance_to_immediately_discover_intrusion"
        self.immediate.standard_node.doc = "Chance for blue to discover a node that red has compromised the instant red compromises the node."
        self.immediate.standard_node.query = (
            GameModeConfigurationSchema.BLUE.INTRUSION_DISCOVERY_CHANCE.IMMEDIATE.STANDARD_NODE
        )

        self.immediate.deceptive_node.alias = (
            "chance_to_immediately_discover_intrusion_deceptive_node"
        )
        self.immediate.deceptive_node.doc = "Chance for blue to discover a deceptive node that red has compromised the instant it is compromised."
        self.immediate.deceptive_node.query = (
            GameModeConfigurationSchema.BLUE.INTRUSION_DISCOVERY_CHANCE.IMMEDIATE.DECEPTIVE_NODE
        )

        self.on_scan = NodeChanceGroup(
            standard_node=on_scan_standard_node, deceptive_node=on_scan_deceptive_node
        )

        self.on_scan.standard_node.alias = "chance_to_discover_intrusion_on_scan"
        self.on_scan.standard_node.doc = "When blue performs the scan action this is the chance that a red intrusion is discovered."
        self.on_scan.standard_node.query = (
            GameModeConfigurationSchema.BLUE.INTRUSION_DISCOVERY_CHANCE.ON_SCAN.STANDARD_NODE
        )

        self.on_scan.deceptive_node.alias = (
            "chance_to_discover_intrusion_on_scan_deceptive_node"
        )
        self.on_scan.deceptive_node.doc = "When blue uses the scan action what is the chance that blue will detect an intrusion in a deceptive node."
        self.on_scan.deceptive_node.query = (
            GameModeConfigurationSchema.BLUE.INTRUSION_DISCOVERY_CHANCE.ON_SCAN.DECEPTIVE_NODE
        )

        super().__init__(doc)

    def validate(self) -> ConfigGroupValidation:
        """Extend the parent validation with additional rules specific to this :class: `~yawning_titan.config.core.ConfigGroup`."""
        super().validate()
        try:
            if (
                self.on_scan.deceptive_node.value <= self.on_scan.standard_node.value
            ) and (self.on_scan.deceptive_node.value != 1):
                msg = "there should be a higher chance at detecting intrusions on deceptive nodes than standard nodes."
                raise ConfigGroupValidationError(msg)
        except ConfigGroupValidationError as e:
            self.validation.add_validation(msg, e)
        return self.validation


class BlueAttackDiscoveryGroup(ConfigGroup):
    """The options related to the blue agents ability to discover the attacks the red agent makes to nodes within the network."""

    def __init__(
        self,
        doc: Optional[str] = None,
        failed_attacks: Optional[UseChancesGroup] = None,
        succeeded_attacks_known_compromise: Optional[UseChancesGroup] = None,
        succeeded_attacks_unknown_compromise: Optional[UseChancesGroup] = None,
    ):
        self.failed_attacks: UseChancesGroup = (
            failed_attacks
            if failed_attacks
            else UseChancesGroup(
                doc="Whether the blue can discover failed attacks and the associated chance of discovery."
            )
        )
        self.failed_attacks.use.alias = "can_discover_failed_attacks"
<<<<<<< HEAD
        self.failed_attacks.use.query = (
            GameModeConfigurationSchema.BLUE.ATTACK_DISCOVERY.FAILED_ATTACKS.USE
        )
=======
>>>>>>> 97863317

        self.failed_attacks.chance.standard_node.alias = (
            "chance_to_discover_failed_attack"
        )
<<<<<<< HEAD
        self.failed_attacks.chance.standard_node.query = (
            GameModeConfigurationSchema.BLUE.ATTACK_DISCOVERY.FAILED_ATTACKS.CHANCE.STANDARD_NODE
        )
=======
>>>>>>> 97863317

        self.failed_attacks.chance.deceptive_node.alias = (
            "chance_to_discover_failed_attack_deceptive_node"
        )
        self.failed_attacks.chance.deceptive_node.query = (
            GameModeConfigurationSchema.BLUE.ATTACK_DISCOVERY.FAILED_ATTACKS.CHANCE.DECEPTIVE_NODE
        )

        self.succeeded_attacks_known_compromise: UseChancesGroup = (
            succeeded_attacks_known_compromise
            if succeeded_attacks_known_compromise
            else UseChancesGroup(
                doc="Whether the blue can discover succeeded attacks where the nature "
                "of the compromise is known and the associated chance of discovery."
            )
        )
        self.succeeded_attacks_known_compromise.use.alias = (
            "can_discover_succeeded_attacks_if_compromise_is_discovered"
        )
<<<<<<< HEAD
        self.succeeded_attacks_known_compromise.use.query = (
            GameModeConfigurationSchema.BLUE.ATTACK_DISCOVERY.SUCCEEDED_ATTACKS_KNOWN_COMPROMISE.USE
        )
=======
>>>>>>> 97863317

        self.succeeded_attacks_known_compromise.chance.standard_node.alias = (
            "chance_to_discover_succeeded_attack_compromise_known"
        )
<<<<<<< HEAD
        self.succeeded_attacks_known_compromise.chance.standard_node.query = (
            GameModeConfigurationSchema.BLUE.ATTACK_DISCOVERY.SUCCEEDED_ATTACKS_KNOWN_COMPROMISE.CHANCE.STANDARD_NODE
        )
=======
>>>>>>> 97863317

        self.succeeded_attacks_known_compromise.chance.deceptive_node.alias = (
            "chance_to_discover_succeeded_attack_deceptive_node"
        )
        self.succeeded_attacks_known_compromise.chance.deceptive_node.query = (
            GameModeConfigurationSchema.BLUE.ATTACK_DISCOVERY.SUCCEEDED_ATTACKS_KNOWN_COMPROMISE.CHANCE.DECEPTIVE_NODE
        )

        self.succeeded_attacks_unknown_compromise: UseChancesGroup = (
            succeeded_attacks_unknown_compromise
            if succeeded_attacks_unknown_compromise
            else UseChancesGroup(
                doc="Whether the blue can discover succeeded attacks where the nature "
                "of the compromise is unknown and the associated chance of discovery."
            )
        )
        self.succeeded_attacks_unknown_compromise.use.alias = (
            "can_discover_succeeded_attacks_if_compromise_is_not_discovered"
        )
<<<<<<< HEAD
        self.succeeded_attacks_unknown_compromise.use.query = (
            GameModeConfigurationSchema.BLUE.ATTACK_DISCOVERY.SUCCEEDED_ATTACKS_UNKNOWN_COMPROMISE.USE
        )
=======
>>>>>>> 97863317

        self.succeeded_attacks_unknown_compromise.chance.standard_node.alias = (
            "chance_to_discover_succeeded_attack_compromise_not_known"
        )
        self.succeeded_attacks_unknown_compromise.chance.standard_node.query = (
            GameModeConfigurationSchema.BLUE.ATTACK_DISCOVERY.SUCCEEDED_ATTACKS_UNKNOWN_COMPROMISE.CHANCE.STANDARD_NODE
        )

        # Set the deceptive node chances to both reference same config item
        self.succeeded_attacks_unknown_compromise.chance.deceptive_node = (
            self.succeeded_attacks_known_compromise.chance.deceptive_node
        )
        self.succeeded_attacks_unknown_compromise.chance.deceptive_node.query = (
            GameModeConfigurationSchema.BLUE.ATTACK_DISCOVERY.SUCCEEDED_ATTACKS_UNKNOWN_COMPROMISE.CHANCE.DECEPTIVE_NODE
        )

        super().__init__(doc)


# --- Tier 3 groups ---


class Blue(ConfigGroup):
    """All options relating to the behavior of the blue agent."""

    def __init__(
        self,
        action_set: Optional[BlueActionSetGroup] = None,
        intrusion_discovery_chance: Optional[BlueIntrusionDiscoveryGroup] = None,
        attack_discovery: Optional[BlueAttackDiscoveryGroup] = None,
    ):
        doc = "The configuration of the blue agent"
        self.action_set: BlueActionSetGroup = (
            action_set
            if action_set
            else BlueActionSetGroup(
                doc="The set of actions the blue agent can perform and their associated information."
            )
        )
        self.intrusion_discovery_chance: BlueIntrusionDiscoveryGroup = (
            intrusion_discovery_chance
            if intrusion_discovery_chance
            else BlueIntrusionDiscoveryGroup(
                doc="The chances of blue discovering intrusions for different node types."
            )
        )
        self.attack_discovery: BlueAttackDiscoveryGroup = (
            attack_discovery
            if attack_discovery
            else BlueAttackDiscoveryGroup(
                doc="Which of reds attacks can the blue agent discover together with their associated discovery chances for different node types."
            )
        )
        super().__init__(doc)

    def validate(self) -> ConfigGroupValidation:
        """Extend the parent validation with additional rules specific to this :class: `~yawning_titan.config.core.ConfigGroup`."""
        super().validate()
        try:
            if (
                self.action_set.scan.value
                and self.intrusion_discovery_chance.immediate.standard_node.value == 1
            ):
                msg = (
                    "The scan action is selected yet blue has 100% chance to spot "
                    "detections. There is no need for the blue to have the scan "
                    "action in this case."
                )
                raise ConfigGroupValidationError(msg)
            elif (
                not self.action_set.scan.value
                and self.intrusion_discovery_chance.immediate.standard_node.value != 1
            ):
                msg = (
                    "If the blue agent cannot scan nodes then it should be able to "
                    "automatically detect the intrusions."
                )
                raise ConfigGroupValidationError(msg)
        except ConfigGroupValidationError as e:
            self.validation.add_validation(msg, e)
        return self.validation<|MERGE_RESOLUTION|>--- conflicted
+++ resolved
@@ -8,7 +8,6 @@
 from yawning_titan.config.item_types.bool_item import BoolItem, BoolProperties
 from yawning_titan.config.item_types.float_item import FloatItem, FloatProperties
 from yawning_titan.config.item_types.int_item import IntItem, IntProperties
-from yawning_titan.db.schemas import GameModeConfigurationSchema
 from yawning_titan.exceptions import ConfigGroupValidationError
 
 
@@ -27,28 +26,24 @@
         self.use: BoolItem = BoolItem(
             value=use,
             doc="Blue fixes a node but does not restore it to its initial state.",
-            query=GameModeConfigurationSchema.BLUE.ACTION_SET.MAKE_NODE_SAFE.USE,
             alias="blue_uses_make_node_safe",
             properties=BoolProperties(allow_null=False, default=False),
         )
         self.increases_vulnerability: BoolItem = BoolItem(
             value=increases_vulnerability,
             doc="If blue fixes a node then the vulnerability score of that node increases.",
-            query=GameModeConfigurationSchema.BLUE.ACTION_SET.MAKE_NODE_SAFE.INCREASES_VULNERABILITY,
             alias="making_node_safe_modifies_vulnerability",
             properties=BoolProperties(allow_null=False),
         )
         self.gives_random_vulnerability: BoolItem = BoolItem(
             value=gives_random_vulnerability,
             doc="making_node_safe_gives_random_vulnerability",
-            query=GameModeConfigurationSchema.BLUE.ACTION_SET.MAKE_NODE_SAFE.GIVES_RANDOM_VULNERABILITY,
             alias="making_node_safe_gives_random_vulnerability",
             properties=BoolProperties(allow_null=False),
         )
         self.vulnerability_change: FloatItem = FloatItem(
             value=vulnerability_change,
             doc="The amount that the vulnerability of a node changes when it is made safe.",
-            query=GameModeConfigurationSchema.BLUE.ACTION_SET.MAKE_NODE_SAFE.VULNERABILITY_CHANGE,
             alias="vulnerability_change_during_node_patch",
             properties=FloatProperties(
                 allow_null=True,
@@ -92,14 +87,12 @@
                 "Blue agent can place down deceptive nodes. These nodes act as just another node "
                 "in the network but have a different chance of spotting attacks and always show when they are compromised."
             ),
-            query=GameModeConfigurationSchema.BLUE.ACTION_SET.DECEPTIVE_NODES.USE,
             alias="blue_uses_deceptive_nodes",
             properties=BoolProperties(allow_null=False, default=False),
         )
         self.max_number: IntItem = IntItem(
             value=max_number,
             doc="The max number of deceptive nodes that blue can place.",
-            query=GameModeConfigurationSchema.BLUE.ACTION_SET.DECEPTIVE_NODES.MAX_NUMBER,
             alias="max_number_deceptive_nodes",
             properties=IntProperties(
                 allow_null=True, default=1, min_val=0, inclusive_min=True
@@ -112,7 +105,6 @@
             the first deceptive node that it used and "relocate it" When relocating a node will the stats for the node
             (such as the vulnerability and compromised status)
             be re-generated as if adding a new node or will they carry over from the "old" node.""",
-            query=GameModeConfigurationSchema.BLUE.ACTION_SET.DECEPTIVE_NODES.NEW_NODE_ON_RELOCATE,
             alias="relocating_deceptive_nodes_generates_a_new_node",
             properties=BoolProperties(allow_null=True, default=False),
         )
@@ -149,42 +141,36 @@
         self.reduce_vulnerability: BoolItem = BoolItem(
             value=reduce_vulnerability,
             doc="Blue picks a node and reduces the vulnerability score.",
-            query=GameModeConfigurationSchema.BLUE.ACTION_SET.REDUCE_VULNERABILITY,
             alias="blue_uses_reduce_vulnerability",
             properties=BoolProperties(allow_null=True, default=False),
         )
         self.restore_node: BoolItem = BoolItem(
             value=restore_node,
             doc="Blue picks a node and restores everything about the node to its starting state.",
-            query=GameModeConfigurationSchema.BLUE.ACTION_SET.RESTORE_NODE,
             alias="blue_uses_restore_node",
             properties=BoolProperties(allow_null=True, default=False),
         )
         self.scan: BoolItem = BoolItem(
             value=scan,
             doc="Blue scans all the nodes to try and detect any red intrusions.",
-            query=GameModeConfigurationSchema.BLUE.ACTION_SET.SCAN,
             alias="blue_uses_scan",
             properties=BoolProperties(allow_null=True, default=False),
         )
         self.isolate_node: BoolItem = BoolItem(
             value=isolate_node,
             doc="Blue disables all the connections to and from a node.",
-            query=GameModeConfigurationSchema.BLUE.ACTION_SET.ISOLATE_NODE,
             alias="blue_uses_isolate_node",
             properties=BoolProperties(allow_null=True, default=False),
         )
         self.reconnect_node: BoolItem = BoolItem(
             value=reconnect_node,
             doc="Blue re-connects all the connections to and from a node.",
-            query=GameModeConfigurationSchema.BLUE.ACTION_SET.RECONNECT_NODE,
             alias="blue_uses_reconnect_node",
             properties=BoolProperties(allow_null=True, default=False),
         )
         self.do_nothing: BoolItem = BoolItem(
             value=do_nothing,
             doc="The blue agent is able to perform no attack for a given turn.",
-            query=GameModeConfigurationSchema.BLUE.ACTION_SET.DO_NOTHING,
             alias="blue_uses_do_nothing",
             properties=BoolProperties(allow_null=True, default=False),
         )
@@ -241,17 +227,11 @@
 
         self.immediate.standard_node.alias = "chance_to_immediately_discover_intrusion"
         self.immediate.standard_node.doc = "Chance for blue to discover a node that red has compromised the instant red compromises the node."
-        self.immediate.standard_node.query = (
-            GameModeConfigurationSchema.BLUE.INTRUSION_DISCOVERY_CHANCE.IMMEDIATE.STANDARD_NODE
-        )
 
         self.immediate.deceptive_node.alias = (
             "chance_to_immediately_discover_intrusion_deceptive_node"
         )
         self.immediate.deceptive_node.doc = "Chance for blue to discover a deceptive node that red has compromised the instant it is compromised."
-        self.immediate.deceptive_node.query = (
-            GameModeConfigurationSchema.BLUE.INTRUSION_DISCOVERY_CHANCE.IMMEDIATE.DECEPTIVE_NODE
-        )
 
         self.on_scan = NodeChanceGroup(
             standard_node=on_scan_standard_node, deceptive_node=on_scan_deceptive_node
@@ -259,17 +239,11 @@
 
         self.on_scan.standard_node.alias = "chance_to_discover_intrusion_on_scan"
         self.on_scan.standard_node.doc = "When blue performs the scan action this is the chance that a red intrusion is discovered."
-        self.on_scan.standard_node.query = (
-            GameModeConfigurationSchema.BLUE.INTRUSION_DISCOVERY_CHANCE.ON_SCAN.STANDARD_NODE
-        )
 
         self.on_scan.deceptive_node.alias = (
             "chance_to_discover_intrusion_on_scan_deceptive_node"
         )
         self.on_scan.deceptive_node.doc = "When blue uses the scan action what is the chance that blue will detect an intrusion in a deceptive node."
-        self.on_scan.deceptive_node.query = (
-            GameModeConfigurationSchema.BLUE.INTRUSION_DISCOVERY_CHANCE.ON_SCAN.DECEPTIVE_NODE
-        )
 
         super().__init__(doc)
 
@@ -305,28 +279,13 @@
             )
         )
         self.failed_attacks.use.alias = "can_discover_failed_attacks"
-<<<<<<< HEAD
-        self.failed_attacks.use.query = (
-            GameModeConfigurationSchema.BLUE.ATTACK_DISCOVERY.FAILED_ATTACKS.USE
-        )
-=======
->>>>>>> 97863317
 
         self.failed_attacks.chance.standard_node.alias = (
             "chance_to_discover_failed_attack"
         )
-<<<<<<< HEAD
-        self.failed_attacks.chance.standard_node.query = (
-            GameModeConfigurationSchema.BLUE.ATTACK_DISCOVERY.FAILED_ATTACKS.CHANCE.STANDARD_NODE
-        )
-=======
->>>>>>> 97863317
 
         self.failed_attacks.chance.deceptive_node.alias = (
             "chance_to_discover_failed_attack_deceptive_node"
-        )
-        self.failed_attacks.chance.deceptive_node.query = (
-            GameModeConfigurationSchema.BLUE.ATTACK_DISCOVERY.FAILED_ATTACKS.CHANCE.DECEPTIVE_NODE
         )
 
         self.succeeded_attacks_known_compromise: UseChancesGroup = (
@@ -340,28 +299,13 @@
         self.succeeded_attacks_known_compromise.use.alias = (
             "can_discover_succeeded_attacks_if_compromise_is_discovered"
         )
-<<<<<<< HEAD
-        self.succeeded_attacks_known_compromise.use.query = (
-            GameModeConfigurationSchema.BLUE.ATTACK_DISCOVERY.SUCCEEDED_ATTACKS_KNOWN_COMPROMISE.USE
-        )
-=======
->>>>>>> 97863317
 
         self.succeeded_attacks_known_compromise.chance.standard_node.alias = (
             "chance_to_discover_succeeded_attack_compromise_known"
         )
-<<<<<<< HEAD
-        self.succeeded_attacks_known_compromise.chance.standard_node.query = (
-            GameModeConfigurationSchema.BLUE.ATTACK_DISCOVERY.SUCCEEDED_ATTACKS_KNOWN_COMPROMISE.CHANCE.STANDARD_NODE
-        )
-=======
->>>>>>> 97863317
 
         self.succeeded_attacks_known_compromise.chance.deceptive_node.alias = (
             "chance_to_discover_succeeded_attack_deceptive_node"
-        )
-        self.succeeded_attacks_known_compromise.chance.deceptive_node.query = (
-            GameModeConfigurationSchema.BLUE.ATTACK_DISCOVERY.SUCCEEDED_ATTACKS_KNOWN_COMPROMISE.CHANCE.DECEPTIVE_NODE
         )
 
         self.succeeded_attacks_unknown_compromise: UseChancesGroup = (
@@ -375,26 +319,14 @@
         self.succeeded_attacks_unknown_compromise.use.alias = (
             "can_discover_succeeded_attacks_if_compromise_is_not_discovered"
         )
-<<<<<<< HEAD
-        self.succeeded_attacks_unknown_compromise.use.query = (
-            GameModeConfigurationSchema.BLUE.ATTACK_DISCOVERY.SUCCEEDED_ATTACKS_UNKNOWN_COMPROMISE.USE
-        )
-=======
->>>>>>> 97863317
 
         self.succeeded_attacks_unknown_compromise.chance.standard_node.alias = (
             "chance_to_discover_succeeded_attack_compromise_not_known"
-        )
-        self.succeeded_attacks_unknown_compromise.chance.standard_node.query = (
-            GameModeConfigurationSchema.BLUE.ATTACK_DISCOVERY.SUCCEEDED_ATTACKS_UNKNOWN_COMPROMISE.CHANCE.STANDARD_NODE
         )
 
         # Set the deceptive node chances to both reference same config item
         self.succeeded_attacks_unknown_compromise.chance.deceptive_node = (
             self.succeeded_attacks_known_compromise.chance.deceptive_node
-        )
-        self.succeeded_attacks_unknown_compromise.chance.deceptive_node.query = (
-            GameModeConfigurationSchema.BLUE.ATTACK_DISCOVERY.SUCCEEDED_ATTACKS_UNKNOWN_COMPROMISE.CHANCE.DECEPTIVE_NODE
         )
 
         super().__init__(doc)
