--- conflicted
+++ resolved
@@ -8,23 +8,12 @@
     ActionLikelihoodGroup,
     UseValueGroup,
 )
-<<<<<<< HEAD
-from yawning_titan.config.toolbox.groups.validation import AnyNonZeroGroup, AnyUsedGroup
-from yawning_titan.config.toolbox.item_types.bool_item import BoolItem, BoolProperties
-from yawning_titan.config.toolbox.item_types.float_item import (
-    FloatItem,
-    FloatProperties,
-)
-from yawning_titan.config.toolbox.item_types.int_item import IntItem, IntProperties
-from yawning_titan.config.toolbox.item_types.str_item import StrItem, StrProperties
-from yawning_titan.db.schemas import GameModeConfigurationSchema
-=======
 from yawning_titan.config.groups.validation import AnyNonZeroGroup, AnyUsedGroup
 from yawning_titan.config.item_types.bool_item import BoolItem, BoolProperties
 from yawning_titan.config.item_types.float_item import FloatItem, FloatProperties
 from yawning_titan.config.item_types.int_item import IntItem, IntProperties
 from yawning_titan.config.item_types.str_item import StrItem, StrProperties
->>>>>>> 76bc1a4f
+from yawning_titan.db.schemas import GameModeConfigurationSchema
 from yawning_titan.exceptions import ConfigGroupValidationError
 
 
@@ -107,7 +96,7 @@
         return self.validation
 
 
-class NaturalSpreadChanceGroup(AnyNonZeroGroup):
+class NaturalSpreadChanceGroup(ConfigGroup):
     """The ConfigGroup to represent the chances of reads natural spreading to different node types."""
 
     def __init__(
@@ -116,6 +105,7 @@
         to_connected_node: Optional[Union[int, float]] = 0,
         to_unconnected_node: Optional[Union[int, float]] = 0,
     ):
+        self.doc = doc
         self.to_connected_node = FloatItem(
             value=to_connected_node,
             doc=" If a node is connected to a compromised node what chance does it have to become compromised every turn through natural spreading.",
@@ -144,7 +134,7 @@
             ),
             alias="chance_to_spread_to_unconnected_node",
         )
-        super().__init__(doc)
+        super().__init__()
 
 
 class TargetNodeGroup(ConfigGroup):
@@ -396,6 +386,21 @@
         )
         super().__init__(doc)
 
+    def validate(self) -> ConfigGroupValidation:
+        """Extend the parent validation with additional rules specific to this :class: `~yawning_titan.config.core.ConfigGroup`."""
+        super().validate()
+        if self.capable.value:
+            try:
+                elements = self.chance.get_config_elements([IntItem, FloatItem])
+                if not any(
+                    e.value > 0 for e in elements.values() if type(e.value) in [int, float]
+                ):
+                    msg = f"At least 1 of {', '.join(elements.keys())} should be above 0"
+                    raise ConfigGroupValidationError(msg)
+            except ConfigGroupValidationError as e:
+                self.validation.add_validation(msg, e)
+        return self.validation
+
 
 class RedTargetMechanismGroup(AnyUsedGroup):
     """The ConfigGroup to represent all possible target mechanism the red agent can use."""
