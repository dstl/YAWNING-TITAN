--- conflicted
+++ resolved
@@ -7,7 +7,6 @@
 from yawning_titan.config.groups.validation import AnyUsedGroup
 from yawning_titan.config.item_types.bool_item import BoolItem, BoolProperties
 from yawning_titan.config.item_types.int_item import IntItem, IntProperties
-from yawning_titan.db.schemas import GameModeConfigurationSchema
 from yawning_titan.exceptions import ConfigGroupValidationError
 
 # --- Tier 0 groups
@@ -47,30 +46,6 @@
 
         self.node_count.min.alias = "min_number_of_network_nodes"
 
-<<<<<<< HEAD
-        self.node_count.min.query = (
-            GameModeConfigurationSchema.GAME_RULES.NETWORK_COMPATIBILITY.NODE_COUNT.MIN
-        )
-        self.node_count.max.query = (
-            GameModeConfigurationSchema.GAME_RULES.NETWORK_COMPATIBILITY.NODE_COUNT.MAX
-        )
-
-        self.high_value_node_count.min.query = (
-            GameModeConfigurationSchema.GAME_RULES.NETWORK_COMPATIBILITY.HIGH_VALUE_NODE_COUNT.MIN
-        )
-        self.high_value_node_count.max.query = (
-            GameModeConfigurationSchema.GAME_RULES.NETWORK_COMPATIBILITY.HIGH_VALUE_NODE_COUNT.MAX
-        )
-
-        self.entry_node_count.min.query = (
-            GameModeConfigurationSchema.GAME_RULES.NETWORK_COMPATIBILITY.ENTRY_NODE_COUNT.MIN
-        )
-        self.entry_node_count.max.query = (
-            GameModeConfigurationSchema.GAME_RULES.NETWORK_COMPATIBILITY.ENTRY_NODE_COUNT.MAX
-        )
-
-=======
->>>>>>> 9b19606c
         super().__init__(doc)
 
 
@@ -88,21 +63,18 @@
         self.all_nodes_lost: BoolItem = BoolItem(
             value=all_nodes_lost,
             doc="The blue agent loses if all the nodes become compromised",
-            query=GameModeConfigurationSchema.GAME_RULES.BLUE_LOSS_CONDITION.ALL_NODES_LOST,
             properties=BoolProperties(allow_null=True, default=False),
             alias="lose_when_all_nodes_lost",
         )
         self.high_value_node_lost: BoolItem = BoolItem(
             value=high_value_node_lost,
             doc="Blue loses if a special node designated as 'high value' is lost",
-            query=GameModeConfigurationSchema.GAME_RULES.BLUE_LOSS_CONDITION.HIGH_VALUE_NODE_LOST,
             properties=BoolProperties(allow_null=True, default=False),
             alias="lose_when_high_value_node_lost",
         )
         self.target_node_lost: BoolItem = BoolItem(
             value=target_node_lost,
             doc="Blue loses if a target node it lost",
-            query=GameModeConfigurationSchema.GAME_RULES.BLUE_LOSS_CONDITION.TARGET_NODE_LOST,
             properties=BoolProperties(allow_null=True, default=False),
             alias="lose_when_target_node_lost",
         )
@@ -117,20 +89,9 @@
         self.n_percent_nodes_lost.value.alias = (
             "percentage_of_nodes_compromised_equals_loss"
         )
-<<<<<<< HEAD
-        self.n_percent_nodes_lost.value.query = (
-            GameModeConfigurationSchema.GAME_RULES.BLUE_LOSS_CONDITION.N_PERCENT_NODES_LOST.VALUE
-        )
-
-        self.n_percent_nodes_lost.use.alias = "lose_when_n_percent_of_nodes_lost"
-        self.n_percent_nodes_lost.use.query = (
-            GameModeConfigurationSchema.GAME_RULES.BLUE_LOSS_CONDITION.N_PERCENT_NODES_LOST.USE
-        )
-=======
 
         self.n_percent_nodes_lost.use.alias = "lose_when_n_percent_of_nodes_lost"
 
->>>>>>> 9b19606c
         super().__init__(doc)
 
 
@@ -154,7 +115,6 @@
                 "The length of a grace period at the start of the game. During this time the red agent cannot act. "
                 "This gives the blue agent a chance to 'prepare' (A length of 0 means that there is no grace period)"
             ),
-            query=GameModeConfigurationSchema.GAME_RULES.GRACE_PERIOD_LENGTH,
             properties=IntProperties(
                 allow_null=False,
                 default=0,
@@ -168,7 +128,6 @@
         self.max_steps = IntItem(
             value=max_steps,
             doc="The max steps that a game can go on for. If the blue agent reaches this they win",
-            query=GameModeConfigurationSchema.GAME_RULES.MAX_STEPS,
             properties=IntProperties(
                 allow_null=False,
                 default=1,
