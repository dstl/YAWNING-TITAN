--- conflicted
+++ resolved
@@ -1,306 +1,5 @@
 {
    "_default":{
-<<<<<<< HEAD
-      "1":{
-         "red":{
-            "agent_attack":{
-               "ignores_defences":false,
-               "always_succeeds":false,
-               "skill":{
-                  "use":true,
-                  "value":0.8
-               },
-               "attack_from":{
-                  "only_main_red_node":false,
-                  "any_red_node":true
-               }
-            },
-            "action_set":{
-               "spread":{
-                  "chance":0.1,
-                  "use":false,
-                  "likelihood":1
-               },
-               "random_infect":{
-                  "chance":0.1,
-                  "use":false,
-                  "likelihood":1
-               },
-               "move":{
-                  "use":false,
-                  "likelihood":1
-               },
-               "basic_attack":{
-                  "use":true,
-                  "likelihood":1
-               },
-               "do_nothing":{
-                  "use":false,
-                  "likelihood":1
-               },
-               "zero_day":{
-                  "use":false,
-                  "start_amount":1,
-                  "days_required":4
-               }
-            },
-            "natural_spreading":{
-               "capable":false,
-               "chance":{
-                  "to_connected_node":0.1,
-                  "to_unconnected_node":0.1
-               }
-            },
-            "target_mechanism":{
-               "random":true,
-               "prioritise_connected_nodes":false,
-               "prioritise_unconnected_nodes":false,
-               "prioritise_vulnerable_nodes":false,
-               "prioritise_resilient_nodes":false,
-               "target_specific_node":{
-                  "use":false,
-                  "target":null,
-                  "always_choose_shortest_distance":true
-               }
-            }
-         },
-         "blue":{
-            "action_set":{
-               "reduce_vulnerability":false,
-               "restore_node":true,
-               "scan":false,
-               "isolate_node":true,
-               "reconnect_node":true,
-               "do_nothing":false,
-               "make_node_safe":{
-                  "use":false,
-                  "increases_vulnerability":false,
-                  "gives_random_vulnerability":true,
-                  "vulnerability_change":0.4
-               },
-               "deceptive_nodes":{
-                  "use":false,
-                  "max_number":2,
-                  "new_node_on_relocate":true
-               }
-            },
-            "intrusion_discovery_chance":{
-               "immediate":{
-                  "standard_node":1,
-                  "deceptive_node":1
-               },
-               "on_scan":{
-                  "standard_node":1,
-                  "deceptive_node":1
-               }
-            },
-            "attack_discovery":{
-               "failed_attacks":{
-                  "use":true,
-                  "chance":{
-                     "standard_node":1,
-                     "deceptive_node":1
-                  }
-               },
-               "succeeded_attacks_known_compromise":{
-                  "use":true,
-                  "chance":{
-                     "standard_node":1,
-                     "deceptive_node":1
-                  }
-               },
-               "succeeded_attacks_unknown_compromise":{
-                  "use":true,
-                  "chance":{
-                     "standard_node":1,
-                     "deceptive_node":1
-                  }
-               }
-            }
-         },
-         "game_rules":{
-            "grace_period_length":0,
-            "max_steps":25,
-            "blue_loss_condition":{
-               "all_nodes_lost":false,
-               "high_value_node_lost":true,
-               "target_node_lost":false,
-               "n_percent_nodes_lost":{
-                  "use":false,
-                  "value":0.8
-               }
-            },
-            "network_compatibility":{
-               "node_count":{
-                  "restrict":false,
-                  "min":6,
-                  "max":null
-               },
-               "entry_node_count":{
-                  "restrict":false,
-                  "min":null,
-                  "max":null
-               },
-               "high_value_node_count":{
-                  "restrict":false,
-                  "min":null,
-                  "max":null
-               }
-            }
-         },
-         "blue_can_observe":{
-            "compromised_status":true,
-            "vulnerabilities":true,
-            "node_connections":true,
-            "average_vulnerability":false,
-            "graph_connectivity":false,
-            "attacking_nodes":true,
-            "attacked_nodes":true,
-            "special_nodes":true,
-            "red_agent_skill":true
-         },
-         "on_reset":{
-            "randomise_vulnerabilities":false,
-            "choose_new_high_value_nodes":true,
-            "choose_new_entry_nodes":true
-         },
-         "rewards":{
-            "for_loss":0,
-            "for_reaching_max_steps":0,
-            "end_rewards_are_multiplied_by_end_state":false,
-            "reduce_negative_rewards_for_closer_fails":false,
-            "function":"dcbo_cost_func"
-         },
-         "miscellaneous":{
-            "random_seed":null,
-            "output_timestep_data_to_json":false
-         },
-         "_doc_metadata":{
-            "uuid":"bac2cb9d-b24b-426c-88a5-5edd0c2de413",
-            "created_at":"2023-01-30T23:07:02.111508",
-            "updated_at":null,
-            "name":"DCBO Agent Config",
-            "description":"A game mode used to define a DCBO (Dynamic causal Bayesian optimization) agent.",
-            "author":"dstl/YAWNING-TITAN",
-            "locked":true
-         }
-      },
-      "2":{
-         "red":{
-            "agent_attack":{
-               "ignores_defences":false,
-               "always_succeeds":false,
-               "skill":{
-                  "use":true,
-                  "value":0.5
-               },
-               "attack_from":{
-                  "only_main_red_node":false,
-                  "any_red_node":true
-               }
-            },
-            "action_set":{
-               "spread":{
-                  "chance":0.1,
-                  "use":false,
-                  "likelihood":1
-               },
-               "random_infect":{
-                  "chance":0.1,
-                  "use":false,
-                  "likelihood":1
-               },
-               "move":{
-                  "use":false,
-                  "likelihood":1
-               },
-               "basic_attack":{
-                  "use":true,
-                  "likelihood":2
-               },
-               "do_nothing":{
-                  "use":true,
-                  "likelihood":1
-               },
-               "zero_day":{
-                  "use":true,
-                  "start_amount":1,
-                  "days_required":4
-               }
-            },
-            "natural_spreading":{
-               "capable":true,
-               "chance":{
-                  "to_connected_node":0.05,
-                  "to_unconnected_node":0
-               }
-            },
-            "target_mechanism":{
-               "random":true,
-               "prioritise_connected_nodes":false,
-               "prioritise_unconnected_nodes":false,
-               "prioritise_vulnerable_nodes":false,
-               "prioritise_resilient_nodes":false,
-               "target_specific_node":{
-                  "use":false,
-                  "target":null,
-                  "always_choose_shortest_distance":true
-               }
-            }
-         },
-         "blue":{
-            "action_set":{
-               "reduce_vulnerability":true,
-               "restore_node":false,
-               "scan":true,
-               "isolate_node":false,
-               "reconnect_node":false,
-               "do_nothing":false,
-               "make_node_safe":{
-                  "use":true,
-                  "increases_vulnerability":false,
-                  "gives_random_vulnerability":false,
-                  "vulnerability_change":0.4
-               },
-               "deceptive_nodes":{
-                  "use":false,
-                  "max_number":2,
-                  "new_node_on_relocate":true
-               }
-            },
-            "intrusion_discovery_chance":{
-               "immediate":{
-                  "standard_node":0.5,
-                  "deceptive_node":1
-               },
-               "on_scan":{
-                  "standard_node":1,
-                  "deceptive_node":1
-               }
-            },
-            "attack_discovery":{
-               "failed_attacks":{
-                  "use":true,
-                  "chance":{
-                     "standard_node":1,
-                     "deceptive_node":1
-                  }
-               },
-               "succeeded_attacks_known_compromise":{
-                  "use":true,
-                  "chance":{
-                     "standard_node":1,
-                     "deceptive_node":1
-                  }
-               },
-               "succeeded_attacks_unknown_compromise":{
-                  "use":true,
-                  "chance":{
-                     "standard_node":1,
-                     "deceptive_node":1
-                  }
-               }
-=======
     "1":{
         "red":{
           "agent_attack":{
@@ -591,7 +290,6 @@
             "chance": {
               "standard_node": 1,
               "deceptive_node": 1
->>>>>>> dbb9c9b1
             }
           },
           "succeeded_attacks_unknown_compromise": {
@@ -600,48 +298,8 @@
               "standard_node": 1,
               "deceptive_node": 1
             }
-<<<<<<< HEAD
-         },
-         "blue_can_observe":{
-            "compromised_status":true,
-            "vulnerabilities":true,
-            "node_connections":true,
-            "average_vulnerability":false,
-            "graph_connectivity":true,
-            "attacking_nodes":true,
-            "attacked_nodes":true,
-            "special_nodes":true,
-            "red_agent_skill":true
-         },
-         "on_reset":{
-            "randomise_vulnerabilities":false,
-            "choose_new_high_value_nodes":true,
-            "choose_new_entry_nodes":true
-         },
-         "rewards":{
-            "for_loss":-100,
-            "for_reaching_max_steps":100,
-            "end_rewards_are_multiplied_by_end_state":true,
-            "reduce_negative_rewards_for_closer_fails":true,
-            "function":"standard_rewards"
-         },
-         "miscellaneous":{
-            "random_seed":null,
-            "output_timestep_data_to_json":false
-         },
-         "_doc_metadata":{
-            "uuid":"900a704f-6271-4994-ade7-40b74d3199b1",
-            "created_at":"2023-01-30T23:07:02.147507",
-            "updated_at":null,
-            "name":"Default Game Mode",
-            "description": "The Yawning-Titan default game mode.",
-            "author":"dstl/YAWNING-TITAN",
-            "locked":true
-         }
-=======
-          }
-        }
->>>>>>> dbb9c9b1
+          }
+        }
       },
       "game_rules": {
         "grace_period_length": 0,
@@ -673,375 +331,6 @@
           }
         }
       },
-<<<<<<< HEAD
-      "4":{
-         "red":{
-            "agent_attack":{
-               "ignores_defences":false,
-               "always_succeeds":false,
-               "skill":{
-                  "use":true,
-                  "value":0.5
-               },
-               "attack_from":{
-                  "only_main_red_node":true,
-                  "any_red_node":false
-               }
-            },
-            "action_set":{
-               "spread":{
-                  "chance":0.1,
-                  "use":false,
-                  "likelihood":1
-               },
-               "random_infect":{
-                  "chance":0.1,
-                  "use":false,
-                  "likelihood":1
-               },
-               "move":{
-                  "use":false,
-                  "likelihood":1
-               },
-               "basic_attack":{
-                  "use":true,
-                  "likelihood":1
-               },
-               "do_nothing":{
-                  "use":false,
-                  "likelihood":10
-               },
-               "zero_day":{
-                  "use":true,
-                  "start_amount":1,
-                  "days_required":10
-               }
-            },
-            "natural_spreading":{
-               "capable":false,
-               "chance":{
-                  "to_connected_node":0.01,
-                  "to_unconnected_node":0.005
-               }
-            },
-            "target_mechanism":{
-               "random":true,
-               "prioritise_connected_nodes":false,
-               "prioritise_unconnected_nodes":false,
-               "prioritise_vulnerable_nodes":false,
-               "prioritise_resilient_nodes":false,
-               "target_specific_node":{
-                  "use":false,
-                  "target":null,
-                  "always_choose_shortest_distance":true
-               }
-            }
-         },
-         "blue":{
-            "action_set":{
-               "reduce_vulnerability":true,
-               "restore_node":true,
-               "scan":false,
-               "isolate_node":false,
-               "reconnect_node":false,
-               "do_nothing":true,
-               "make_node_safe":{
-                  "use":false,
-                  "increases_vulnerability":false,
-                  "gives_random_vulnerability":false,
-                  "vulnerability_change":0.4
-               },
-               "deceptive_nodes":{
-                  "use":false,
-                  "max_number":0,
-                  "new_node_on_relocate":true
-               }
-            },
-            "intrusion_discovery_chance":{
-               "immediate":{
-                  "standard_node":1,
-                  "deceptive_node":1
-               },
-               "on_scan":{
-                  "standard_node":0.7,
-                  "deceptive_node":1
-               }
-            },
-            "attack_discovery":{
-               "failed_attacks":{
-                  "use":true,
-                  "chance":{
-                     "standard_node":0.5,
-                     "deceptive_node":1
-                  }
-               },
-               "succeeded_attacks_known_compromise":{
-                  "use":true,
-                  "chance":{
-                     "standard_node":0.3,
-                     "deceptive_node":1
-                  }
-               },
-               "succeeded_attacks_unknown_compromise":{
-                  "use":true,
-                  "chance":{
-                     "standard_node":0.1,
-                     "deceptive_node":1
-                  }
-               }
-            }
-         },
-         "game_rules":{
-            "grace_period_length":0,
-            "max_steps":1000,
-            "blue_loss_condition":{
-               "all_nodes_lost":false,
-               "high_value_node_lost":true,
-               "target_node_lost":false,
-               "n_percent_nodes_lost":{
-                  "use":false,
-                  "value":0.8
-               }
-            },
-            "network_compatibility":{
-               "node_count":{
-                  "restrict":false,
-                  "min":18,
-                  "max":null
-               },
-               "entry_node_count":{
-                  "restrict":false,
-                  "min":null,
-                  "max":null
-               },
-               "high_value_node_count":{
-                  "restrict":false,
-                  "min":null,
-                  "max":null
-               }
-            }
-         },
-         "blue_can_observe":{
-            "compromised_status":true,
-            "vulnerabilities":true,
-            "node_connections":true,
-            "average_vulnerability":false,
-            "graph_connectivity":true,
-            "attacking_nodes":true,
-            "attacked_nodes":true,
-            "special_nodes":false,
-            "red_agent_skill":true
-         },
-         "on_reset":{
-            "randomise_vulnerabilities":false,
-            "choose_new_high_value_nodes":false,
-            "choose_new_entry_nodes":true
-         },
-         "rewards":{
-            "for_loss":-100,
-            "for_reaching_max_steps":100,
-            "end_rewards_are_multiplied_by_end_state":true,
-            "reduce_negative_rewards_for_closer_fails":true,
-            "function":"num_nodes_safe"
-         },
-         "miscellaneous":{
-            "random_seed":null,
-            "output_timestep_data_to_json":false
-         },
-         "_doc_metadata":{
-            "uuid":"3ccd9988-8781-4c3e-9c75-44cc987ae6af",
-            "created_at":"2023-01-30T23:07:02.220506",
-            "updated_at":null,
-            "name":"Low skill red with_ random infection perfect detection.",
-            "description":null,
-            "author":"dstl/YAWNING-TITAN",
-            "locked":true
-         }
-      },
-      "5":{
-         "red":{
-            "agent_attack":{
-               "ignores_defences":false,
-               "always_succeeds":false,
-               "skill":{
-                  "use":true,
-                  "value":0.5
-               },
-               "attack_from":{
-                  "only_main_red_node":false,
-                  "any_red_node":true
-               }
-            },
-            "action_set":{
-               "spread":{
-                  "chance":0.1,
-                  "use":false,
-                  "likelihood":1
-               },
-               "random_infect":{
-                  "chance":0.1,
-                  "use":false,
-                  "likelihood":1
-               },
-               "move":{
-                  "use":false,
-                  "likelihood":1
-               },
-               "basic_attack":{
-                  "use":true,
-                  "likelihood":2
-               },
-               "do_nothing":{
-                  "use":true,
-                  "likelihood":1
-               },
-               "zero_day":{
-                  "use":true,
-                  "start_amount":1,
-                  "days_required":4
-               }
-            },
-            "natural_spreading":{
-               "capable":true,
-               "chance":{
-                  "to_connected_node":0.05,
-                  "to_unconnected_node":0
-               }
-            },
-            "target_mechanism":{
-               "random":true,
-               "prioritise_connected_nodes":false,
-               "prioritise_unconnected_nodes":false,
-               "prioritise_vulnerable_nodes":false,
-               "prioritise_resilient_nodes":false,
-               "target_specific_node":{
-                  "use":false,
-                  "target":null,
-                  "always_choose_shortest_distance":true
-               }
-            }
-         },
-         "blue":{
-            "action_set":{
-               "reduce_vulnerability":false,
-               "restore_node":true,
-               "scan":true,
-               "isolate_node":false,
-               "reconnect_node":false,
-               "do_nothing":false,
-               "make_node_safe":{
-                  "use":true,
-                  "increases_vulnerability":false,
-                  "gives_random_vulnerability":false,
-                  "vulnerability_change":0.4
-               },
-               "deceptive_nodes":{
-                  "use":false,
-                  "max_number":2,
-                  "new_node_on_relocate":true
-               }
-            },
-            "intrusion_discovery_chance":{
-               "immediate":{
-                  "standard_node":0.5,
-                  "deceptive_node":1
-               },
-               "on_scan":{
-                  "standard_node":1,
-                  "deceptive_node":1
-               }
-            },
-            "attack_discovery":{
-               "failed_attacks":{
-                  "use":true,
-                  "chance":{
-                     "standard_node":1,
-                     "deceptive_node":1
-                  }
-               },
-               "succeeded_attacks_known_compromise":{
-                  "use":true,
-                  "chance":{
-                     "standard_node":1,
-                     "deceptive_node":1
-                  }
-               },
-               "succeeded_attacks_unknown_compromise":{
-                  "use":true,
-                  "chance":{
-                     "standard_node":1,
-                     "deceptive_node":1
-                  }
-               }
-            }
-         },
-         "game_rules":{
-            "grace_period_length":0,
-            "max_steps":1000,
-            "blue_loss_condition":{
-               "all_nodes_lost":false,
-               "high_value_node_lost":true,
-               "target_node_lost":false,
-               "n_percent_nodes_lost":{
-                  "use":false,
-                  "value":0.8
-               }
-            },
-            "network_compatibility":{
-               "node_count":{
-                  "restrict":false,
-                  "min":18,
-                  "max":null
-               },
-               "entry_node_count":{
-                  "restrict":false,
-                  "min":null,
-                  "max":null
-               },
-               "high_value_node_count":{
-                  "restrict":false,
-                  "min":null,
-                  "max":null
-               }
-            }
-         },
-         "blue_can_observe":{
-            "compromised_status":true,
-            "vulnerabilities":true,
-            "node_connections":true,
-            "average_vulnerability":false,
-            "graph_connectivity":true,
-            "attacking_nodes":true,
-            "attacked_nodes":true,
-            "special_nodes":true,
-            "red_agent_skill":true
-         },
-         "on_reset":{
-            "randomise_vulnerabilities":false,
-            "choose_new_high_value_nodes":true,
-            "choose_new_entry_nodes":true
-         },
-         "rewards":{
-            "for_loss":-100,
-            "for_reaching_max_steps":100,
-            "end_rewards_are_multiplied_by_end_state":true,
-            "reduce_negative_rewards_for_closer_fails":true,
-            "function":"standard_rewards"
-         },
-         "miscellaneous":{
-            "random_seed":null,
-            "output_timestep_data_to_json":false
-         },
-         "_doc_metadata":{
-            "uuid":"7e257ed0-a3ef-4c36-a257-594f74dd3350",
-            "created_at":"2023-01-30T23:07:02.240021",
-            "updated_at":null,
-            "name":"multiple_high_value_targets",
-            "description":null,
-            "author":null,
-            "locked":true
-         }
-=======
       "observation_space": {
         "compromised_status": true,
         "vulnerabilities": true,
@@ -1261,7 +550,6 @@
         "author": "dstl/YAWNING-TITAN",
         "locked": true,
         "created_at": "2023-01-30T23:07:02.220506"
->>>>>>> dbb9c9b1
       }
     }
   }
