--- conflicted
+++ resolved
@@ -16,18 +16,9 @@
 from stable_baselines3 import PPO
 
 from yawning_titan.agents.sinewave_red import SineWaveRedAgent
-<<<<<<< HEAD
-from yawning_titan.config.game_config.game_mode import GameMode
-from yawning_titan.config.game_modes import dcbo_game_mode_path
 from yawning_titan.envs.generic.core.blue_interface import BlueInterface
+from yawning_titan.game_modes.game_mode_db import dcbo_game_mode
 from yawning_titan.networks.network_db import dcbo_base_network
-=======
-from yawning_titan.envs.generic.core.blue_interface import BlueInterface
-from yawning_titan.game_modes.game_mode import GameMode
-from yawning_titan.game_modes.game_modes import dcbo_game_mode_path
-from yawning_titan.networks import network_creator
-from yawning_titan.networks.network import Network
->>>>>>> 34f1e0ec
 from yawning_titan.yawning_titan_run import YawningTitanRun
 
 
@@ -71,22 +62,9 @@
     :return: A trained agent as an instance of
         :class:`stable_baselines3.ppo.ppo.PPO`.
     """
-<<<<<<< HEAD
     yt_run = YawningTitanRun(
         network=dcbo_base_network(),
-        game_mode=GameMode.create_from_yaml(dcbo_game_mode_path()),
-=======
-    matrix, positions = network_creator.dcbo_base_network()
-    network = Network(matrix=matrix, positions=positions)
-    network.set_from_yaml(dcbo_game_mode_path(), legacy=True)
-
-    game_mode = GameMode()
-    game_mode.set_from_yaml(dcbo_game_mode_path(), legacy=True)
-
-    yt_run = YawningTitanRun(
-        network=network,
-        game_mode=game_mode,
->>>>>>> 34f1e0ec
+        game_mode=dcbo_game_mode(),
         red_agent_class=SineWaveRedAgent,
         blue_agent_class=BlueInterface,
         eval_freq=eval_freq,
