--- conflicted
+++ resolved
@@ -62,15 +62,6 @@
     :return: A trained agent as an instance of
         :class:`stable_baselines3.ppo.ppo.PPO`.
     """
-<<<<<<< HEAD
-    matrix, positions = network_creator.dcbo_base_network()
-    network = Network(matrix=matrix, positions=positions)
-
-    game_mode = GameMode()
-    game_mode.set_from_yaml(str(dcbo_game_mode_path()), legacy=True)
-
-=======
->>>>>>> 4917a297
     yt_run = YawningTitanRun(
         network=dcbo_base_network(),
         game_mode=dcbo_game_mode(),
