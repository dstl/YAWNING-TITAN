"""
Generates a Reinforcement Learning (RL) baseline agent.

Uses the same network and scenario config as used to generated DCBO data and
saves training metrics to tensorboard.

.. warning::

    This module is being deprecated in a future release. This release will see
    the introduction of a Yawning-Titan runner module. This specific
    'Reinforcement Learning (RL) baseline agent' example will be available as a
    pre-defined configurable run.
"""
from __future__ import annotations

from stable_baselines3 import PPO

from yawning_titan.agents.sinewave_red import SineWaveRedAgent
from yawning_titan.config.game_config.game_mode import GameMode
from yawning_titan.config.game_modes import dcbo_game_mode_path
from yawning_titan.envs.generic.core.blue_interface import BlueInterface
from yawning_titan.networks import network_creator
from yawning_titan.networks.network import Network
from yawning_titan.yawning_titan_run import YawningTitanRun


def generate(
    eval_freq: int = 20000,
    total_timesteps: int = 350000,
    n_eval_episodes: int = 1,
    deterministic: bool = False,
    print_metrics: bool = True,
    show_metrics_every: int = 10,
    collect_additional_per_ts_data: bool = False,
    warn: bool = True,
    render: bool = False,
    verbose: int = 1,
    save: bool = True,
) -> tuple[PPO | None, str | None] | tuple[PPO | None, None]:
    """
    Generate a Reinforcement Learning (RL) baseline agent.

    :param eval_freq: Evaluate the agent every ``eval_freq`` call of the
        callback. Default value = 20,000.
    :param total_timesteps: The number of samples (env steps) to train on.
        Default value = 350,000.
    :param n_eval_episodes: The number of episodes to evaluate the agent.
        Default value = 1.
    :param deterministic: Whether the evaluation should use stochastic or
        deterministic actions. Default value = False.
    :param print_metrics: Print the metrics if True. Default value = True.
    :param show_metrics_every: Prints the metrics every ``show_metrics_every``
        timesteps. Default value = 10.
    :param collect_additional_per_ts_data: Collects additional per-timestep
        data if True.Default value = False.
    :param warn: Output additional warnings mainly related to the
        interaction with stable_baselines if True. Default value = True.
    :param render: Renders the environment during evaluation if True. Default
        value = False.
    :param verbose: Verbosity level: 0 for no output, 1 for info messages
        (such as device or wrappers used), 2 for debug messages. Default
        value = 1.
    :param save: If True, saves the trained agent using the stable_baselines3 save as zip functionality.
    :return: A trained agent as an instance of
        :class:`stable_baselines3.ppo.ppo.PPO`.
    """
<<<<<<< HEAD
    game_mode = GameMode()
    game_mode.set_from_yaml(dcbo_game_mode_path(), legacy=True)

=======
>>>>>>> 6acd208c
    matrix, positions = network_creator.dcbo_base_network()

    yt_run = YawningTitanRun(
        network=Network(matrix=matrix, positions=positions),
        game_mode=GameModeConfig.create_from_yaml(dcbo_game_mode_path()),
        red_agent_class=SineWaveRedAgent,
        blue_agent_class=BlueInterface,
        eval_freq=eval_freq,
        total_timesteps=total_timesteps,
        n_eval_episodes=n_eval_episodes,
        deterministic=deterministic,
        print_metrics=print_metrics,
        show_metrics_every=show_metrics_every,
        collect_additional_per_ts_data=collect_additional_per_ts_data,
        warn=warn,
        render=render,
        verbose=verbose,
<<<<<<< HEAD
        tensorboard_log=str(PPO_TENSORBOARD_LOGS_DIR),
        seed=env.network_interface.random_seed.value,
    )

    eval_callback = EvalCallback(
        Monitor(env), eval_freq=eval_freq, deterministic=deterministic, render=render
    )

    agent.learn(
        total_timesteps=total_timesteps,
        n_eval_episodes=n_eval_episodes,
        callback=eval_callback,
=======
>>>>>>> 6acd208c
    )

    if save:
        path = yt_run.save()
        return yt_run.agent, path
    else:
        return yt_run.agent, None<|MERGE_RESOLUTION|>--- conflicted
+++ resolved
@@ -64,17 +64,14 @@
     :return: A trained agent as an instance of
         :class:`stable_baselines3.ppo.ppo.PPO`.
     """
-<<<<<<< HEAD
     game_mode = GameMode()
     game_mode.set_from_yaml(dcbo_game_mode_path(), legacy=True)
 
-=======
->>>>>>> 6acd208c
     matrix, positions = network_creator.dcbo_base_network()
 
     yt_run = YawningTitanRun(
         network=Network(matrix=matrix, positions=positions),
-        game_mode=GameModeConfig.create_from_yaml(dcbo_game_mode_path()),
+        game_mode=game_mode,
         red_agent_class=SineWaveRedAgent,
         blue_agent_class=BlueInterface,
         eval_freq=eval_freq,
@@ -87,21 +84,6 @@
         warn=warn,
         render=render,
         verbose=verbose,
-<<<<<<< HEAD
-        tensorboard_log=str(PPO_TENSORBOARD_LOGS_DIR),
-        seed=env.network_interface.random_seed.value,
-    )
-
-    eval_callback = EvalCallback(
-        Monitor(env), eval_freq=eval_freq, deterministic=deterministic, render=render
-    )
-
-    agent.learn(
-        total_timesteps=total_timesteps,
-        n_eval_episodes=n_eval_episodes,
-        callback=eval_callback,
-=======
->>>>>>> 6acd208c
     )
 
     if save:
