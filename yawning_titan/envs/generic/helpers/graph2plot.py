import math
import statistics

import matplotlib.pyplot as plt
import networkx
from matplotlib.lines import Line2D


class CustomEnvGraph:
    """A network graph rendering environment for Open AI Gym use."""

    def __init__(self, title: str = None):
        """
        Initialise the CustomEnvGraph that is used to visualise and render node environments.

        Args:
            title: The name of the plot
        """
        self.fig = plt.figure(figsize=(12, 6))
        self.fig.suptitle(title)
        # Create subplot for network graph drawing
        self.vis_ax = plt.subplot2grid(shape=(1, 1), loc=(0, 0), rowspan=1, colspan=1)
        plt.subplots_adjust(
            # left=0.11, bottom=0.24, right=0.90, top=0.90, wspace=0.2, hspace=0
            left=0.02,
            bottom=0.15,
            right=0.80,
            top=0.90,
            wspace=0.15,
            hspace=0,
        )

        # Show the graph without blocking the rest of the program
        plt.show(block=False)

    def render(
<<<<<<< HEAD
        self,
        current_step: int,
        g: networkx.Graph,
        pos: dict,
        compromised_nodes: dict,
        uncompromised_nodes: list,
        attacks: list,
        current_time_step_reward: float,
        red_previous_node,
        vulnerability_dict: dict,
        made_safe_nodes: list,
        title: str,
        special_nodes: dict = None,
        entrance_nodes: list = None,
        target_node: str = None,
        show_only_blue_view: bool = False,
        show_node_names: bool = False,
=======
            self,
            current_step: int,
            g: networkx.Graph,
            pos: dict,
            compromised_nodes: dict,
            uncompromised_nodes: list,
            attacks: list,
            current_time_step_reward: float,
            red_previous_node,
            vulnerability_dict: dict,
            made_safe_nodes: list,
            title: str,
            special_nodes: dict = None,
            entrance_nodes: list = None,
            show_only_blue_view: bool = False,
            show_node_names: bool = False,
>>>>>>> 18465108
    ):
        """
        Render the current network into an axis.

        Args:
            current_step: the current step in the environment (int)
            g: a networkx object that stores the current connectivity (networkx graph)
            pos: a dictionary that contains the points and their positions
            compromised_nodes: a dictionary of all the compromised nodes and a boolean value if blue can see the intrusion or not
            uncompromised_nodes: a list of all the uncompromised nodes
            attacks: a list of the nodes where an attack is happening
                (infected node, target node)
            current_time_step_reward: the current total reward
            red_previous_node: CURRENTLY NOT USED
            vulnerability_dict: A dictionary that stores the vulnerability of the nodes
            made_safe_nodes: a list of nodes that the blue agent has made safe this turn
            title: The title for the render
            special_nodes: A dictionary containing dictionaries of: nodes, node descriptions and colours for the nodes
            entrance_nodes: Nodes that serve as a gateway for the red agent to be able to access the network
            show_only_blue_view: If true only shows what the blue agent can see
            show_node_names: Show the names of nodes
        """
        # If no value for  entrance nodes is passed in then it is set to an empty list
        if entrance_nodes is None:
            entrance_nodes = []
        if special_nodes is None:
            special_nodes = {}
        self.vis_ax.clear()

        # Creates a list that contains the details for the legend
        legend_objects = [
            # Each item in the legend is an marker with a colour and a description
            # Compromised Nodes
            Line2D(
                [0],
                [0],
                color="white",
                marker="o",
                markerfacecolor="orange",
                label="Compromised Node",
                markersize=15,
            ),
            # Vulnerable safe nodes
            Line2D(
                [0],
                [0],
                color="white",
                marker="o",
                markerfacecolor="#00FF13",
                label="Safe Node: Weak",
                markersize=15,
            ),
            # Safe nodes with low vulnerability
            Line2D(
                [0],
                [0],
                color="white",
                marker="o",
                markerfacecolor="#006007",
                label="Safe Node: Strong",
                markersize=15,
            ),
            # Nodes that have just been taken over by red
            Line2D(
                [0],
                [0],
                color="white",
                marker="o",
                markerfacecolor="red",
                label="Attacked Node",
                markersize=15,
            ),
            # The nodes that blue has "patched" or "fixed" this turn
            Line2D(
                [0],
                [0],
                color="white",
                marker="o",
                markerfacecolor="#4ef2e7",
                label="Blue Patch",
                markersize=15,
            ),
        ]
        # If a target node is specified add to the legend
        if target_node is not None:
            legend_objects.append(
                Line2D(
                    [0],
                    [0],
                    color="white",
                    marker="o",
                    markerfacecolor="#2c195e",
                    label="Target Node",
                    markersize=15,
                )
            )
            # plots the target node
            plt.scatter([pos[str(target_node)][0]], [pos[str(target_node)][1]], color="#2c195e", s=324, zorder=8)

        legend_objects.extend([   
            # An edge that red has attacked along this turn
            Line2D(
                [0],
                [0],
                color="red",
                marker="_",
                markerfacecolor="red",
                label="Attack Path",
                markersize=15,
            ),
            # An edge
            Line2D(
                [0],
                [0],
                color="gray",
                marker="_",
                markerfacecolor="gray",
                label="Connection",
                markersize=15,
            )
        ])

        # If only showing the blue view then only render red nodes that blue can see
        if not show_only_blue_view:
            legend_objects.append(
                Line2D(
                    [0],
                    [0],
                    color="white",
                    marker="$\\bf{O}$",
                    markerfacecolor="red",
                    label="Unknown Compromise",
                    markersize=12,
                )
            )
            legend_objects.append(
                Line2D(
                    [0],
                    [0],
                    color="white",
                    marker="$\\bf{O}$",
                    markerfacecolor="blue",
                    label="Known Compromise",
                    markersize=12,
                )
            )
        # Some environments may have special custom nodes that they want to add
        if len(special_nodes) > 0:
            for _, node_info in special_nodes.items():
                repeat_check = lambda node, legend_list: any(legend.get_markerfacecolor() == node["colour"] and legend.get_label() == node["description"] for legend in legend_list)

                # only insert if the legend is not in the list yet
                if not repeat_check(node_info, legend_objects):
                    # Inserts the object into the legends at position 3. This is because it looks better if there are any
                    # special nodes added that they are added at the some point as the other nodes in the legend
                    legend_objects.insert(
                        3,
                        Line2D(
                            [0],
                            [0],
                            color="white",
                            marker="o",
                            markerfacecolor=node_info["colour"],
                            label=node_info["description"],
                            markersize=15,
                        ),
                    )


        # If entrance nodes are used then they are added to the legend
        if entrance_nodes is not None:
            legend_objects.append(
                Line2D(
                    [0],
                    [0],
                    color="white",
                    marker="$\\bf{E}$",
                    markerfacecolor="black",
                    label="Entry Node",
                    markersize=12,
                )
            )
        # plots all of the edges in the graph
        for edge in g.edges:
            plt.plot(
                [pos[edge[0]][0], pos[edge[1]][0]],
                [pos[edge[0]][1], pos[edge[1]][1]],
                color="grey",
                zorder=1,
            )

        # plots all of the current turns attacks
        red_nodes_x = []
        red_nodes_y = []
        for attack in attacks:
            red_nodes_x.append(pos[attack[1]][0])
            red_nodes_y.append(pos[attack[1]][1])
            if attack[0] is not None:
                plt.plot(
                    [pos[attack[0]][0], pos[attack[1]][0]],
                    [pos[attack[0]][1], pos[attack[1]][1]],
                    color="red",
                    zorder=2,
                )

        # All the shades of green for the different levels of vulnerability
        green_shades = [
            "#00FF13",
            "#00DF11",
            "#00BF0E",
            "#009F0C",
            "#00800A",
            "#006007",
        ]
        max_x = 0
        max_y = 0
        min_x = 100000
        min_y = 100000
        comp_x = []
        comp_y = []
        known_comp_x = []
        known_comp_y = []
        unknown_comp_x = []
        unknown_comp_y = []
        safe_x = []
        safe_y = []
        safe_colours = []
        void_x = []
        void_y = []
        special_x = []
        special_y = []
        special_colour = []
        made_safe_x = []
        made_safe_y = []
        for i in g.nodes():
            max_x = max(max_x, pos[i][0])
            max_y = max(max_y, pos[i][1])
            min_x = min(min_x, pos[i][0])
            min_y = min(min_y, pos[i][1])
            if i in made_safe_nodes:
                # get the locations of nodes that have been made safe
                made_safe_x.append(pos[i][0])
                made_safe_y.append(pos[i][1])
            elif i in special_nodes:
                # get the locations of special nodes
                special_x.append(pos[i][0])
                special_y.append(pos[i][1])
                special_colour.append(special_nodes[i]["colour"])
            elif i in compromised_nodes.keys():
                if compromised_nodes[i]:
                    # get the locations of compromised nodes (unknown)
                    comp_x.append(pos[i][0])
                    comp_y.append(pos[i][1])
                    if not show_only_blue_view:
                        # get the locations of compromised nodes (known)
                        known_comp_x.append(pos[i][0])
                        known_comp_y.append(pos[i][1])
                else:
                    if not show_only_blue_view:
                        comp_x.append(pos[i][0])
                        comp_y.append(pos[i][1])
                        unknown_comp_x.append(pos[i][0])
                        unknown_comp_y.append(pos[i][1])
                    else:
                        # get the location of the safe nodes
                        vuln = vulnerability_dict[i]
                        index = 5 - math.floor(vuln * (len(green_shades) - 1))
                        safe_colours.append(green_shades[index])
                        safe_x.append(pos[i][0])
                        safe_y.append(pos[i][1])
            elif i in uncompromised_nodes:
                # get the locations of safe nodes
                vuln = vulnerability_dict[i]
                index = 5 - math.floor(vuln * (len(green_shades) - 1))
                safe_colours.append(green_shades[index])
                safe_x.append(pos[i][0])
                safe_y.append(pos[i][1])
            else:
                void_x.append(pos[i][0])
                void_y.append(pos[i][1])

        # plots any nodes that have no features
        plt.scatter(void_x, void_y, color="grey", s=300, zorder=1)

        # plots all of the compromised nodes
        plt.scatter(comp_x, comp_y, color="orange", s=324, zorder=8)
        # plot the circles around unknown compromised nodes
        plt.scatter(unknown_comp_x, unknown_comp_y, color="red", s=484, zorder=7)
        # plot the circles around known compromised nodes
        plt.scatter(known_comp_x, known_comp_y, color="blue", s=484, zorder=7)
        # plots all of the safe nodes
        plt.scatter(safe_x, safe_y, color=safe_colours, s=324, zorder=5)
        # plots all of the recently taken red nodes
        plt.scatter(red_nodes_x, red_nodes_y, color="red", s=324, zorder=9)
        # plots all of the nodes that have just been patched
        plt.scatter(made_safe_x, made_safe_y, color="#4ef2e7", s=324, zorder=10)
        # plots any special nodes for the env
        plt.scatter(special_x, special_y, color=special_colour, s=324, zorder=6)
        # plot the entrance nodes
        for node in entrance_nodes:
            plt.scatter(
                [pos[node][0]],
                [pos[node][1]],
                color="black",
                zorder=11,
                s=121,
                marker="$E$",
            )
        if show_node_names:
            for node in g.nodes:
                plt.text(
                    pos[node][0] + 0.1,
                    pos[node][1] + 0.1,
                    node,
                    color="red",
                    fontsize=12,
                    zorder=11,
                )

        # Creates a string containing information about the current state of the network

        info = (
                "Current Step: "
                + str(current_step)
                + "\nReward for current time step: "
                + str(current_time_step_reward)
                + "\nCurrent Avg vulnerability: "
                + str(round(statistics.mean(vulnerability_dict.values()), 2))
        )

        ax = plt.gca()
        ax.legend(
            handles=legend_objects,
            loc="center left",
            bbox_to_anchor=(1, 0.5),
            borderpad=1,
            labelspacing=1,
            fontsize=10,
            edgecolor="black",
        )
        ax.axes.xaxis.set_ticks([])
        ax.axes.yaxis.set_ticks([])
        ax.axes.set_xlim(min_x - 0.1 * max_x, max_x * 1.1)
        ax.axes.set_ylim(min_y - 0.1 * max_y, max_y * 1.1)

        ax.set_xlabel(info)
        for pos in ["left", "right", "top", "bottom"]:
            plt.gca().spines[pos].set_visible(False)

        # plt.show()

        plt.pause(0.001)

    def close(self):
        """Close all handles to external renderers."""
        plt.close()<|MERGE_RESOLUTION|>--- conflicted
+++ resolved
@@ -34,25 +34,6 @@
         plt.show(block=False)
 
     def render(
-<<<<<<< HEAD
-        self,
-        current_step: int,
-        g: networkx.Graph,
-        pos: dict,
-        compromised_nodes: dict,
-        uncompromised_nodes: list,
-        attacks: list,
-        current_time_step_reward: float,
-        red_previous_node,
-        vulnerability_dict: dict,
-        made_safe_nodes: list,
-        title: str,
-        special_nodes: dict = None,
-        entrance_nodes: list = None,
-        target_node: str = None,
-        show_only_blue_view: bool = False,
-        show_node_names: bool = False,
-=======
             self,
             current_step: int,
             g: networkx.Graph,
@@ -68,8 +49,8 @@
             special_nodes: dict = None,
             entrance_nodes: list = None,
             show_only_blue_view: bool = False,
+            target_node:str = None,
             show_node_names: bool = False,
->>>>>>> 18465108
     ):
         """
         Render the current network into an axis.
