import math
import statistics
from typing import Dict, List

import matplotlib.pyplot as plt
from matplotlib.lines import Line2D

from yawning_titan.networks.network import Network
from yawning_titan.networks.node import Node


def repeat_check(node: Dict, legend_list: List[Line2D]):
    """
    Checks if a node already exists by comparing the nodes colour and description with nodes already in the legend.

    Args:
        node: A node dict.
        legend_list: The legend list.

    Returns:
        ``True`` if is already exists, otherwise ``False``.
    """
    for legend in legend_list:
        if (
            legend.get_markerfacecolor() == node["colour"]
            and legend.get_label() == node["description"]
        ):
            return True
    return False


class CustomEnvGraph:
    """A network graph rendering environment for Open AI Gym use."""

    def __init__(self, title: str = None):
        """
        Initialise the CustomEnvGraph that is used to visualise and render node environments.

        Args:
            title: The name of the plot
        """
        self.fig = plt.figure(figsize=(12, 6))
        self.fig.suptitle(title)
        # Create subplot for network graph drawing
        self.vis_ax = plt.subplot2grid(shape=(1, 1), loc=(0, 0), rowspan=1, colspan=1)
        plt.subplots_adjust(
            # left=0.11, bottom=0.24, right=0.90, top=0.90, wspace=0.2, hspace=0
            left=0.02,
            bottom=0.15,
            right=0.80,
            top=0.90,
            wspace=0.15,
            hspace=0,
        )

        # Show the graph without blocking the rest of the program
        plt.show(block=False)

    def render(
        self,
        current_step: int,
        g: Network,
        # pos: dict,
        # compromised_nodes: dict,
        # uncompromised_nodes: list,
        attacked_nodes: List[List[Node]],
        current_time_step_reward: float,
        # red_previous_node,
        # vulnerability_dict: dict,
        made_safe_nodes: list,
        # title: str,
        # special_nodes: dict = None,
        # entrance_nodes: list = None,
        show_only_blue_view: bool = False,
        target_node: Node = None,
        show_node_names: bool = False,
    ):
        """
        Render the current network into an axis.

        Args:
            current_step: the current step in the environment (int)
            g: a networkx object that stores the current connectivity (networkx graph)
            pos: a dictionary that contains the points and their positions
            compromised_nodes: a dictionary of all the compromised nodes and a boolean value if blue can see the intrusion or not
            uncompromised_nodes: a list of all the uncompromised nodes
            attacked_nodes: a list of the nodes where an attack is happening
                (infected node, target node)
            current_time_step_reward: the current total reward
            red_previous_node: CURRENTLY NOT USED
            vulnerability_dict: A dictionary that stores the vulnerability of the nodes
            made_safe_nodes: a list of nodes that the blue agent has made safe this turn
            title: The title for the render
            special_nodes: A dictionary containing dictionaries of: nodes, node descriptions and colours for the nodes
            entrance_nodes: Nodes that serve as a gateway for the red agent to be able to access the network
            show_only_blue_view: If true only shows what the blue agent can see
            show_node_names: Show the names of nodes
        """
        # If no value for  entrance nodes is passed in then it is set to an empty list

        self.vis_ax.clear()

        special_node_info = {
            "high_value_node": {
                "description": "high value node",
                "colour": "#da2fed",
            }
        }

        # Creates a list that contains the details for the legend
        legend_objects = [
            # Each item in the legend is an marker with a colour and a description
            # Compromised Nodes
            Line2D(
                [0],
                [0],
                color="white",
                marker="o",
                markerfacecolor="orange",
                label="Compromised Node",
                markersize=15,
            ),
            # Vulnerable safe nodes
            Line2D(
                [0],
                [0],
                color="white",
                marker="o",
                markerfacecolor="#00FF13",
                label="Safe Node: Weak",
                markersize=15,
            ),
            # Safe nodes with low vulnerability
            Line2D(
                [0],
                [0],
                color="white",
                marker="o",
                markerfacecolor="#006007",
                label="Safe Node: Strong",
                markersize=15,
            ),
            # Nodes that have just been taken over by red
            Line2D(
                [0],
                [0],
                color="white",
                marker="o",
                markerfacecolor="red",
                label="Attacked Node",
                markersize=15,
            ),
            # The nodes that blue has "patched" or "fixed" this turn
            Line2D(
                [0],
                [0],
                color="white",
                marker="o",
                markerfacecolor="#4ef2e7",
                label="Blue Patch",
                markersize=15,
            ),
        ]
        # If a target node is specified add to the legend
        if target_node is not None:
            legend_objects.append(
                Line2D(
                    [0],
                    [0],
                    color="white",
                    marker="o",
                    markerfacecolor="#2c195e",
                    label="Target Node",
                    markersize=15,
                )
            )
            # plots the target node
            plt.scatter(
                [target_node.x_pos],
                [target_node.y_pos],
                color="#2c195e",
                s=324,
                zorder=8,
            )

        legend_objects.extend(
            [
                # An edge that red has attacked along this turn
                Line2D(
                    [0],
                    [0],
                    color="red",
                    marker="_",
                    markerfacecolor="red",
                    label="Attack Path",
                    markersize=15,
                ),
                # An edge
                Line2D(
                    [0],
                    [0],
                    color="gray",
                    marker="_",
                    markerfacecolor="gray",
                    label="Connection",
                    markersize=15,
                ),
            ]
        )

        # If only showing the blue view then only render red nodes that blue can see
        if not show_only_blue_view:
            legend_objects.append(
                Line2D(
                    [0],
                    [0],
                    color="white",
                    marker="$\\bf{O}$",
                    markerfacecolor="red",
                    label="Unknown Compromise",
                    markersize=12,
                )
            )
            legend_objects.append(
                Line2D(
                    [0],
                    [0],
                    color="white",
                    marker="$\\bf{O}$",
                    markerfacecolor="blue",
                    label="Known Compromise",
                    markersize=12,
                )
            )
        # Some environments may have special custom nodes that they want to add
<<<<<<< HEAD
        if len(special_node_info) > 0:
            for node_info in special_node_info.values():

=======
        if len(special_nodes) > 0:
            for _, node_info in special_nodes.items():
>>>>>>> 7374eed3
                # only insert if the legend is not in the list yet
                if not repeat_check(node_info, legend_objects):
                    # Inserts the object into the legends at position 3. This is because it looks better if there are any
                    # special nodes added that they are added at the some point as the other nodes in the legend
                    legend_objects.insert(
                        3,
                        Line2D(
                            [0],
                            [0],
                            color="white",
                            marker="o",
                            markerfacecolor=node_info["colour"],
                            label=node_info["description"],
                            markersize=15,
                        ),
                    )

        # If entrance nodes are used then they are added to the legend
        if g.entry_nodes:
            legend_objects.append(
                Line2D(
                    [0],
                    [0],
                    color="white",
                    marker="$\\bf{E}$",
                    markerfacecolor="black",
                    label="Entry Node",
                    markersize=12,
                )
            )
        # plots all of the edges in the graph
        for edge in g.edges:
            plt.plot(
                [edge[0].x_pos, edge[1].x_pos],
                [edge[0].y_pos, edge[1].y_pos],
                color="grey",
                zorder=1,
            )

        # plots all of the current turns attacks
        red_nodes_x = []
        red_nodes_y = []
        for node_set in attacked_nodes:
            red_nodes_x.append(node_set[1].x_pos)
            red_nodes_y.append(node_set[1].y_pos)
            if node_set[0] is not None:
                plt.plot(
                    [node_set[0].x_pos, node_set[1].x_pos],
                    [node_set[0].y_pos, node_set[1].y_pos],
                    color="red",
                    zorder=2,
                )

        # All the shades of green for the different levels of vulnerability
        green_shades = [
            "#00FF13",
            "#00DF11",
            "#00BF0E",
            "#009F0C",
            "#00800A",
            "#006007",
        ]
        max_x = 0
        max_y = 0
        min_x = 100000
        min_y = 100000
        comp_x = []
        comp_y = []
        known_comp_x = []
        known_comp_y = []
        unknown_comp_x = []
        unknown_comp_y = []
        safe_x = []
        safe_y = []
        safe_colours = []
        void_x = []
        void_y = []
        special_x = []
        special_y = []
        special_colour = []
        made_safe_x = []
        made_safe_y = []
        for n in g.get_nodes():
            max_x = max(max_x, n.x_pos)
            max_y = max(max_y, n.y_pos)
            min_x = min(min_x, n.x_pos)
            min_y = min(min_y, n.y_pos)
            if n in made_safe_nodes:
                # get the locations of nodes that have been made safe
                made_safe_x.append(n.x_pos)
                made_safe_y.append(n.y_pos)
            elif n.high_value_node:
                # get the locations of special nodes
                special_x.append(n.x_pos)
                special_y.append(n.y_pos)
                special_colour.append(special_node_info["high_value_node"]["colour"])
            elif n.true_compromised_status == 1:
                if n.blue_knows_intrusion:
                    # get the locations of compromised nodes (unknown)
                    comp_x.append(n.x_pos)
                    comp_y.append(n.y_pos)
                    if not show_only_blue_view:
                        # get the locations of compromised nodes (known)
                        known_comp_x.append(n.x_pos)
                        known_comp_y.append(n.y_pos)
                else:
                    if not show_only_blue_view:
                        comp_x.append(n.x_pos)
                        comp_y.append(n.y_pos)
                        unknown_comp_x.append(n.x_pos)
                        unknown_comp_y.append(n.y_pos)
                    else:
                        # get the location of the safe nodes
                        vuln = n.vulnerability_score
                        index = 5 - math.floor(vuln * (len(green_shades) - 1))
                        safe_colours.append(green_shades[index])
                        safe_x.append(n.x_pos)
                        safe_y.append(n.y_pos)
            elif n.true_compromised_status == 0:
                # get the locations of safe nodes
                vuln = n.vulnerability_score
                index = 5 - math.floor(vuln * (len(green_shades) - 1))
                safe_colours.append(green_shades[index])
                safe_x.append(n.x_pos)
                safe_y.append(n.y_pos)
            else:
                void_x.append(n.x_pos)
                void_y.append(n.y_pos)

        # plots any nodes that have no features
        plt.scatter(void_x, void_y, color="grey", s=300, zorder=1)

        # plots all of the compromised nodes
        plt.scatter(comp_x, comp_y, color="orange", s=324, zorder=8)
        # plot the circles around unknown compromised nodes
        plt.scatter(unknown_comp_x, unknown_comp_y, color="red", s=484, zorder=7)
        # plot the circles around known compromised nodes
        plt.scatter(known_comp_x, known_comp_y, color="blue", s=484, zorder=7)
        # plots all of the safe nodes
        plt.scatter(safe_x, safe_y, color=safe_colours, s=324, zorder=5)
        # plots all of the recently taken red nodes
        plt.scatter(red_nodes_x, red_nodes_y, color="red", s=324, zorder=9)
        # plots all of the nodes that have just been patched
        plt.scatter(made_safe_x, made_safe_y, color="#4ef2e7", s=324, zorder=10)
        # plots any special nodes for the env
        plt.scatter(special_x, special_y, color=special_colour, s=324, zorder=6)
        # plot the entrance nodes
        for node in g.entry_nodes:
            plt.scatter(
                [node.x_pos],
                [node.y_pos],
                color="black",
                zorder=11,
                s=121,
                marker="$E$",
            )
        if show_node_names:
            for node in g.nodes:
                plt.text(
                    node.x_pos + 0.1,
                    node.y_pos + 0.1,
                    node,
                    color="red",
                    fontsize=12,
                    zorder=11,
                )

        # Creates a string containing information about the current state of the network

        info = (
            "Current Step: "
            + str(current_step)
            + "\nReward for current time step: "
            + str(current_time_step_reward)
            + "\nCurrent Avg vulnerability: "
            + str(round(statistics.mean([n.vulnerability_score for n in g.nodes]), 2))
        )
        print("VULNS", [n.vulnerability_score for n in g.nodes])
        ax = plt.gca()
        ax.legend(
            handles=legend_objects,
            loc="center left",
            bbox_to_anchor=(1, 0.5),
            borderpad=1,
            labelspacing=1,
            fontsize=10,
            edgecolor="black",
        )
        ax.axes.xaxis.set_ticks([])
        ax.axes.yaxis.set_ticks([])
        ax.axes.set_xlim(min_x - 0.1 * max_x, max_x * 1.1)
        ax.axes.set_ylim(min_y - 0.1 * max_y, max_y * 1.1)

        ax.set_xlabel(info)
        for pos in ["left", "right", "top", "bottom"]:
            plt.gca().spines[pos].set_visible(False)

        # plt.show()

        plt.pause(0.001)

    def close(self):
        """Close all handles to external renderers."""
        plt.close()<|MERGE_RESOLUTION|>--- conflicted
+++ resolved
@@ -233,14 +233,8 @@
                 )
             )
         # Some environments may have special custom nodes that they want to add
-<<<<<<< HEAD
         if len(special_node_info) > 0:
             for node_info in special_node_info.values():
-
-=======
-        if len(special_nodes) > 0:
-            for _, node_info in special_nodes.items():
->>>>>>> 7374eed3
                 # only insert if the legend is not in the list yet
                 if not repeat_check(node_info, legend_objects):
                     # Inserts the object into the legends at position 3. This is because it looks better if there are any
