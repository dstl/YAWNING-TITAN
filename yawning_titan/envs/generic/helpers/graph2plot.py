--- conflicted
+++ resolved
@@ -412,10 +412,6 @@
             + "\nCurrent Avg vulnerability: "
             + str(round(statistics.mean([n.vulnerability_score for n in g.nodes]), 2))
         )
-<<<<<<< HEAD
-        print("VULNS", [n.vulnerability_score for n in g.nodes])
-=======
->>>>>>> 1f996915
         ax = plt.gca()
         ax.legend(
             handles=legend_objects,
