from typing import Union, List

import yawning_titan.envs.generic.core.reward_functions as reward_functions


def check_type(data: dict, name: str, types: list):
    """
    Check data types contained within a dictionary is one of a list of types.

    Args:
        data: The dictionary
        name: The name of the key of the item to check
        types: A list of types that the item must belong to
    """
    if None in types and data[name] is None:
        return
<<<<<<< HEAD
=======

>>>>>>> d86c80ab
    if type(data[name]) not in types:
        raise ValueError(
            "'" + name + "' needs to be of type: " + " or ".join(map(str, types))
        )


def check_within_range(
        data: dict,
        name: str,
        lower: Union[None, float],
        upper: Union[None, float],
        l_inclusive: bool,
        u_inclusive: bool,
):
    """
    Check that an item belonging to a dictionary fits within a certain numerical range (either inclusive or not).

    If upper or lower are None then ignores that direction.

    Args:
        data: The dictionary where the item is held
        name: The name of the key that corresponds to the item
        lower: The lower bound for the range (None means no lower bound)
        upper: The upper bound for the range (None means no upper bound)
        l_inclusive: Boolean - True for inclusive, False for not
        u_inclusive: Boolean - True for inclusive, False for not
    """
    if lower is not None:
        if l_inclusive is False:
            if data[name] <= lower:
                raise ValueError(
                    "'"
                    + name
                    + "' Needs to have a value greater than: "
                    + str(lower)
                    + " (not inclusive)"
                )
        else:
            if data[name] < lower:
                raise ValueError(
                    "'"
                    + name
                    + "' Needs to have a value greater than: "
                    + str(lower)
                    + " (inclusive)"
                )
    if upper is not None:
        if u_inclusive is False:
            if data[name] >= upper:
                raise ValueError(
                    "'"
                    + name
                    + "' Needs to have a value less than: "
                    + str(upper)
                    + " (not inclusive)"
                )
        else:
            if data[name] > upper:
                raise ValueError(
                    "'"
                    + name
                    + "' Needs to have a value less than: "
                    + str(upper)
                    + " (inclusive)"
                )


def check_red(data: dict):
    """
    Check all of the settings relating to the red agent.

    Args:
        data: The dictionary for settings relating to the red agent

    """
    # type of data is either int or float
    for name in [
        "chance_for_red_to_spread",
        "chance_for_red_to_random_compromise",
        "red_skill",
        "spread_action_likelihood",
        "random_infect_action_likelihood",
        "basic_attack_action_likelihood",
        "do_nothing_action_likelihood",
        "move_action_likelihood",
        "chance_to_spread_to_connected_node",
        "chance_to_spread_to_unconnected_node",
    ]:
        check_type(data, name, [int, float])

    # int
    for name in ["zero_day_start_amount", "days_required_for_zero_day"]:
        check_type(data, name, [int])

    # type of data is bool
    for name in [
        "red_uses_skill",
        "red_ignores_defences",
        "red_always_succeeds",
        "red_can_only_attack_from_red_agent_node",
        "red_can_attack_from_any_red_node",
        "red_uses_spread_action",
        "red_uses_random_infect_action",
        "red_uses_zero_day_action",
        "red_uses_basic_attack_action",
        "red_uses_do_nothing_action",
        "red_uses_move_action",
        "red_chooses_target_at_random",
        "red_prioritises_connected_nodes",
        "red_prioritises_un_connected_nodes",
        "red_prioritises_vulnerable_nodes",
        "red_prioritises_resilient_nodes",
        "red_can_naturally_spread",
    ]:
        check_type(data, name, [bool])

    # data satisfies 0 <= data <= 1
    for name in [
        "red_skill",
        "chance_for_red_to_spread",
        "chance_for_red_to_random_compromise",
        "chance_to_spread_to_connected_node",
        "chance_to_spread_to_unconnected_node",
    ]:
        check_within_range(data, name, 0, 1, True, True)

    # data satisfies 0 < data
    for name in [
        "spread_action_likelihood",
        "random_infect_action_likelihood",
        "basic_attack_action_likelihood",
        "do_nothing_action_likelihood",
        "move_action_likelihood",
    ]:
        check_within_range(data, name, 0, None, False, True)

    # data satisfies 0 <= data
    for name in ["zero_day_start_amount", "days_required_for_zero_day"]:
        check_within_range(data, name, 0, None, True, True)

    # misc
    if (
            (not data["red_uses_skill"])
            and (not data["red_always_succeeds"])
            and data["red_ignores_defences"]
    ):
        raise ValueError(
            "'red_uses_skill', 'red_always_succeeds', 'red_ignores_defences' -> Red must either use skill, always succeed or not ignore the defences of the nodes"
            # noqa
        )
    if (
            (not data["red_uses_spread_action"])
            and (not data["red_uses_random_infect_action"])
            and (not data["red_uses_zero_day_action"])
            and (not data["red_uses_basic_attack_action"])
            and (not data["red_uses_do_nothing_action"])
    ):
        raise ValueError(
            "'red_uses_*****' -> Red must have at least one action activated"
        )
    if (
            (not data["red_chooses_target_at_random"])
            and (not data["red_prioritises_connected_nodes"])
            and (not data["red_prioritises_un_connected_nodes"])
            and (not data["red_prioritises_vulnerable_nodes"])
            and (not data["red_prioritises_resilient_nodes"])
    ):
        raise ValueError(
            "'red_prioritises_****' -> Red must choose its target in some way. If you are unsure select 'red_chooses_target_at_random'"
            # noqa
        )
    if (not data["red_can_only_attack_from_red_agent_node"]) and (
            not data["red_can_attack_from_any_red_node"]
    ):
        raise ValueError(
            "'red_can_only_attack_from_red_agent_node', 'red_can_attack_from_any_red_node' -> The red agent must be able to attack either from every red node or just the red central node"
            # noqa
        )
    if (
            data["red_prioritises_vulnerable_nodes"]
            or data["red_prioritises_resilient_nodes"]
    ):
        if data["red_ignores_defences"]:
            raise ValueError(
                "'red_ignores_defences', 'red_prioritises_vulnerable_nodes', 'red_prioritises_resilient_nodes' -> It makes no sense for red to prioritise nodes based on a stat that is ignored (vulnerability)"
                # noqa
            )
    # spread both 0 but spreading on?
    if data["red_can_naturally_spread"]:
        if (
                data["chance_to_spread_to_connected_node"] == 0
                and data["chance_to_spread_to_unconnected_node"] == 0
        ):
            raise ValueError(
                "'red_can_naturally_spread', 'chance_to_spread_to_connected_node', 'chance_to_spread_to_unconnected_node' -> If red can naturally spread however the probabilities for both types of spreading are 0"
                # noqa
            )


def check_blue(data: dict):
    """
    Check all of the settings relating to the blue agent.

    Args:
        data: The dictionary of settings for the blue agent
    """
    # data is int or float
    for name in [
        "chance_to_immediately_discover_intrusion",
        "chance_to_discover_intrusion_on_scan",
        "vulnerability_change_during_node_patch",
        "chance_to_discover_failed_attack",
        "chance_to_discover_succeeded_attack_compromise_known",
        "chance_to_discover_succeeded_attack_compromise_not_known",
        "chance_to_immediately_discover_intrusion_deceptive_node",
        "chance_to_discover_intrusion_on_scan_deceptive_node",
        "chance_to_discover_failed_attack_deceptive_node",
        "chance_to_discover_succeeded_attack_deceptive_node",
        "vulnerability_change_during_node_patch",
    ]:
        check_type(data, name, [int, float])
    # data is int
    for name in ["max_number_deceptive_nodes"]:
        check_type(data, name, [int])

    # data is bool
    for name in [
        "making_node_safe_modifies_vulnerability",
        "making_node_safe_gives_random_vulnerability",
        "blue_uses_reduce_vulnerability",
        "blue_uses_restore_node",
        "blue_uses_make_node_safe",
        "blue_uses_scan",
        "blue_uses_isolate_node",
        "blue_uses_reconnect_node",
        "blue_uses_do_nothing",
        "blue_uses_deceptive_nodes",
        "can_discover_failed_attacks",
        "can_discover_succeeded_attacks_if_compromise_is_discovered",
        "can_discover_succeeded_attacks_if_compromise_is_not_discovered",
        "relocating_deceptive_nodes_generates_a_new_node",
    ]:
        check_type(data, name, [bool])

    # data is between 0 and 1 inclusive
    for name in [
        "chance_to_immediately_discover_intrusion",
        "chance_to_immediately_discover_intrusion_deceptive_node",
        "chance_to_discover_intrusion_on_scan_deceptive_node",
        "chance_to_discover_intrusion_on_scan",
        "chance_to_discover_failed_attack",
        "chance_to_discover_succeeded_attack_compromise_known",
        "chance_to_discover_succeeded_attack_compromise_not_known",
        "chance_to_discover_failed_attack_deceptive_node",
        "chance_to_discover_succeeded_attack_deceptive_node",
    ]:
        check_within_range(data, name, 0, 1, True, True)

    check_within_range(
        data, "vulnerability_change_during_node_patch", -1, 1, True, True
    )

    # misc
    if (
            not data["blue_uses_reduce_vulnerability"]
            and (not data["blue_uses_restore_node"])
            and (not data["blue_uses_make_node_safe"])
            and (not data["blue_uses_scan"])
            and (not data["blue_uses_isolate_node"])
            and (not data["blue_uses_reconnect_node"])
            and (not data["blue_uses_do_nothing"])
            and (not data["blue_uses_deceptive_nodes"])
    ):
        raise ValueError(
            "'blue_uses_****' -> Blue must have at least one action selected. If you want blue to do nothing set 'blue_uses_do_nothing' to True"
            # noqa
        )

    if (data["blue_uses_isolate_node"] and (not data["blue_uses_reconnect_node"])) or (
            (not data["blue_uses_isolate_node"]) and data["blue_uses_reconnect_node"]
    ):
        raise ValueError(
            "'blue_uses_isolate_node', 'blue_uses_reconnect_node' -> Blue should be able to reconnect or isolate nodes if the other is true"
            # noqa
        )

    check_within_range(data, "max_number_deceptive_nodes", 0, None, True, True)

    if data["blue_uses_deceptive_nodes"] and (0 == data["max_number_deceptive_nodes"]):
        raise ValueError(
            "'blue_uses_deceptive_nodes', 'max_number_deceptive_nodes' -> If blue can use deceptive nodes then max_number_deceptive_nodes."
            # noqa
        )

    if data["blue_uses_scan"]:
        if data["chance_to_immediately_discover_intrusion"] == 1:
            raise ValueError(
                "'blue_uses_scan', 'chance_to_immediately_discover_intrusion' -> The scan action is selected yet blue has 100% chance to spot detections. There is no need for the blue to have the scan action in this case"
                # noqa
            )
    else:
        if data["chance_to_immediately_discover_intrusion"] != 1:
            raise ValueError(
                "'blue_uses_scan', 'chance_to_immediately_discover_intrusion' -> If the blue agent cannot scan nodes then it should be able to automtically detect the intrusions"
                # noqa
            )

    if (
            data["chance_to_discover_intrusion_on_scan_deceptive_node"]
            <= data["chance_to_discover_intrusion_on_scan"]
    ):
        if data["chance_to_discover_intrusion_on_scan_deceptive_node"] != 1:
            raise ValueError(
                "'chance_to_discover_intrusion_on_scan_deceptive_node', 'chance_to_discover_intrusion_on_scan' -> The deceptive nodes should have a higher chance at detecting intrusions that the regular nodes"
                # noqa
            )

    if (
            data["chance_to_discover_failed_attack_deceptive_node"]
            <= data["chance_to_discover_failed_attack"]
    ):
        if data["chance_to_discover_failed_attack_deceptive_node"] != 1:
            raise ValueError(
                "'chance_to_discover_failed_attack_deceptive_node', 'chance_to_discover_failed_attack' -> The deceptive nodes should have a higher chance at detecting intrusions that the regular nodes"
                # noqa
            )

    if (
            data["chance_to_discover_succeeded_attack_deceptive_node"]
            <= data["chance_to_discover_succeeded_attack_compromise_known"]
    ):
        if data["chance_to_discover_succeeded_attack_deceptive_node"] != 1:
            raise ValueError(
                "'chance_to_discover_succeeded_attack_deceptive_node', 'chance_to_discover_succeeded_attack_compromise_known' -> The deceptive nodes should have a higher chance at detecting intrusions that the regular nodes"
                # noqa
            )

    if (
            data["chance_to_discover_succeeded_attack_deceptive_node"]
            <= data["chance_to_discover_succeeded_attack_compromise_not_known"]
    ):
        if data["chance_to_discover_succeeded_attack_deceptive_node"] != 1:
            raise ValueError(
                "'chance_to_discover_succeeded_attack_deceptive_node', 'chance_to_discover_succeeded_attack_compromise_not_known' -> The deceptive nodes should have a higher chance at detecting intrusions than the regular nodes"
                # noqa
            )

    if (
            data["making_node_safe_gives_random_vulnerability"]
            and data["making_node_safe_modifies_vulnerability"]
    ):
        raise ValueError(
            "'making_node_safe_gives_random_vulnerability', 'making_node_safe_modifies_vulnerability' -> Does not make sense to give a node a random vulnerability and to increase its vulnerability when a node is made safe"
            # noqa
        )

    if (
            data["chance_to_immediately_discover_intrusion_deceptive_node"]
            <= data["chance_to_immediately_discover_intrusion"]
    ):
        if data["chance_to_immediately_discover_intrusion_deceptive_node"] != 1:
            raise ValueError(
                "'chance_to_immediately_discover_intrusion_deceptive_node', 'chance_to_immediately_discover_intrusion' -> The deceptive nodes should have a higher chance at detecting intrusions that the regular nodes"
                # noqa
            )


def check_game_rules(data: dict, number_of_nodes: int, high_value_targets: List[str]):
    """
    Check the settings relating to the game rules.

    Args:
        data: The dictionary relating to the game rules settings
        number_of_nodes: The number of nodes in the network
        high_value_targets: The list containing the high value targets

    """
    # data is int or float
    for name in [
        "node_vulnerability_lower_bound",
        "node_vulnerability_upper_bound",
        "percentage_of_nodes_compromised_equals_loss",
    ]:
        check_type(data, name, [float, int])
    # data s between 0 and 1 inclusive
    for name in ["node_vulnerability_lower_bound", "node_vulnerability_upper_bound"]:
        check_within_range(data, name, 0, 1, True, True)

    if data["node_vulnerability_lower_bound"] > data["node_vulnerability_upper_bound"]:
        raise ValueError(
            "'node_vulnerability_lower_bound', 'node_vulnerability_upper_bound' -> The lower bound for the node vulnerabilities should be less than the upper bound"
            # noqa
        )
    check_type(data, "max_steps", [int])
    check_type(data, "number_of_entry_nodes", [int])
    check_type(data, "grace_period_length", [int])
    # ignore if high value targets passed in
    if not high_value_targets:
        check_type(data, "number_of_high_value_targets", [int])
        check_within_range(data, "number_of_high_value_targets", 1, number_of_nodes, True, True)
    else:
        # make sure the passed high value targets do not exceed the number of nodes in network
        check_within_range({'hvt_length': len(high_value_targets)}, "hvt_length", 1, number_of_nodes, True, True)

    check_within_range(data, "grace_period_length", 0, 100, True, True)
    check_within_range(data, "max_steps", 0, 10000000, False, True)
    check_within_range(data, "number_of_entry_nodes", 0, number_of_nodes, False, True)

    # data is boolean
    for name in [
        "lose_when_all_nodes_lost",
        "lose_when_n_percent_of_nodes_lost",
        "lose_when_high_value_target_lost",
        "choose_high_value_targets_placement_at_random",
        "choose_high_value_targets_furthest_away_from_entry",
        "choose_entry_nodes_randomly",
        "prefer_central_nodes_for_entry_nodes",
        "prefer_edge_nodes_for_entry_nodes",
    ]:
        check_type(data, name, [bool])

    check_within_range(
        data, "percentage_of_nodes_compromised_equals_loss", 0, 1, False, False
    )
    if (
            data["prefer_central_nodes_for_entry_nodes"]
            and data["prefer_edge_nodes_for_entry_nodes"]
    ):
        raise ValueError(
            "'prefer_central_nodes_for_entry_nodes', 'prefer_edge_nodes_for_entry_nodes' -> cannot prefer both central and edge nodes"
            # noqa
        )

    if (
            (not data["lose_when_all_nodes_lost"])
            and (not data["lose_when_n_percent_of_nodes_lost"])
            and (not data["lose_when_high_value_target_lost"])
    ):
        raise ValueError(
            "'lose_when_all_nodes_lost', 'lose_when_n_percent_of_nodes_lost', 'lose_when_high_value_target_lost' -> At least one loose condition must be turned on"
            # noqa
        )

    if data["lose_when_high_value_target_lost"]:
        # if there is no way to set high value targets
        if (
                not high_value_targets and
                not data["choose_high_value_targets_placement_at_random"] and
                not data["choose_high_value_targets_furthest_away_from_entry"]
        ):
            raise ValueError(
                "'choose_high_value_targets_placement_at_random', 'choose_high_value_targets_furthest_away_from_entry' -> A method of selecting the high value target must be chosen"
                # noqa
            ) # TODO: update this when moved config to class
        # if there are conflicting configurations
        if (
                data["choose_high_value_targets_placement_at_random"]
                and data["choose_high_value_targets_furthest_away_from_entry"]
        ):
            raise ValueError(
                "'choose_high_value_targets_placement_at_random', 'choose_high_value_targets_furthest_away_from_entry' -> Only one method of selecting a high value target should be selected"
                # noqa
            )
        # if high value targets are set and these configurations are also set
        if (
                high_value_targets and
                (data["choose_high_value_targets_placement_at_random"]
                 or data["choose_high_value_targets_furthest_away_from_entry"])
        ):
            raise ValueError(
                "Provided high value targets: " + str(high_value_targets) + " 'choose_high_value_targets_placement_at_random', 'choose_high_value_targets_furthest_away_from_entry' -> Only one method of selecting a high value target should be selected"
                # noqa
            )

    if data["grace_period_length"] > data["max_steps"]:
        raise ValueError(
            "'grace_period_length', 'max_steps' -> The grace period cannot be the entire length of the game"
        )


def check_reset(data: dict):
    """
    Check the settings relating to resets.

    Args:
        data: The settings related to resets
    """
    for name in [
        "randomise_vulnerabilities_on_reset",
        "choose_new_high_value_targets_on_reset",
        "choose_new_entry_nodes_on_reset",
    ]:
        check_type(data, name, [bool])


def check_rewards(data: dict):
    """
    Check the settings relating to the rewards.

    Args:
        data: The dictionary of settings for the rewards
    """
    check_type(data, "rewards_for_loss", [int, float])
    check_type(data, "rewards_for_reaching_max_steps", [int, float])
    check_type(data, "end_rewards_are_multiplied_by_end_state", [bool])
    check_type(data, "reduce_negative_rewards_for_closer_fails", [bool])


def check_reward_function_exists(data: dict):
    """
    Check that the reward function that the settings file contains exists.

    Args:
        data: The dictionary containing reward settings
    """
    if not hasattr(reward_functions, data["reward_function"]):
        raise ValueError(
            "The reward function '"
            + data["reward_function"]
            + "' does not exist inside: yawning_titan.envs.helpers.reward_functions"
        )


def check_misc(data: dict):
    """
    Check the misc settings.

    Args:
        data: The dictionary for the misc settings

    """
    check_type(data, "output_timestep_data_to_json", [bool])


def check_observation_space(data: dict):
    """Check the observation space settings."""
    all_obs = [
        "compromised_status",
        "vulnerabilities",
        "node_connections",
        "average_vulnerability",
        "graph_connectivity",
        "attacking_nodes",
        "attacked_nodes",
        "special_nodes",
        "red_agent_skill",
    ]
    for name in all_obs:
        check_type(data, name, [bool])

    if True not in list(map(lambda x: data[x], all_obs)):
        raise ValueError(
            "At least one option from OBSERVATION_SPACE must be enabled. The observation space must contain at least one item"
        )


def check_input(data: dict, number_of_nodes: int, high_value_targets: List[str]):
    """
    Check the settings file making sure that all the required settings are there and that they contain suitable values.

    Args:
        data: The settings file (A dictionary)
        number_of_nodes: The number of nodes in the network
        high_value_targets: The list containing the high value targets
    """
    try:
        red = data["RED"]
        blue = data["BLUE"]
        game = data["GAME_RULES"]
        rewards = data["REWARDS"]
        misc = data["MISCELLANEOUS"]
        observation_space = data["OBSERVATION_SPACE"]
        reset = data["RESET"]

        # runs the checks for each section of the settings
        check_red(red)
        check_blue(blue)
        check_game_rules(game, number_of_nodes, high_value_targets)
        check_rewards(rewards)
        check_reward_function_exists(rewards)
        check_misc(misc)
        check_observation_space(observation_space)
        check_reset(reset)

        # tests based on multiple sections
        if red["red_ignores_defences"]:
            if blue["making_node_safe_modifies_vulnerability"]:
                raise ValueError(
                    "If red ignores defences then there is no reason for the node vulnerabilities to change"
                )
            if blue["making_node_safe_gives_random_vulnerability"]:
                raise ValueError(
                    "If red ignores defences then there is no reason for the node vulnerabilities to change"
                )
            if blue["blue_uses_reduce_vulnerability"]:
                raise ValueError(
                    "If red ignores defences then there is no reason for the node vulnerabilities to change"
                )
    except KeyError as error:
        # If a setting does not exist, error
        raise IOError(
            "Config file corrupted or missing information. Error received : "
            + repr(error)
        )<|MERGE_RESOLUTION|>--- conflicted
+++ resolved
@@ -14,10 +14,6 @@
     """
     if None in types and data[name] is None:
         return
-<<<<<<< HEAD
-=======
-
->>>>>>> d86c80ab
     if type(data[name]) not in types:
         raise ValueError(
             "'" + name + "' needs to be of type: " + " or ".join(map(str, types))
@@ -82,543 +78,4 @@
                     + "' Needs to have a value less than: "
                     + str(upper)
                     + " (inclusive)"
-                )
-
-
-def check_red(data: dict):
-    """
-    Check all of the settings relating to the red agent.
-
-    Args:
-        data: The dictionary for settings relating to the red agent
-
-    """
-    # type of data is either int or float
-    for name in [
-        "chance_for_red_to_spread",
-        "chance_for_red_to_random_compromise",
-        "red_skill",
-        "spread_action_likelihood",
-        "random_infect_action_likelihood",
-        "basic_attack_action_likelihood",
-        "do_nothing_action_likelihood",
-        "move_action_likelihood",
-        "chance_to_spread_to_connected_node",
-        "chance_to_spread_to_unconnected_node",
-    ]:
-        check_type(data, name, [int, float])
-
-    # int
-    for name in ["zero_day_start_amount", "days_required_for_zero_day"]:
-        check_type(data, name, [int])
-
-    # type of data is bool
-    for name in [
-        "red_uses_skill",
-        "red_ignores_defences",
-        "red_always_succeeds",
-        "red_can_only_attack_from_red_agent_node",
-        "red_can_attack_from_any_red_node",
-        "red_uses_spread_action",
-        "red_uses_random_infect_action",
-        "red_uses_zero_day_action",
-        "red_uses_basic_attack_action",
-        "red_uses_do_nothing_action",
-        "red_uses_move_action",
-        "red_chooses_target_at_random",
-        "red_prioritises_connected_nodes",
-        "red_prioritises_un_connected_nodes",
-        "red_prioritises_vulnerable_nodes",
-        "red_prioritises_resilient_nodes",
-        "red_can_naturally_spread",
-    ]:
-        check_type(data, name, [bool])
-
-    # data satisfies 0 <= data <= 1
-    for name in [
-        "red_skill",
-        "chance_for_red_to_spread",
-        "chance_for_red_to_random_compromise",
-        "chance_to_spread_to_connected_node",
-        "chance_to_spread_to_unconnected_node",
-    ]:
-        check_within_range(data, name, 0, 1, True, True)
-
-    # data satisfies 0 < data
-    for name in [
-        "spread_action_likelihood",
-        "random_infect_action_likelihood",
-        "basic_attack_action_likelihood",
-        "do_nothing_action_likelihood",
-        "move_action_likelihood",
-    ]:
-        check_within_range(data, name, 0, None, False, True)
-
-    # data satisfies 0 <= data
-    for name in ["zero_day_start_amount", "days_required_for_zero_day"]:
-        check_within_range(data, name, 0, None, True, True)
-
-    # misc
-    if (
-            (not data["red_uses_skill"])
-            and (not data["red_always_succeeds"])
-            and data["red_ignores_defences"]
-    ):
-        raise ValueError(
-            "'red_uses_skill', 'red_always_succeeds', 'red_ignores_defences' -> Red must either use skill, always succeed or not ignore the defences of the nodes"
-            # noqa
-        )
-    if (
-            (not data["red_uses_spread_action"])
-            and (not data["red_uses_random_infect_action"])
-            and (not data["red_uses_zero_day_action"])
-            and (not data["red_uses_basic_attack_action"])
-            and (not data["red_uses_do_nothing_action"])
-    ):
-        raise ValueError(
-            "'red_uses_*****' -> Red must have at least one action activated"
-        )
-    if (
-            (not data["red_chooses_target_at_random"])
-            and (not data["red_prioritises_connected_nodes"])
-            and (not data["red_prioritises_un_connected_nodes"])
-            and (not data["red_prioritises_vulnerable_nodes"])
-            and (not data["red_prioritises_resilient_nodes"])
-    ):
-        raise ValueError(
-            "'red_prioritises_****' -> Red must choose its target in some way. If you are unsure select 'red_chooses_target_at_random'"
-            # noqa
-        )
-    if (not data["red_can_only_attack_from_red_agent_node"]) and (
-            not data["red_can_attack_from_any_red_node"]
-    ):
-        raise ValueError(
-            "'red_can_only_attack_from_red_agent_node', 'red_can_attack_from_any_red_node' -> The red agent must be able to attack either from every red node or just the red central node"
-            # noqa
-        )
-    if (
-            data["red_prioritises_vulnerable_nodes"]
-            or data["red_prioritises_resilient_nodes"]
-    ):
-        if data["red_ignores_defences"]:
-            raise ValueError(
-                "'red_ignores_defences', 'red_prioritises_vulnerable_nodes', 'red_prioritises_resilient_nodes' -> It makes no sense for red to prioritise nodes based on a stat that is ignored (vulnerability)"
-                # noqa
-            )
-    # spread both 0 but spreading on?
-    if data["red_can_naturally_spread"]:
-        if (
-                data["chance_to_spread_to_connected_node"] == 0
-                and data["chance_to_spread_to_unconnected_node"] == 0
-        ):
-            raise ValueError(
-                "'red_can_naturally_spread', 'chance_to_spread_to_connected_node', 'chance_to_spread_to_unconnected_node' -> If red can naturally spread however the probabilities for both types of spreading are 0"
-                # noqa
-            )
-
-
-def check_blue(data: dict):
-    """
-    Check all of the settings relating to the blue agent.
-
-    Args:
-        data: The dictionary of settings for the blue agent
-    """
-    # data is int or float
-    for name in [
-        "chance_to_immediately_discover_intrusion",
-        "chance_to_discover_intrusion_on_scan",
-        "vulnerability_change_during_node_patch",
-        "chance_to_discover_failed_attack",
-        "chance_to_discover_succeeded_attack_compromise_known",
-        "chance_to_discover_succeeded_attack_compromise_not_known",
-        "chance_to_immediately_discover_intrusion_deceptive_node",
-        "chance_to_discover_intrusion_on_scan_deceptive_node",
-        "chance_to_discover_failed_attack_deceptive_node",
-        "chance_to_discover_succeeded_attack_deceptive_node",
-        "vulnerability_change_during_node_patch",
-    ]:
-        check_type(data, name, [int, float])
-    # data is int
-    for name in ["max_number_deceptive_nodes"]:
-        check_type(data, name, [int])
-
-    # data is bool
-    for name in [
-        "making_node_safe_modifies_vulnerability",
-        "making_node_safe_gives_random_vulnerability",
-        "blue_uses_reduce_vulnerability",
-        "blue_uses_restore_node",
-        "blue_uses_make_node_safe",
-        "blue_uses_scan",
-        "blue_uses_isolate_node",
-        "blue_uses_reconnect_node",
-        "blue_uses_do_nothing",
-        "blue_uses_deceptive_nodes",
-        "can_discover_failed_attacks",
-        "can_discover_succeeded_attacks_if_compromise_is_discovered",
-        "can_discover_succeeded_attacks_if_compromise_is_not_discovered",
-        "relocating_deceptive_nodes_generates_a_new_node",
-    ]:
-        check_type(data, name, [bool])
-
-    # data is between 0 and 1 inclusive
-    for name in [
-        "chance_to_immediately_discover_intrusion",
-        "chance_to_immediately_discover_intrusion_deceptive_node",
-        "chance_to_discover_intrusion_on_scan_deceptive_node",
-        "chance_to_discover_intrusion_on_scan",
-        "chance_to_discover_failed_attack",
-        "chance_to_discover_succeeded_attack_compromise_known",
-        "chance_to_discover_succeeded_attack_compromise_not_known",
-        "chance_to_discover_failed_attack_deceptive_node",
-        "chance_to_discover_succeeded_attack_deceptive_node",
-    ]:
-        check_within_range(data, name, 0, 1, True, True)
-
-    check_within_range(
-        data, "vulnerability_change_during_node_patch", -1, 1, True, True
-    )
-
-    # misc
-    if (
-            not data["blue_uses_reduce_vulnerability"]
-            and (not data["blue_uses_restore_node"])
-            and (not data["blue_uses_make_node_safe"])
-            and (not data["blue_uses_scan"])
-            and (not data["blue_uses_isolate_node"])
-            and (not data["blue_uses_reconnect_node"])
-            and (not data["blue_uses_do_nothing"])
-            and (not data["blue_uses_deceptive_nodes"])
-    ):
-        raise ValueError(
-            "'blue_uses_****' -> Blue must have at least one action selected. If you want blue to do nothing set 'blue_uses_do_nothing' to True"
-            # noqa
-        )
-
-    if (data["blue_uses_isolate_node"] and (not data["blue_uses_reconnect_node"])) or (
-            (not data["blue_uses_isolate_node"]) and data["blue_uses_reconnect_node"]
-    ):
-        raise ValueError(
-            "'blue_uses_isolate_node', 'blue_uses_reconnect_node' -> Blue should be able to reconnect or isolate nodes if the other is true"
-            # noqa
-        )
-
-    check_within_range(data, "max_number_deceptive_nodes", 0, None, True, True)
-
-    if data["blue_uses_deceptive_nodes"] and (0 == data["max_number_deceptive_nodes"]):
-        raise ValueError(
-            "'blue_uses_deceptive_nodes', 'max_number_deceptive_nodes' -> If blue can use deceptive nodes then max_number_deceptive_nodes."
-            # noqa
-        )
-
-    if data["blue_uses_scan"]:
-        if data["chance_to_immediately_discover_intrusion"] == 1:
-            raise ValueError(
-                "'blue_uses_scan', 'chance_to_immediately_discover_intrusion' -> The scan action is selected yet blue has 100% chance to spot detections. There is no need for the blue to have the scan action in this case"
-                # noqa
-            )
-    else:
-        if data["chance_to_immediately_discover_intrusion"] != 1:
-            raise ValueError(
-                "'blue_uses_scan', 'chance_to_immediately_discover_intrusion' -> If the blue agent cannot scan nodes then it should be able to automtically detect the intrusions"
-                # noqa
-            )
-
-    if (
-            data["chance_to_discover_intrusion_on_scan_deceptive_node"]
-            <= data["chance_to_discover_intrusion_on_scan"]
-    ):
-        if data["chance_to_discover_intrusion_on_scan_deceptive_node"] != 1:
-            raise ValueError(
-                "'chance_to_discover_intrusion_on_scan_deceptive_node', 'chance_to_discover_intrusion_on_scan' -> The deceptive nodes should have a higher chance at detecting intrusions that the regular nodes"
-                # noqa
-            )
-
-    if (
-            data["chance_to_discover_failed_attack_deceptive_node"]
-            <= data["chance_to_discover_failed_attack"]
-    ):
-        if data["chance_to_discover_failed_attack_deceptive_node"] != 1:
-            raise ValueError(
-                "'chance_to_discover_failed_attack_deceptive_node', 'chance_to_discover_failed_attack' -> The deceptive nodes should have a higher chance at detecting intrusions that the regular nodes"
-                # noqa
-            )
-
-    if (
-            data["chance_to_discover_succeeded_attack_deceptive_node"]
-            <= data["chance_to_discover_succeeded_attack_compromise_known"]
-    ):
-        if data["chance_to_discover_succeeded_attack_deceptive_node"] != 1:
-            raise ValueError(
-                "'chance_to_discover_succeeded_attack_deceptive_node', 'chance_to_discover_succeeded_attack_compromise_known' -> The deceptive nodes should have a higher chance at detecting intrusions that the regular nodes"
-                # noqa
-            )
-
-    if (
-            data["chance_to_discover_succeeded_attack_deceptive_node"]
-            <= data["chance_to_discover_succeeded_attack_compromise_not_known"]
-    ):
-        if data["chance_to_discover_succeeded_attack_deceptive_node"] != 1:
-            raise ValueError(
-                "'chance_to_discover_succeeded_attack_deceptive_node', 'chance_to_discover_succeeded_attack_compromise_not_known' -> The deceptive nodes should have a higher chance at detecting intrusions than the regular nodes"
-                # noqa
-            )
-
-    if (
-            data["making_node_safe_gives_random_vulnerability"]
-            and data["making_node_safe_modifies_vulnerability"]
-    ):
-        raise ValueError(
-            "'making_node_safe_gives_random_vulnerability', 'making_node_safe_modifies_vulnerability' -> Does not make sense to give a node a random vulnerability and to increase its vulnerability when a node is made safe"
-            # noqa
-        )
-
-    if (
-            data["chance_to_immediately_discover_intrusion_deceptive_node"]
-            <= data["chance_to_immediately_discover_intrusion"]
-    ):
-        if data["chance_to_immediately_discover_intrusion_deceptive_node"] != 1:
-            raise ValueError(
-                "'chance_to_immediately_discover_intrusion_deceptive_node', 'chance_to_immediately_discover_intrusion' -> The deceptive nodes should have a higher chance at detecting intrusions that the regular nodes"
-                # noqa
-            )
-
-
-def check_game_rules(data: dict, number_of_nodes: int, high_value_targets: List[str]):
-    """
-    Check the settings relating to the game rules.
-
-    Args:
-        data: The dictionary relating to the game rules settings
-        number_of_nodes: The number of nodes in the network
-        high_value_targets: The list containing the high value targets
-
-    """
-    # data is int or float
-    for name in [
-        "node_vulnerability_lower_bound",
-        "node_vulnerability_upper_bound",
-        "percentage_of_nodes_compromised_equals_loss",
-    ]:
-        check_type(data, name, [float, int])
-    # data s between 0 and 1 inclusive
-    for name in ["node_vulnerability_lower_bound", "node_vulnerability_upper_bound"]:
-        check_within_range(data, name, 0, 1, True, True)
-
-    if data["node_vulnerability_lower_bound"] > data["node_vulnerability_upper_bound"]:
-        raise ValueError(
-            "'node_vulnerability_lower_bound', 'node_vulnerability_upper_bound' -> The lower bound for the node vulnerabilities should be less than the upper bound"
-            # noqa
-        )
-    check_type(data, "max_steps", [int])
-    check_type(data, "number_of_entry_nodes", [int])
-    check_type(data, "grace_period_length", [int])
-    # ignore if high value targets passed in
-    if not high_value_targets:
-        check_type(data, "number_of_high_value_targets", [int])
-        check_within_range(data, "number_of_high_value_targets", 1, number_of_nodes, True, True)
-    else:
-        # make sure the passed high value targets do not exceed the number of nodes in network
-        check_within_range({'hvt_length': len(high_value_targets)}, "hvt_length", 1, number_of_nodes, True, True)
-
-    check_within_range(data, "grace_period_length", 0, 100, True, True)
-    check_within_range(data, "max_steps", 0, 10000000, False, True)
-    check_within_range(data, "number_of_entry_nodes", 0, number_of_nodes, False, True)
-
-    # data is boolean
-    for name in [
-        "lose_when_all_nodes_lost",
-        "lose_when_n_percent_of_nodes_lost",
-        "lose_when_high_value_target_lost",
-        "choose_high_value_targets_placement_at_random",
-        "choose_high_value_targets_furthest_away_from_entry",
-        "choose_entry_nodes_randomly",
-        "prefer_central_nodes_for_entry_nodes",
-        "prefer_edge_nodes_for_entry_nodes",
-    ]:
-        check_type(data, name, [bool])
-
-    check_within_range(
-        data, "percentage_of_nodes_compromised_equals_loss", 0, 1, False, False
-    )
-    if (
-            data["prefer_central_nodes_for_entry_nodes"]
-            and data["prefer_edge_nodes_for_entry_nodes"]
-    ):
-        raise ValueError(
-            "'prefer_central_nodes_for_entry_nodes', 'prefer_edge_nodes_for_entry_nodes' -> cannot prefer both central and edge nodes"
-            # noqa
-        )
-
-    if (
-            (not data["lose_when_all_nodes_lost"])
-            and (not data["lose_when_n_percent_of_nodes_lost"])
-            and (not data["lose_when_high_value_target_lost"])
-    ):
-        raise ValueError(
-            "'lose_when_all_nodes_lost', 'lose_when_n_percent_of_nodes_lost', 'lose_when_high_value_target_lost' -> At least one loose condition must be turned on"
-            # noqa
-        )
-
-    if data["lose_when_high_value_target_lost"]:
-        # if there is no way to set high value targets
-        if (
-                not high_value_targets and
-                not data["choose_high_value_targets_placement_at_random"] and
-                not data["choose_high_value_targets_furthest_away_from_entry"]
-        ):
-            raise ValueError(
-                "'choose_high_value_targets_placement_at_random', 'choose_high_value_targets_furthest_away_from_entry' -> A method of selecting the high value target must be chosen"
-                # noqa
-            ) # TODO: update this when moved config to class
-        # if there are conflicting configurations
-        if (
-                data["choose_high_value_targets_placement_at_random"]
-                and data["choose_high_value_targets_furthest_away_from_entry"]
-        ):
-            raise ValueError(
-                "'choose_high_value_targets_placement_at_random', 'choose_high_value_targets_furthest_away_from_entry' -> Only one method of selecting a high value target should be selected"
-                # noqa
-            )
-        # if high value targets are set and these configurations are also set
-        if (
-                high_value_targets and
-                (data["choose_high_value_targets_placement_at_random"]
-                 or data["choose_high_value_targets_furthest_away_from_entry"])
-        ):
-            raise ValueError(
-                "Provided high value targets: " + str(high_value_targets) + " 'choose_high_value_targets_placement_at_random', 'choose_high_value_targets_furthest_away_from_entry' -> Only one method of selecting a high value target should be selected"
-                # noqa
-            )
-
-    if data["grace_period_length"] > data["max_steps"]:
-        raise ValueError(
-            "'grace_period_length', 'max_steps' -> The grace period cannot be the entire length of the game"
-        )
-
-
-def check_reset(data: dict):
-    """
-    Check the settings relating to resets.
-
-    Args:
-        data: The settings related to resets
-    """
-    for name in [
-        "randomise_vulnerabilities_on_reset",
-        "choose_new_high_value_targets_on_reset",
-        "choose_new_entry_nodes_on_reset",
-    ]:
-        check_type(data, name, [bool])
-
-
-def check_rewards(data: dict):
-    """
-    Check the settings relating to the rewards.
-
-    Args:
-        data: The dictionary of settings for the rewards
-    """
-    check_type(data, "rewards_for_loss", [int, float])
-    check_type(data, "rewards_for_reaching_max_steps", [int, float])
-    check_type(data, "end_rewards_are_multiplied_by_end_state", [bool])
-    check_type(data, "reduce_negative_rewards_for_closer_fails", [bool])
-
-
-def check_reward_function_exists(data: dict):
-    """
-    Check that the reward function that the settings file contains exists.
-
-    Args:
-        data: The dictionary containing reward settings
-    """
-    if not hasattr(reward_functions, data["reward_function"]):
-        raise ValueError(
-            "The reward function '"
-            + data["reward_function"]
-            + "' does not exist inside: yawning_titan.envs.helpers.reward_functions"
-        )
-
-
-def check_misc(data: dict):
-    """
-    Check the misc settings.
-
-    Args:
-        data: The dictionary for the misc settings
-
-    """
-    check_type(data, "output_timestep_data_to_json", [bool])
-
-
-def check_observation_space(data: dict):
-    """Check the observation space settings."""
-    all_obs = [
-        "compromised_status",
-        "vulnerabilities",
-        "node_connections",
-        "average_vulnerability",
-        "graph_connectivity",
-        "attacking_nodes",
-        "attacked_nodes",
-        "special_nodes",
-        "red_agent_skill",
-    ]
-    for name in all_obs:
-        check_type(data, name, [bool])
-
-    if True not in list(map(lambda x: data[x], all_obs)):
-        raise ValueError(
-            "At least one option from OBSERVATION_SPACE must be enabled. The observation space must contain at least one item"
-        )
-
-
-def check_input(data: dict, number_of_nodes: int, high_value_targets: List[str]):
-    """
-    Check the settings file making sure that all the required settings are there and that they contain suitable values.
-
-    Args:
-        data: The settings file (A dictionary)
-        number_of_nodes: The number of nodes in the network
-        high_value_targets: The list containing the high value targets
-    """
-    try:
-        red = data["RED"]
-        blue = data["BLUE"]
-        game = data["GAME_RULES"]
-        rewards = data["REWARDS"]
-        misc = data["MISCELLANEOUS"]
-        observation_space = data["OBSERVATION_SPACE"]
-        reset = data["RESET"]
-
-        # runs the checks for each section of the settings
-        check_red(red)
-        check_blue(blue)
-        check_game_rules(game, number_of_nodes, high_value_targets)
-        check_rewards(rewards)
-        check_reward_function_exists(rewards)
-        check_misc(misc)
-        check_observation_space(observation_space)
-        check_reset(reset)
-
-        # tests based on multiple sections
-        if red["red_ignores_defences"]:
-            if blue["making_node_safe_modifies_vulnerability"]:
-                raise ValueError(
-                    "If red ignores defences then there is no reason for the node vulnerabilities to change"
-                )
-            if blue["making_node_safe_gives_random_vulnerability"]:
-                raise ValueError(
-                    "If red ignores defences then there is no reason for the node vulnerabilities to change"
-                )
-            if blue["blue_uses_reduce_vulnerability"]:
-                raise ValueError(
-                    "If red ignores defences then there is no reason for the node vulnerabilities to change"
-                )
-    except KeyError as error:
-        # If a setting does not exist, error
-        raise IOError(
-            "Config file corrupted or missing information. Error received : "
-            + repr(error)
-        )+                )