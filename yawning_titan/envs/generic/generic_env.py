"""
A generic class that creates Open AI environments within YAWNING TITAN.

This class has several key inputs which determine aspects of the environment such
as how the red agent behaves, what the red team and blue team objectives are, the size
and topology of the network being defended and what data should be collected during the simulation.
"""

import copy
import json
from collections import Counter
from typing import Dict, Tuple

import gym
import numpy as np
from gym import spaces
from stable_baselines3.common.utils import set_random_seed

import yawning_titan.envs.generic.core.reward_functions as reward_functions
from yawning_titan.envs.generic.core.blue_interface import BlueInterface
from yawning_titan.envs.generic.core.network_interface import NetworkInterface
from yawning_titan.envs.generic.core.red_interface import RedInterface
from yawning_titan.envs.generic.helpers.eval_printout import EvalPrintout
from yawning_titan.envs.generic.helpers.graph2plot import CustomEnvGraph


class GenericNetworkEnv(gym.Env):
    """Class to create a generic YAWNING TITAN gym environment."""

    def __init__(
        self,
        red_agent: RedInterface,
        blue_agent: BlueInterface,
        network_interface: NetworkInterface,
        print_metrics: bool = False,
        show_metrics_every: int = 1,
        collect_additional_per_ts_data: bool = True,
        print_per_ts_data: bool = False,
    ):
        """
        Initialise the generic network environment.

        Args:
            red_agent: Object from the RedInterface class
            blue_agent: Object from the BlueInterface class
            network_interface: Object from the NetworkInterface class
            print_metrics: Whether or not to print metrics (boolean)
            show_metrics_every: Number of timesteps to show summary metrics (int)
            collect_additional_per_ts_data: Whether or not to collect additional per timestep data (boolean)
            print_per_ts_data: Whether or not to print collected per timestep data (boolean)

        Note: The ``notes`` variable returned at the end of each timestep contains the per
        timestep data. By default it contains a base level of info required for some of the
        reward functions. When ``collect_additional_per_ts_data`` is toggled on, a lot more
        data is collected.
        """
        super(GenericNetworkEnv, self).__init__()

        self.RED = red_agent
        self.BLUE = blue_agent
        self.blue_actions = blue_agent.get_number_of_actions()
        self.network_interface = network_interface
        self.current_duration = 0
        self.game_stats_list = []
        self.num_games_since_avg = 0
        self.avg_every = show_metrics_every
        self.current_game_blue = {}
        self.current_game_stats = {}
        self.total_games = 0
        self.made_safe_nodes = []
        self.current_reward = 0
        self.print_metrics = print_metrics
        self.print_notes = print_per_ts_data

        self.random_seed = self.network_interface.random_seed

        self.graph_plotter = None
        self.eval_printout = EvalPrintout(self.avg_every)

        self.action_space = spaces.Discrete(self.blue_actions)

        self.network_interface.get_observation_size()

        # sets up the observation space. This is a (n+2 by n) matrix. The first two columns show the state of all the
        # nodes. The remaining n columns show the connections between the nodes (effectively the adjacency matrix)
        self.observation_space = spaces.Box(
            low=0,
            high=1,
            shape=(self.network_interface.get_observation_size(),),
            dtype=np.float32,
        )

        # The gym environment can only properly deal with a 1d array so the observation is flattened

        self.collect_data = collect_additional_per_ts_data
        self.env_observation = self.network_interface.get_current_observation()

    def reset(self) -> np.array:
        """
        Reset the environment to the default state.

        :todo: May need to add customization of cuda setting.

        :return: A new starting observation (numpy array).
        """
        if self.random_seed is not None:  # conditionally set random_seed
            set_random_seed(self.random_seed, True)
        self.network_interface.reset()
        self.RED.reset()
        self.current_duration = 0
        self.env_observation = self.network_interface.get_current_observation()
        self.current_game_blue = {}

        return self.env_observation

    def step(self, action: int) -> Tuple[np.array, float, bool, Dict[str, dict]]:
        """
        Take a time step and executes the actions for both Blue RL agent and non-learning Red agent.

        Args:
            action: The action value generated from the Blue RL agent (int)

        Returns:
             A four tuple containing the next observation as a numpy array,
             the reward for that timesteps, a boolean for whether complete and
             additional notes containing timestep information from the environment.
        """
        # sets the nodes that have been made safe this turn to an empty list
        self.made_safe_nodes = []

        # Gets the initial states of various states for logging and testing purposes
        if self.collect_data:
            # notes collects information about the state of the env
            notes = {
                "initial_state": self.network_interface.get_all_node_compromised_states(),
                "initial_blue_view": self.network_interface.get_all_node_blue_view_compromised_states(),
                "initial_vulnerabilities": self.network_interface.get_all_vulnerabilities(),
                "initial_red_location": copy.deepcopy(
                    self.network_interface.red_current_location
                ),
                "initial_graph": self.network_interface.get_current_graph_as_dict(),
                "current_step": self.current_duration,
            }
        else:
            # If not logging everything, the program still needs to collect some information (required by other parts
            # of the program)
            notes = {}

        # resets the attack list for the red agent (so that only the current turns attacks are held)
        self.network_interface.reset_stored_attacks()

        # The red agent performs their turn
        if (
            self.network_interface.game_mode.game_rules.grace_period_length.value
            <= self.current_duration
        ):
            red_info = self.RED.perform_action()
        else:
            red_info = {
                0: {
                    "Action": "do_nothing",
                    "Attacking_Nodes": [],
                    "Target_Nodes": [],
                    "Successes": [True],
                }
            }
        # Gets the number of nodes that are safe
        number_uncompromised = len(
            self.network_interface.current_graph.get_nodes(filter_true_safe=True)
        )

        # Collects data on the natural spreading
        if self.collect_data:
            notes["red_info"] = red_info

        # The states of the nodes after red has had their turn (Used by the reward functions)
        notes[
            "post_red_state"
        ] = self.network_interface.get_all_node_compromised_states()
        # Blues view of the environment after red has had their turn
        notes[
            "post_red_blue_view"
        ] = self.network_interface.get_all_node_blue_view_compromised_states()
        # A dictionary of vulnerabilities after red has had their turn
        notes[
            "post_red_vulnerabilities"
        ] = self.network_interface.get_all_vulnerabilities()
        # The isolation status of all the nodes
        notes["post_red_isolation"] = self.network_interface.get_all_isolation()

        # collects extra data if turned on
        if self.collect_data:
            # The location of the red agent after red has had their turn
            notes["post_red_red_location"] = copy.deepcopy(
                self.network_interface.red_current_location
            )

        # set up initial variables that are reassigned based on the action that blue takes
        done = False
        reward = 0
        blue_action = ""
        blue_node = None

        # Check if the game is over and red has won
        if (
            self.network_interface.game_mode.game_rules.blue_loss_condition.all_nodes_lost.value
        ):
            if number_uncompromised == 0:
                done = True
                reward = self.network_interface.game_mode.rewards.for_loss.value
                blue_action = "failed"
        if (
            self.network_interface.game_mode.game_rules.blue_loss_condition.n_percent_nodes_lost.use.value
        ):
            # calculate the number of safe nodes
            percent_comp = (
                len(
                    self.network_interface.current_graph.get_nodes(
                        filter_true_compromised=True
                    )
                )
                / self.network_interface.current_graph.number_of_nodes()
            )
            if (
                percent_comp
                >= self.network_interface.game_mode.game_rules.blue_loss_condition.n_percent_nodes_lost.value.value
            ):
                done = True
                reward = self.network_interface.game_mode.rewards.for_loss.value
                # If the game ends before blue has had their turn the the blue action is set to failed
                blue_action = "failed"
        if (
            self.network_interface.game_mode.game_rules.blue_loss_condition.high_value_node_lost.value
        ):
            # check if a high value node was compromised
            compromised_hvn = False
            for hvn in self.network_interface.current_graph.high_value_nodes:
                if hvn.true_compromised_status == 1:
                    compromised_hvn = True
                    break

            if compromised_hvn:
                # If this mode is selected then the game ends if the high value node has been compromised
                done = True
                reward = self.network_interface.game_mode.rewards.for_loss.value
                blue_action = "failed"

        # if self.network_interface.gr_loss_tn:
<<<<<<< HEAD
        if (
            self.network_interface.game_mode.game_rules.blue_loss_condition.target_node_lost.value
            and self.network_interface.get_single_node_state(
                self.network_interface.get_target_node()
            )
            == 1
        ):
            # If this mode is selected then the game ends if the target node has been compromised
            done = True
            reward = self.network_interface.game_mode.rewards.for_loss.value
            blue_action = "failed"
=======
        tn = self.network_interface.get_target_node()
        if tn is not None:
            if tn.true_compromised_status == 1:
                # If this mode is selected then the game ends if the target node has been compromised
                done = True
                reward = self.network_interface.game_mode.rewards.for_loss.value
                blue_action = "failed"
>>>>>>> da0850dd

        if done:
            if (
                self.network_interface.game_mode.rewards.reduce_negative_rewards_for_closer_fails.value
            ):
                reward = reward * (
                    1
                    - (
                        self.current_duration
                        / self.network_interface.game_mode.game_rules.max_steps.value
                    )
                )
        if not done:
            blue_action, blue_node = self.BLUE.perform_action(action)

            if blue_action == "make_node_safe" or blue_action == "restore_node":
                self.made_safe_nodes.append(blue_node)

            if blue_action in self.current_game_blue:
                self.current_game_blue[blue_action] += 1
            else:
                self.current_game_blue[blue_action] = 1

            # calculates the reward from the current state of the network
            reward_args = {
                "network_interface": self.network_interface,
                "blue_action": blue_action,
                "blue_node": blue_node,
                "start_state": notes["post_red_state"],
                "end_state": self.network_interface.get_all_node_compromised_states(),
                "start_vulnerabilities": notes["post_red_vulnerabilities"],
                "end_vulnerabilities": self.network_interface.get_all_vulnerabilities(),
                "start_isolation": notes["post_red_isolation"],
                "end_isolation": self.network_interface.get_all_isolation(),
                "start_blue": notes["post_red_blue_view"],
                "end_blue": self.network_interface.get_all_node_blue_view_compromised_states(),
            }

            reward = getattr(
                reward_functions,
                self.network_interface.game_mode.rewards.function.value,
            )(reward_args)

            # gets the current observation from the environment
            self.env_observation = (
                self.network_interface.get_current_observation().flatten()
            )
            self.current_duration += 1

            # if the total number of steps reaches the set end then the blue agent wins and is rewarded accordingly
            if (
                self.current_duration
                == self.network_interface.game_mode.game_rules.max_steps.value
            ):
                if (
                    self.network_interface.game_mode.rewards.end_rewards_are_multiplied_by_end_state.value
                ):
                    reward = (
                        self.network_interface.game_mode.rewards.end_rewards_are_multiplied_by_end_state.value
                        * (
                            len(
                                self.network_interface.current_graph.get_nodes(
                                    filter_true_safe=True
                                )
                            )
                            / self.network_interface.current_graph.number_of_nodes()
                        )
                    )
                else:
                    reward = (
                        self.network_interface.game_mode.rewards.for_reaching_max_steps.value
                    )
                done = True

        # Gets the state of the environment at the end of the current time step
        if self.collect_data:
            # The blues view of the network
            notes[
                "end_blue_view"
            ] = self.network_interface.get_all_node_blue_view_compromised_states()
            # The state of the nodes (safe/compromised)
            notes[
                "end_state"
            ] = self.network_interface.get_all_node_compromised_states()
            # A dictionary of vulnerabilities
            notes[
                "final_vulnerabilities"
            ] = self.network_interface.get_all_vulnerabilities()
            # The location of the red agent
            notes["final_red_location"] = copy.deepcopy(
                self.network_interface.red_current_location
            )

        if (
            self.network_interface.game_mode.miscellaneous.output_timestep_data_to_json.value
        ):
            current_state = self.network_interface.create_json_time_step()
            self.network_interface.save_json(current_state, self.current_duration)

        if self.print_metrics and done:
            # prints end of game metrics such as who won and how long the game lasted
            self.num_games_since_avg += 1
            self.total_games += 1

            # Populate the current game's dictionary of stats with the episode winner and the number of timesteps
            if (
                self.current_duration
                == self.network_interface.game_mode.game_rules.max_steps.value
            ):
                self.current_game_stats = {
                    "Winner": "blue",
                    "Duration": self.current_duration,
                }
            else:
                self.current_game_stats = {
                    "Winner": "red",
                    "Duration": self.current_duration,
                }

            # Add the actions taken by blue during the episode to the stats dictionary
            self.current_game_stats.update(self.current_game_blue)

            # Add the current game dictionary to the list of dictionaries to average over
            self.game_stats_list.append(Counter(dict(self.current_game_stats.items())))

            # Every self.avg_every episodes, print the stats to console
            if self.num_games_since_avg == self.avg_every:
                self.eval_printout.print_stats(self.game_stats_list, self.total_games)

                self.num_games_since_avg = 0
                self.game_stats_list = []

        self.current_reward = reward

        if self.collect_data:
            notes["safe_nodes"] = len(
                self.network_interface.current_graph.get_nodes(filter_true_safe=True)
            )
            notes["blue_action"] = blue_action
            notes["blue_node"] = blue_node
            notes["attacks"] = self.network_interface.true_attacks
            notes["end_isolation"] = self.network_interface.get_all_isolation()

        if self.print_notes:
            json_data = json.dumps(notes)
            print(json_data)
        # Returns the environment information that AI gym uses and all of the information collected in a dictionary
        return self.env_observation, reward, done, notes

    def render(
        self,
        mode: str = "human",
        show_only_blue_view: bool = False,
        show_node_names: bool = False,
    ):
        """
        Render the environment using Matplotlib to create an animation.

        Args:
            mode: the mode of the rendering
            show_only_blue_view: If true shows only what the blue agent can see
            show_node_names: Show the names of the nodes
        """
        if self.graph_plotter is None:
            self.graph_plotter = CustomEnvGraph()

        # gets the networkx object

        # compromised nodes is a dictionary of all the compromised nodes with a 1 if the compromise is known or a 0 if
        # not
        # gets information about the current state from the network interface
        main_graph = self.network_interface.current_graph
        if show_only_blue_view:
            attacks = self.network_interface.detected_attacks
        else:
            attacks = self.network_interface.true_attacks
        reward = round(self.current_reward, 2)
        # if (
        #     self.network_interface.game_mode.game_rules.blue_loss_condition.high_value_node_lost.value
        # ):
        # iterate through the high value nodes
        # for node in self.network_interface.current_graph.high_value_nodes:
        #     special_nodes[node] = {
        #         "description": "high value node",
        #         "colour": "#da2fed",
        #     }

        # sends the current information to a graph plotter to display the information visually
        self.graph_plotter.render(
            current_step=self.current_duration,
            g=main_graph,
            attacked_nodes=attacks,
            current_time_step_reward=reward,
            # self.network_interface.red_current_location,
            made_safe_nodes=self.made_safe_nodes,
            target_node=self.network_interface.get_target_node(),
            # "RL blue agent vs probabilistic red in a generic network environment",
            show_only_blue_view=show_only_blue_view,
            show_node_names=show_node_names,
        )

    def calculate_observation_space_size(self, with_feather: bool) -> int:
        """
        Calculate the observation space size.

        This is done using the current active observation space configuration
        and the number of nodes within the environment.

        Args:
            with_feather: Whether to include the size of the Feather Wrapper output

        Returns:
            The observation space size
        """
        return self.network_interface.get_observation_size_base(with_feather)<|MERGE_RESOLUTION|>--- conflicted
+++ resolved
@@ -246,19 +246,6 @@
                 blue_action = "failed"
 
         # if self.network_interface.gr_loss_tn:
-<<<<<<< HEAD
-        if (
-            self.network_interface.game_mode.game_rules.blue_loss_condition.target_node_lost.value
-            and self.network_interface.get_single_node_state(
-                self.network_interface.get_target_node()
-            )
-            == 1
-        ):
-            # If this mode is selected then the game ends if the target node has been compromised
-            done = True
-            reward = self.network_interface.game_mode.rewards.for_loss.value
-            blue_action = "failed"
-=======
         tn = self.network_interface.get_target_node()
         if tn is not None:
             if tn.true_compromised_status == 1:
@@ -266,7 +253,6 @@
                 done = True
                 reward = self.network_interface.game_mode.rewards.for_loss.value
                 blue_action = "failed"
->>>>>>> da0850dd
 
         if done:
             if (
@@ -444,15 +430,6 @@
         else:
             attacks = self.network_interface.true_attacks
         reward = round(self.current_reward, 2)
-        # if (
-        #     self.network_interface.game_mode.game_rules.blue_loss_condition.high_value_node_lost.value
-        # ):
-        # iterate through the high value nodes
-        # for node in self.network_interface.current_graph.high_value_nodes:
-        #     special_nodes[node] = {
-        #         "description": "high value node",
-        #         "colour": "#da2fed",
-        #     }
 
         # sends the current information to a graph plotter to display the information visually
         self.graph_plotter.render(
