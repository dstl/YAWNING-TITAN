"""
A generic class that creates Open AI environments within YAWNING TITAN.

This class has several key inputs which determine aspects of the environment such
as how the red agent behaves, what the red team and blue team objectives are, the size
and topology of the network being defended and what data should be collected during the simulation.
"""

import copy
import json
from collections import Counter
from typing import Tuple,Optional

import gym
import numpy as np
from gym import spaces

import yawning_titan.envs.generic.core.reward_functions as reward_functions
from yawning_titan.envs.generic.core.blue_interface import BlueInterface
from yawning_titan.envs.generic.core.network_interface import NetworkInterface
from yawning_titan.envs.generic.core.red_interface import RedInterface
from yawning_titan.envs.generic.helpers.eval_printout import EvalPrintout
from yawning_titan.envs.generic.helpers.graph2plot import CustomEnvGraph
from stable_baselines3.common.utils import set_random_seed


class GenericNetworkEnv(gym.Env):
    """Class to create a generic YAWNING TITAN gym environment."""

    def __init__(
            self,
            red_agent: RedInterface,
            blue_agent: BlueInterface,
            network_interface: NetworkInterface,
            print_metrics: bool = False,
            show_metrics_every: int = 1,
            collect_additional_per_ts_data: bool = True,
            print_per_ts_data: bool = False,
    ):
        """
        Initialise the generic network environment.

        Args:
            red_agent: Object from the RedInterface class
            blue_agent: Object from the BlueInterface class
            network_interface: Object from the NetworkInterface class
            print_metrics: Whether or not to print metrics (boolean)
            show_metrics_every: Number of timesteps to show summary metrics (int)
            collect_additional_per_ts_data: Whether or not to collect additional per timestep data (boolean)
            print_per_ts_data: Whether or not to print collected per timestep data (boolean)

        Note: The ``notes`` variable returned at the end of each timestep contains the per
        timestep data. By default it contains a base level of info required for some of the
        reward functions. When ``collect_additional_per_ts_data`` is toggled on, a lot more
        data is collected.
        """
        super(GenericNetworkEnv, self).__init__()

        self.RED = red_agent
        self.BLUE = blue_agent
        self.blue_actions = blue_agent.get_number_of_actions()
        self.network_interface = network_interface
        self.current_duration = 0
        self.game_stats_list = []
        self.num_games_since_avg = 0
        self.avg_every = show_metrics_every
        self.current_game_blue = {}
        self.current_game_stats = {}
        self.total_games = 0
        self.made_safe_nodes = []
        self.current_reward = 0
        self.print_metrics = print_metrics
        self.print_notes = print_per_ts_data

        
<<<<<<< HEAD
        self.SEED = self.network_interface.SEED
=======
        self.random_seed = self.network_interface.random_seed
>>>>>>> 87d9a765

        self.graph_plotter = None
        self.eval_printout = EvalPrintout(self.avg_every)

        self.action_space = spaces.Discrete(self.blue_actions)



        # sets up the observation space. This is a (n+2 by n) matrix. The first two columns show the state of all the
        # nodes. The remaining n columns show the connections between the nodes (effectively the adjacency matrix)
        self.observation_space = spaces.Box(
            low=0,
            high=1,
            shape=(self.network_interface.get_observation_size(),),
            dtype=np.float32,
        )

        # The gym environment can only properly deal with a 1d array so the observation is flattened

        self.collect_data = collect_additional_per_ts_data
        self.env_observation = self.network_interface.get_current_observation()

    def reset(self) -> np.array:
        """
        Reset the environment to the default state.

        Returns:
            A new starting observation (numpy array)
        """
<<<<<<< HEAD
        if self.SEED is not None: # conditionally set seed
            set_random_seed(self.SEED,True) # TODO: may need to add customization of cuda setting
=======
        if self.random_seed is not None: # conditionally set random_seed
            set_random_seed(self.random_seed,True) # TODO: may need to add customization of cuda setting
>>>>>>> 87d9a765
        self.network_interface.reset()
        self.RED.reset()
        self.current_duration = 0
        self.env_observation = self.network_interface.get_current_observation()
        self.current_game_blue = {}

        return self.env_observation

    def step(self, action: int) -> Tuple[np.array, float, bool, dict]:
        """
        Take a time step and executes the actions for both Blue RL agent and non-learning Red agent.

        Args:
            action: The action value generated from the Blue RL agent (int)

        Returns:
             A four tuple containing the next observation as a numpy array,
             the reward for that timesteps, a boolean for whether complete and
             additional notes containing timestep information from the environment.
        """
        # sets the nodes that have been made safe this turn to an empty list
        self.made_safe_nodes = []

        # Gets the initial states of various states for logging and testing purposes
        if self.collect_data:
            # notes collects information about the state of the env
            notes = {
                "initial_state": self.network_interface.get_all_node_compromised_states(),
                "initial_blue_view": self.network_interface.get_all_node_blue_view_compromised_states(),
                "initial_vulnerabilities": self.network_interface.get_all_vulnerabilities(),
                "initial_red_location": copy.deepcopy(
                    self.network_interface.get_red_location()
                ),
                "initial_graph": self.network_interface.get_current_graph_as_dict(),
                "current_step": self.current_duration,
            }
        else:
            # If not logging everything, the program still needs to collect some information (required by other parts
            # of the program)
            notes = {}

        # resets the attack list for the red agent (so that only the current turns attacks are held)
        self.network_interface.reset_stored_attacks()

        # The red agent performs their turn
        if self.network_interface.game_mode.game_rules.grace_period_length <= self.current_duration:
            red_info = self.RED.perform_action()
        else:
            red_info = {
                0: {
                    "Action": "do_nothing",
                    "Attacking_Nodes": [],
                    "Target_Nodes": [],
                    "Successes": [True],
                }
            }
        # Gets the number of nodes that are safe
        number_uncompromised = len(
            self.network_interface.get_nodes(filter_true_safe=True)
        )

        # Collects data on the natural spreading
        if self.collect_data:
            notes["red_info"] = red_info

        # The states of the nodes after red has had their turn (Used by the reward functions)
        notes[
            "post_red_state"
        ] = self.network_interface.get_all_node_compromised_states()
        # Blues view of the environment after red has had their turn
        notes[
            "post_red_blue_view"
        ] = self.network_interface.get_all_node_blue_view_compromised_states()
        # A dictionary of vulnerabilities after red has had their turn
        notes[
            "post_red_vulnerabilities"
        ] = self.network_interface.get_all_vulnerabilities()
        # The isolation status of all the nodes
        notes["post_red_isolation"] = self.network_interface.get_all_isolation()

        # collects extra data if turned on
        if self.collect_data:
            # The location of the red agent after red has had their turn
            notes["post_red_red_location"] = copy.deepcopy(
                self.network_interface.get_red_location()
            )

        # set up initial variables that are reassigned based on the action that blue takes
        done = False
        reward = 0
        blue_action = ""
        blue_node = None

        # Check if the game is over and red has won
        if self.network_interface.game_mode.game_rules.lose_when_all_nodes_lost:
            if number_uncompromised == 0:
                done = True
                reward = self.network_interface.game_mode.rewards.rewards_for_loss
                blue_action = "failed"
        if self.network_interface.game_mode.game_rules.lose_when_n_percent_of_nodes_lost:
            # calculate the number of safe nodes
            percent_comp = (
                    len(self.network_interface.get_nodes(filter_true_compromised=True))
                    / self.network_interface.get_number_of_nodes()
            )
            if percent_comp >= self.network_interface.game_mode.game_rules.percentage_of_nodes_compromised_equals_loss:
                done = True
                reward = self.network_interface.game_mode.rewards.rewards_for_loss
                # If the game ends before blue has had their turn the the blue action is set to failed
                blue_action = "failed"
        if self.network_interface.game_mode.game_rules.lose_when_high_value_target_lost:

            # check if a high value node was compromised
            compromised_hvn = False
            for hvn in self.network_interface.get_high_value_nodes():
                if self.network_interface.get_single_node_state(hvn) == 1:
                    compromised_hvn = True
                    break

            if compromised_hvn:
                # If this mode is selected then the game ends if the high value node has been compromised
                done = True
                reward = self.network_interface.game_mode.rewards.rewards_for_loss
                blue_action = "failed"

        # if self.network_interface.gr_loss_tn:
        if self.network_interface.get_target_node() is not None:
            if (
                self.network_interface.get_single_node_state(
                    self.network_interface.get_target_node()
                )
                == 1
            ):
                # If this mode is selected then the game ends if the target node has been compromised
                done = True
                reward = self.network_interface.reward_loss
                blue_action = "failed"

        if done:
            if self.network_interface.game_mode.rewards.reduce_negative_rewards_for_closer_fails:
                reward = reward * (
                        1 - (self.current_duration / self.network_interface.game_mode.game_rules.max_steps)
                )
        if not done:
            blue_action, blue_node = self.BLUE.perform_action(action)

            if blue_action == "make_node_safe" or blue_action == "restore_node":
                self.made_safe_nodes.append(blue_node)

            if blue_action in self.current_game_blue:
                self.current_game_blue[blue_action] += 1
            else:
                self.current_game_blue[blue_action] = 1

            # calculates the reward from the current state of the network
            reward_args = {
                "network_interface": self.network_interface,
                "blue_action": blue_action,
                "blue_node": blue_node,
                "start_state": notes["post_red_state"],
                "end_state": self.network_interface.get_all_node_compromised_states(),
                "start_vulnerabilities": notes["post_red_vulnerabilities"],
                "end_vulnerabilities": self.network_interface.get_all_vulnerabilities(),
                "start_isolation": notes["post_red_isolation"],
                "end_isolation": self.network_interface.get_all_isolation(),
                "start_blue": notes["post_red_blue_view"],
                "end_blue": self.network_interface.get_all_node_blue_view_compromised_states(),
            }

            reward = getattr(reward_functions, self.network_interface.game_mode.rewards.reward_function)(
                reward_args
            )

            # gets the current observation from the environment
            self.env_observation = (
                self.network_interface.get_current_observation().flatten()
            )
            self.current_duration += 1

            # if the total number of steps reaches the set end then the blue agent wins and is rewarded accordingly
            if self.current_duration == self.network_interface.game_mode.game_rules.max_steps:
                if self.network_interface.game_mode.rewards.end_rewards_are_multiplied_by_end_state:
                    reward = self.network_interface.game_mode.rewards.end_rewards_are_multiplied_by_end_state * (
                            len(self.network_interface.get_nodes(filter_true_safe=True))
                            / self.network_interface.get_number_of_nodes()
                    )
                else:
                    reward = self.network_interface.game_mode.rewards.rewards_for_reaching_max_steps
                done = True

        # Gets the state of the environment at the end of the current time step
        if self.collect_data:
            # The blues view of the network
            notes[
                "end_blue_view"
            ] = self.network_interface.get_all_node_blue_view_compromised_states()
            # The state of the nodes (safe/compromised)
            notes[
                "end_state"
            ] = self.network_interface.get_all_node_compromised_states()
            # A dictionary of vulnerabilities
            notes[
                "final_vulnerabilities"
            ] = self.network_interface.get_all_vulnerabilities()
            # The location of the red agent
            notes["final_red_location"] = copy.deepcopy(
                self.network_interface.get_red_location()
            )

        if self.network_interface.game_mode.miscellaneous.output_timestep_data_to_json:
            current_state = self.network_interface.create_json_time_step()
            self.network_interface.save_json(current_state, self.current_duration)

        if self.print_metrics and done:
            # prints end of game metrics such as who won and how long the game lasted
            self.num_games_since_avg += 1
            self.total_games += 1

            # Populate the current game's dictionary of stats with the episode winner and the number of timesteps
            if self.current_duration == self.network_interface.game_mode.game_rules.max_steps:

                self.current_game_stats = {
                    "Winner": "blue",
                    "Duration": self.current_duration,
                }
            else:
                self.current_game_stats = {
                    "Winner": "red",
                    "Duration": self.current_duration,
                }

            # Add the actions taken by blue during the episode to the stats dictionary
            self.current_game_stats.update(self.current_game_blue)

            # Add the current game dictionary to the list of dictionaries to average over
            self.game_stats_list.append(Counter(dict(self.current_game_stats.items())))

            # Every self.avg_every episodes, print the stats to console
            if self.num_games_since_avg == self.avg_every:
                self.eval_printout.print_stats(self.game_stats_list, self.total_games)

                self.num_games_since_avg = 0
                self.game_stats_list = []

        self.current_reward = reward

        if self.collect_data:
            notes["safe_nodes"] = len(
                self.network_interface.get_nodes(filter_true_safe=True)
            )
            notes["blue_action"] = blue_action
            notes["blue_node"] = blue_node
            notes["attacks"] = self.network_interface.get_true_attacks()
            notes["end_isolation"] = self.network_interface.get_all_isolation()

        if self.print_notes:
            json_data = json.dumps(notes)
            print(json_data)
        # Returns the environment information that AI gym uses and all of the information collected in a dictionary
        return self.env_observation, reward, done, notes

    def render(
            self,
            mode: str = "human",
            show_only_blue_view: bool = False,
            show_node_names: bool = False,
    ):
        """
        Render the environment using Matplotlib to create an animation.

        Args:
            mode: the mode of the rendering
            show_only_blue_view: If true shows only what the blue agent can see
            show_node_names: Show the names of the nodes
        """
        if self.graph_plotter is None:
            self.graph_plotter = CustomEnvGraph()

        # gets the networkx object
        true_comp = self.network_interface.get_nodes(filter_true_compromised=True)
        # compromised nodes is a dictionary of all the compromised nodes with a 1 if the compromise is known or a 0 if
        # not
        comp = {
            key: self.network_interface.get_single_node_known_intrusion_status(key)
            for key in true_comp
        }
        # gets information about the current state from the network interface
        safe = self.network_interface.get_nodes(filter_true_safe=True)
        main_graph = self.network_interface.current_graph
        main_graph_pos = self.network_interface.get_all_node_positions()
        if show_only_blue_view:
            attacks = self.network_interface.get_detected_attacks()
        else:
            attacks = self.network_interface.get_true_attacks()
        reward = round(self.current_reward, 2)
        special_nodes = {}
        if self.network_interface.game_mode.game_rules.lose_when_high_value_target_lost:
            hvt = self.network_interface.get_high_value_targets()

            # iterate through the high value nodes
            for node in hvn:
                special_nodes[node] = {
                    "description": "high value node",
                    "colour": "#da2fed",
                }

        # sends the current information to a graph plotter to display the information visually
        self.graph_plotter.render(
            self.current_duration,
            main_graph,
            main_graph_pos,
            comp,
            safe,
            attacks,
            reward,
            self.network_interface.get_red_location,
            self.network_interface.get_all_vulnerabilities(),
            self.made_safe_nodes,
            "RL blue agent vs probabilistic red in a generic network environment",
            special_nodes=special_nodes,
            entrance_nodes=self.network_interface.entry_nodes,
            target_node=self.network_interface.red_target_node,
            show_only_blue_view=show_only_blue_view,
            show_node_names=show_node_names,
        )

    def calculate_observation_space_size(self, with_feather: bool) -> int:
        """
        Calculate the observation space size.

        This is done using the current active observation space configuration
        and the number of nodes within the environment.

        Args:
            with_feather: Whether to include the size of the Feather Wrapper output

        Returns:
            The observation space size
        """
        return self.network_interface.get_observation_size_base(with_feather)<|MERGE_RESOLUTION|>--- conflicted
+++ resolved
@@ -73,11 +73,7 @@
         self.print_notes = print_per_ts_data
 
         
-<<<<<<< HEAD
-        self.SEED = self.network_interface.SEED
-=======
         self.random_seed = self.network_interface.random_seed
->>>>>>> 87d9a765
 
         self.graph_plotter = None
         self.eval_printout = EvalPrintout(self.avg_every)
@@ -107,13 +103,8 @@
         Returns:
             A new starting observation (numpy array)
         """
-<<<<<<< HEAD
-        if self.SEED is not None: # conditionally set seed
-            set_random_seed(self.SEED,True) # TODO: may need to add customization of cuda setting
-=======
         if self.random_seed is not None: # conditionally set random_seed
             set_random_seed(self.random_seed,True) # TODO: may need to add customization of cuda setting
->>>>>>> 87d9a765
         self.network_interface.reset()
         self.RED.reset()
         self.current_duration = 0
@@ -224,7 +215,7 @@
                 reward = self.network_interface.game_mode.rewards.rewards_for_loss
                 # If the game ends before blue has had their turn the the blue action is set to failed
                 blue_action = "failed"
-        if self.network_interface.game_mode.game_rules.lose_when_high_value_target_lost:
+        if self.network_interface.game_mode.game_rules.lose_when_high_value_node_lost:
 
             # check if a high value node was compromised
             compromised_hvn = False
@@ -249,7 +240,7 @@
             ):
                 # If this mode is selected then the game ends if the target node has been compromised
                 done = True
-                reward = self.network_interface.reward_loss
+                reward = self.network_interface.game_mode.rewards.rewards_for_loss
                 blue_action = "failed"
 
         if done:
@@ -410,8 +401,8 @@
             attacks = self.network_interface.get_true_attacks()
         reward = round(self.current_reward, 2)
         special_nodes = {}
-        if self.network_interface.game_mode.game_rules.lose_when_high_value_target_lost:
-            hvt = self.network_interface.get_high_value_targets()
+        if self.network_interface.game_mode.game_rules.lose_when_high_value_node_lost:
+            hvn = self.network_interface.get_high_value_nodes()
 
             # iterate through the high value nodes
             for node in hvn:
@@ -435,7 +426,7 @@
             "RL blue agent vs probabilistic red in a generic network environment",
             special_nodes=special_nodes,
             entrance_nodes=self.network_interface.entry_nodes,
-            target_node=self.network_interface.red_target_node,
+            target_node=self.network_interface.game_mode.red.red_target_node,
             show_only_blue_view=show_only_blue_view,
             show_node_names=show_node_names,
         )
