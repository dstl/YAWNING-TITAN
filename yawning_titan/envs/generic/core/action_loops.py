"""
The ``ActionLoop`` class helps reduce boilerplate code when evaluating an agent within a target environment.

Serves a similar function to library helpers such as Stable Baselines 3 ``evaluate_policy()".
"""

import os
from datetime import datetime
from pathlib import Path
from uuid import uuid4

import imageio
import matplotlib.pyplot as plt
import pandas as pd

from yawning_titan import APP_IMAGES_DIR, IMAGES_DIR
from yawning_titan.envs.generic.generic_env import GenericNetworkEnv


class ActionLoop:
    """A class that represents different post-training action loops for agents."""

    def __init__(self, env, agent, filename=None, episode_count=None):
        """
        Initialise Class.

        Args:
            env: The environment to run through
            agent: The agent to run in the environment
            filename: The save name for the action lop
            episode_count: The number of episodes to go through
        """
        self.env: GenericNetworkEnv = env
        self.agent = agent
        self.filename = filename
        self.episode_count = episode_count

    def gif_action_loop(
        self,
        render_network=True,
        prompt_to_close=False,
        save_gif=False,
<<<<<<< HEAD
        deterministic=False,
=======
        output_directory: Path = None,
        deterministic=True,
>>>>>>> 1f49b7db
        *args,
        **kwargs,
    ):
        """
        Run the agent in evaluation and create a gif from episodes.

        Args:
            render: Bool to toggle rendering on or off. Has a default
                value of True.
            prompt_to_close: Bool to toggle if the output window should
                close immediately on loop ending
            save_gif: Bool to toggle if gif file should be saved to AppData
            deterministic: Bool to toggle if the agents actions should be deterministic
        """
        gif_uuid = str(uuid4())

        complete_results = []
        for i in range(self.episode_count):
            results = pd.DataFrame(
                columns=["action", "rewards", "info"]
            )  # temporary log to satisfy repeatability tests until logging can be full implemented
            obs = self.env.reset()
            done = False
            frame_names = []
            current_image = 0

            while not done:
                # gets the agents prediction for the best next action to take
                action, _states = self.agent.predict(obs, deterministic=deterministic)

                # TODO: setup logging properly here
                # logging.info(f'Blue Agent Action: {action}')
                # step the env
                obs, rewards, done, info = self.env.step(action)

                results.loc[len(results.index)] = [action, rewards, info]

                # TODO: setup logging properly here
                # logging.info(f'Observations: {obs.flatten()} Rewards:{rewards} Done:{done}')
                # self.env.render(episode=i+1)

                if save_gif:
                    current_name = os.path.join(
                        APP_IMAGES_DIR, f"{gif_uuid}_{current_image}.png"
                    )
                    current_image += 1
                    frame_names.append(current_name)
                    # save the current image
                    plt.savefig(current_name)

                    current_image += 1
                    frame_names.append(current_name)
                    # save the current image
                    plt.savefig(current_name)

                if render_network:
                    self.env.render(*args, **kwargs)

            if save_gif:
                string_time = datetime.now().strftime("%d%m%Y_%H%M%S")
                if output_directory is None:
                    output_directory = IMAGES_DIR
                gif_path = os.path.join(
                    output_directory,
                    f"{self.filename}_{string_time}_{self.episode_count}.gif",
                )
                with imageio.get_writer(gif_path, mode="I") as writer:
                    # create a gif from the images
                    for filename in frame_names:
                        image = imageio.imread(filename)
                        writer.append_data(image)

                    for filename in set(frame_names):
                        os.remove(filename)

            complete_results.append(results)

        if not prompt_to_close:
            self.env.close()
        return complete_results

    def standard_action_loop(self, deterministic=False):
        """Indefinitely act within the environment using a trained agent."""
        complete_results = []
        for i in range(self.episode_count):
            results = pd.DataFrame(
                columns=["action", "rewards", "info"]
            )  # temporary log to satisfy repeatability tests until logging can be full implemented
            obs = self.env.reset()
            done = False
            while not done:
                action, _states = self.agent.predict(obs, deterministic=deterministic)
                # TODO: setup logging properly here
                # logging.info(f'Blue Agent Action: {action}')
                obs, rewards, done, info = self.env.step(action)
                results.loc[len(results.index)] = [action, rewards, info]
            complete_results.append(results)
        return complete_results

    def random_action_loop(self, deterministic=False):
        """Indefinitely act within the environment taking random actions."""
        for i in range(self.episode_count):
            obs = self.env.reset()
            done = False
            reward = 0
            while not done:
                action = self.agent.predict(
                    obs, reward, done, deterministic=deterministic
                )
                ob, reward, done, ep_history = self.env.step(action)
                if done:
                    break<|MERGE_RESOLUTION|>--- conflicted
+++ resolved
@@ -40,12 +40,8 @@
         render_network=True,
         prompt_to_close=False,
         save_gif=False,
-<<<<<<< HEAD
         deterministic=False,
-=======
         output_directory: Path = None,
-        deterministic=True,
->>>>>>> 1f49b7db
         *args,
         **kwargs,
     ):
