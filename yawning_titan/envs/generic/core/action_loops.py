"""
The ``ActionLoop`` class helps reduce boilerplate code when evaluating an agent within a target environment.

Serves a similar function to library helpers such as Stable Baselines 3 ``evaluate_policy()".
"""
import os
<<<<<<< HEAD
import sys
from pathlib import Path
import pandas as pd
=======
>>>>>>> 7086aa3c

import imageio
import matplotlib.pyplot as plt
# from stable_baselines3.common.utils import set_random_seed


from yawning_titan import IMAGES_DIR


class ActionLoop:
    """A class that represents different post-training action loops for agents."""

    def __init__(self, env, agent, filename=None, episode_count=None):
        """
        Initialise Class.

        Args:
            env: The environment to run through
            agent: The agent to run in the environment
            filename: The save name for the action lop
            episode_count: The number of episodes to go through
        """
        self.env = env
        self.agent = agent
        self.filename = filename
        self.episode_count = episode_count

<<<<<<< HEAD
    def gif_action_loop(self,render_network=True,prompt_to_close=False,save_gif=False,deterministic=True):
        """Run the agent in evaluation and create a gif from episodes."""
        # str_path = sys.path[0]
        # list_path = str_path.split("/")
        # index = len(list_path) - 1 - list_path[::-1].index("yawning-titan")
        # new_list = list_path[: index + 1]
        # gets the default settings file path
        image_path = Path().absolute() / "images" #"/".join(new_list) + "/yawning_titan/envs/generic/core/images"
        
        image_path_str = image_path.as_posix()

        if not image_path.exists():
=======
    def gif_action_loop(self, render: bool = True):
        """
        Run the agent in evaluation and create a gif from episodes.

        Args:
            render: Bool to toggle rendering on or off. Has a default
                value of True.
        """
        if not IMAGES_DIR.exists():
>>>>>>> 7086aa3c
            # if the path does not exist, create it
            os.mkdir(IMAGES_DIR)

        for i in range(self.episode_count):
            obs = self.env.reset()
            done = False
            frame_names = []
            current_image = 0

            while done is False:
                # gets the agents prediction for the best next action to take
                action, _states = self.agent.predict(obs, deterministic=deterministic)
                
                # TODO: setup logging properly here
                # logging.info(f'Blue Agent Action: {action}')
                # step the env
                obs, rewards, done, info = self.env.step(action)

                # TODO: setup logging properly here
                # logging.info(f'Observations: {obs.flatten()} Rewards:{rewards} Done:{done}')
                # self.env.render(episode=i+1)
<<<<<<< HEAD

                if save_gif:
                    current_name = f"{image_path_str}/image_{current_image}.png"
                    current_image += 1
                    frame_names.append(current_name)
                    # save the current image
                    plt.savefig(current_name)

                if render_network:
                    self.env.render()

                

            if save_gif:
                with imageio.get_writer(
                    self.filename + "_" + str(i) + ".gif", mode="I"
                ) as writer:
                    # create a gif from the images
                    for filename in frame_names:
                        image = imageio.imread(filename)
                        writer.append_data(image)
=======
                if render:
                    self.env.render()

                current_name = os.path.join(
                    IMAGES_DIR, f"image_{current_image}.png"
                )
                current_image += 1
                frame_names.append(current_name)
                # save the current image
                plt.savefig(current_name)

            gif_path = os.path.join(
                IMAGES_DIR, f"{self.filename}_{self.episode_count}.gif"
            )
            with imageio.get_writer(gif_path, mode="I") as writer:
                # create a gif from the images
                for filename in frame_names:
                    image = imageio.imread(filename)
                    writer.append_data(image)
>>>>>>> 7086aa3c

                for filename in set(frame_names):
                    os.remove(filename)

        if not prompt_to_close:
            self.env.close()

    def standard_action_loop(self,deterministic=True):
        """Indefintely act within the environment using a trained agent."""
        complete_results = []
        for i in range(self.episode_count):
            results = pd.DataFrame(columns = ["action","rewards","info"]) # temporary log to satisfy repeatability tests until logging can be full implemented
            obs = self.env.reset()
            done = False
            while not done:
                action, _states = self.agent.predict(obs,deterministic=deterministic)
                # TODO: setup logging properly here
                # logging.info(f'Blue Agent Action: {action}')
                obs, rewards, done, info = self.env.step(action)
                results.loc[len(results.index)] = [action,rewards,info]
            complete_results.append(results)
        return complete_results
            

    def random_action_loop(self,deterministic=True):
        """Indefintely act within the environment taking random actions."""
        for i in range(self.episode_count):
            obs = self.env.reset()
            done = False
            reward = 0
            while not done:
                action = self.agent.predict(obs, reward, done,deterministic=deterministic)
                ob, reward, done, ep_history = self.env.step(action)
                if done:
                    break<|MERGE_RESOLUTION|>--- conflicted
+++ resolved
@@ -4,16 +4,10 @@
 Serves a similar function to library helpers such as Stable Baselines 3 ``evaluate_policy()".
 """
 import os
-<<<<<<< HEAD
-import sys
-from pathlib import Path
-import pandas as pd
-=======
->>>>>>> 7086aa3c
 
 import imageio
 import matplotlib.pyplot as plt
-# from stable_baselines3.common.utils import set_random_seed
+import pandas as pd
 
 
 from yawning_titan import IMAGES_DIR
@@ -37,21 +31,7 @@
         self.filename = filename
         self.episode_count = episode_count
 
-<<<<<<< HEAD
     def gif_action_loop(self,render_network=True,prompt_to_close=False,save_gif=False,deterministic=True):
-        """Run the agent in evaluation and create a gif from episodes."""
-        # str_path = sys.path[0]
-        # list_path = str_path.split("/")
-        # index = len(list_path) - 1 - list_path[::-1].index("yawning-titan")
-        # new_list = list_path[: index + 1]
-        # gets the default settings file path
-        image_path = Path().absolute() / "images" #"/".join(new_list) + "/yawning_titan/envs/generic/core/images"
-        
-        image_path_str = image_path.as_posix()
-
-        if not image_path.exists():
-=======
-    def gif_action_loop(self, render: bool = True):
         """
         Run the agent in evaluation and create a gif from episodes.
 
@@ -60,7 +40,6 @@
                 value of True.
         """
         if not IMAGES_DIR.exists():
->>>>>>> 7086aa3c
             # if the path does not exist, create it
             os.mkdir(IMAGES_DIR)
 
@@ -82,10 +61,11 @@
                 # TODO: setup logging properly here
                 # logging.info(f'Observations: {obs.flatten()} Rewards:{rewards} Done:{done}')
                 # self.env.render(episode=i+1)
-<<<<<<< HEAD
 
                 if save_gif:
-                    current_name = f"{image_path_str}/image_{current_image}.png"
+                    current_name = os.path.join(
+                        IMAGES_DIR, f"image_{current_image}.png"
+                    )
                     current_image += 1
                     frame_names.append(current_name)
                     # save the current image
@@ -95,45 +75,30 @@
                     self.env.render()
 
                 
-
-            if save_gif:
-                with imageio.get_writer(
-                    self.filename + "_" + str(i) + ".gif", mode="I"
-                ) as writer:
-                    # create a gif from the images
-                    for filename in frame_names:
-                        image = imageio.imread(filename)
-                        writer.append_data(image)
-=======
-                if render:
-                    self.env.render()
-
-                current_name = os.path.join(
-                    IMAGES_DIR, f"image_{current_image}.png"
-                )
                 current_image += 1
                 frame_names.append(current_name)
                 # save the current image
                 plt.savefig(current_name)
 
-            gif_path = os.path.join(
-                IMAGES_DIR, f"{self.filename}_{self.episode_count}.gif"
-            )
-            with imageio.get_writer(gif_path, mode="I") as writer:
-                # create a gif from the images
-                for filename in frame_names:
-                    image = imageio.imread(filename)
-                    writer.append_data(image)
->>>>>>> 7086aa3c
 
-                for filename in set(frame_names):
-                    os.remove(filename)
+            if save_gif:
+                gif_path = os.path.join(
+                    IMAGES_DIR, f"{self.filename}_{self.episode_count}.gif"
+                )
+                with imageio.get_writer(gif_path, mode="I") as writer:
+                    # create a gif from the images
+                    for filename in frame_names:
+                        image = imageio.imread(filename)
+                        writer.append_data(image)
+
+                    for filename in set(frame_names):
+                        os.remove(filename)
 
         if not prompt_to_close:
             self.env.close()
 
     def standard_action_loop(self,deterministic=True):
-        """Indefintely act within the environment using a trained agent."""
+        """Indefinitely act within the environment using a trained agent."""
         complete_results = []
         for i in range(self.episode_count):
             results = pd.DataFrame(columns = ["action","rewards","info"]) # temporary log to satisfy repeatability tests until logging can be full implemented
@@ -150,7 +115,7 @@
             
 
     def random_action_loop(self,deterministic=True):
-        """Indefintely act within the environment taking random actions."""
+        """Indefinitely act within the environment taking random actions."""
         for i in range(self.episode_count):
             obs = self.env.reset()
             done = False
