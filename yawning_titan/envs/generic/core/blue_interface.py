--- conflicted
+++ resolved
@@ -122,15 +122,8 @@
                 ):
                     blue_action, blue_node = self.do_nothing()
                 else:
-<<<<<<< HEAD
-                    node_name_list = self.network_interface.current_graph.get_nodes()
-
-                    action_node = sorted(node_name_list)[action_node_number]
-
-=======
                     nodes = self.network_interface.current_graph.get_nodes()
                     action_node = sorted(nodes)[action_node_number]
->>>>>>> 8017376f
                     action_taken = int(action % self.number_of_actions)
 
                     blue_action, blue_node = self.action_dict[action_taken](action_node)
