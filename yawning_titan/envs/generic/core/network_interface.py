from __future__ import annotations

import copy
import functools
import itertools
import json
import math
import random
import warnings
from collections import Counter, defaultdict
from datetime import datetime
from typing import TYPE_CHECKING, Dict, List, Tuple, Union

import networkx as nx
import numpy as np
import pandas as pd
from numpy.random import choice

<<<<<<< HEAD
from yawning_titan.config.game_config.game_mode_config import GameModeConfig
from yawning_titan.networks.network import Network
from yawning_titan.networks.node import Node

_LOGGER = getLogger(__name__)
=======
if TYPE_CHECKING:
    from yawning_titan.config.game_config.game_mode import GameMode
    from yawning_titan.networks.network import Network
>>>>>>> d74f5cff


class NetworkInterface:
    """The primary interface between both red and blue agents and the underlying environment."""

    def __init__(self, game_mode: GameMode, network: Network):
        """
        Initialise the Network Interface and initialises all the necessary components.

        Args:
            matrix: An adjacency matrix containing the connections between nodes in the network.
            positions: A dictionary containing the positions of the nodes in the network (when displayed as a graph).
            game_mode_path: The file path that locates the game_mode page. If no path is supplied then the default
                game_mode page is used.
            entry_nodes: A list of nodes that act as gateways or doors in the network for the red agent. While the red
                agent does not start in the network, they can access the network at these nodes.
            vulnerabilities: A dictionary containing the vulnerabilities of the nodes.
            high_value_nodes: A name of a node that when taken means the red agent instantly wins.
        """
        # opens the fle the user has specified to be the location of the game_mode

<<<<<<< HEAD
        self.game_mode = game_mode
        self.network = network

=======
        self.game_mode: GameMode = game_mode
        self.network: Network = network
>>>>>>> d74f5cff
        self.random_seed = self.game_mode.miscellaneous.random_seed

        number_of_nodes = len(self.network.nodes)

        # check if high value nodes were provided
        if self.network.high_value_nodes:
            self.high_value_nodes = self.network.high_value_nodes.nodes

        # nodes = [str(i) for i in range(number_of_nodes)]
        # df = pd.DataFrame(self.network.matrix, index=nodes, columns=nodes)
        # graph = self.network

        # initialise the current graph as None
        self.current_graph = None

        # initialise the base graph
        self.base_graph = copy.deepcopy(self.network)
        self.initial_base_graph = copy.deepcopy(self.network)

        # initialise data storage
        self.network.nodes
        self.initial_network_variables = {
            i: {
                "vulnerability_score": 0,
                "true_compromised_status": 0,
                "blue_view_compromised_status": 0,
                "node_position": 0,
                "deceptive_node": False,
                "blue_knows_intrusion": False,
                "isolated": False,
            }
            for i in self.network.nodes
        }

        # If no vulnerabilities supplied then generate some
        vulnerabilities = self.generate_vulnerabilities()

        # initialise the network variables
        for node in self.network.nodes:
            positions = [node_obj.x_pos, node_obj.y_pos]
            # vulnerability scores
            self.initial_network_variables[node][
                "vulnerability_score"
            ] = vulnerabilities[node]
            # node positions
            self.initial_network_variables[node]["node_position"] = positions

        self.current_network_variables = copy.deepcopy(self.initial_network_variables)

        self.initial_deceptive_vulnerabilities = {}

        self.set_entry_nodes()
        self.set_high_value_nodes()

        # check if any of the defined high value nodes intersect with entry nodes, then send a warning
        if self.high_value_nodes is not None and (
            set(self.entry_nodes) & set(self.high_value_nodes)
        ):
            warnings.warn(
                "Provided entry nodes and high value nodes intersect and may cause the training to prematurely end."
            )

        # initialises the deceptive nodes and their names and amount
        self.deceptive_nodes = []
        for i in range(
            0, self.game_mode.blue.action_set.deceptive_nodes.max_number.value
        ):
            name = "d" + str(i)
            self.deceptive_nodes.append(name)
        # a pointer to to point to the current deceptive node (when a new node is added but the max is reached the
        # oldest node is replaced)
        self.deceptive_node_pointer = 0
        self.current_deceptive_nodes = 0
        self.reached_max_deceptive_nodes = False

        # a edge dictionary to give each edge a unique single number
        self.edge_map = {}
        edges = self.base_graph.edges
        for counter, i in enumerate(edges):
            self.edge_map[counter] = i

        self.red_current_location = None

        # a list of all of the failed attacks that occurred on this turn
        self.true_attacks = []
        # a list of all the failed attacks that blue has been able to detect
        self.detected_attacks = []

        edges_per_node = len(self.current_graph.edges) / (
            2 * len(self.current_graph.nodes)
        )

        self.connectivity = -math.exp(-0.1 * edges_per_node) + 1

        self.adj_matrix = nx.to_numpy_array(self.current_graph)

    def _initialise_current_network(self):
        self.network.reset_random_entry_nodes()
        self.network.reset_random_high_value_nodes()
        self.network.reset_random_vulnerabilities()

        self.current_graph = nx.Graph()
        for node in self.network.nodes:
            self.current_graph.add_node(
                node,
                true_compromised_status=0,
                blue_view_compromised_status=0,
                blue_knows_intrusion=False,
                deceptive_node=False,
                isolated=False,
            )

    """
    GETTERS
    The following block of code contains the getters for the network interface. Getters are methods that (given
    parameters) will return some attribute from the class
    """

    def get_shortest_distances_to_target(self, nodes: List[str]) -> List[float]:
        """Get a list of the shortest distances from each node to the target."""
        # TODO: add option where only shortest distance provided

        dist_matrix = dict(
            nx.single_source_shortest_path_length(
                self.current_graph, self.get_target_node()
            )
        )
        distances = [dist_matrix[n] for n in nodes]
        return distances

    def get_number_base_edges(self) -> int:
        """
        Get the number of edges in the base original graph.

        This is not affected by nodes being isolated or modified by the agents.

        Returns:
            The number of base edges in the network
        """
        return len(self.base_graph.edges)

    def get_number_current_edges(self) -> int:
        """
        Get the number of edges in the current original graph.

        This is not affected by nodes being isolated or modified by the agents.

        Returns:
            The number of base edges in the network
        """
        return len(self.current_graph.edges)

    def get_entry_nodes(self) -> List[str]:
        """
        Get the entry nodes within the environment.

        Returns:
            The entry nodes for the network
        """
        return self.entry_nodes

    def get_number_of_nodes(self) -> int:
        """
        Get the total number of nodes within the environment.

        Returns:
            The number of nodes in the network
        """
        if hasattr(self, "current_network_variables"):
            return len(self.current_network_variables.keys())
        return len(self.initial_network_variables.keys())

    def get_target_node(self) -> int:
        """
        Get the node which is being targeted in the config.

        Returns:
            The target node if it exists
        """
        return self.game_mode.red.target_mechanism.target_specific_node.target.value

    def get_total_num_nodes(self) -> int:
        """
        Get the total number of nodes including any yet to be placed deceptive nodes.

        Returns:
            The number of nodes that there are including deceptive nodes that may not have been placed yet
        """
        return self.get_number_of_nodes() + self.get_number_unused_deceptive_nodes()

    def get_midpoint(self, node1: str, node2: str) -> Tuple[float, float]:
        """
        Get the midpoint between the position of two nodes.

        Args:
            node1: the name of the first node to get the midpoint from
            node2: the name of the second node to get the midpoint from

        Returns:
            The x and y coordinates of the midpoint between two nodes
        """
        # get positions of nodes
        pos1_x, pos1_y = self.current_network_variables[node1]["node_position"]
        pos2_x, pos2_y = self.current_network_variables[node2]["node_position"]

        # calculate midpoint
        x = (float(pos1_x) + float(pos2_x)) / 2
        y = (float(pos1_y) + float(pos2_y)) / 2

        return x, y

    def get_current_connected_nodes(self, node: str) -> List[str]:
        """
        Get all of the nodes currently connected to a target node.

        Args:
            node: The name of the node to get the current connections of

        Returns:
            A list of nodes
        """
        return list(self.current_graph.neighbors(node))

    def get_edge_map(self) -> dict:
        """
        Get an edge map which maps network edges to numbers.

        Returns:
            Returns the edge map
        """
        return self.edge_map

    def get_base_connected_nodes(self, node: str) -> List[str]:
        """
        Get all of the nodes connected to the given node in the base graph.

        Args:
            node: The name of the node to get the current connections of

        Returns:
            A list of nodes
        """
        return list(self.base_graph.neighbors(node))

    def get_single_node_state(self, node: str) -> int:
        """
        Get the current state of a node (safe or compromised).

        Args:
            node: The name of the node to check the compromised status of

        Returns:
            0: safe, 1: compromised
        """
        return self.current_network_variables[node]["true_compromised_status"]

    def get_single_node_blue_view(self, node: Node) -> int:
        """
        Get the current state of a node (safe or compromised).

        Args:
            node: The name of the node to check the compromised status of

        Returns:
            0: safe, 1: compromised

        """
        node.blue_view_compromised_status
        return self.current_network_variables[node]["blue_view_compromised_status"]

    def get_single_node_vulnerability(self, node: str) -> int:
        """
        Get the current vulnerability of a node.

        Args:
            node: The name of the node to check the vulnerability of

        Returns:
            0: safe, 1: compromised
        """
        return self.current_network_variables[node]["vulnerability_score"]

    def get_single_node_known_intrusion_status(self, node: str) -> bool:
        """
        Return True if blue knows about the intrusion in this node, False if not.

        Args:
            node: The name of the node to check the status of

        Returns:
            True if blue knows about the intrusion in this node, False if not
        """
        return self.current_network_variables[node]["blue_knows_intrusion"]

    def get_single_node_isolation_status(self, node: str) -> bool:
        """
        Get the isolation status for a single node.

        Args:
            node: The name of the node to get the isolation status for

        Returns:
            Boolean representing the isolation status of the node
        """
        return self.current_network_variables[node]["isolated"]

    def get_single_node_position(self, node: str) -> Tuple[int, int]:
        """
        Get the position of a single node.

        Args:
            node: The name of the node to get the position of

        Returns:
            A list containing an x coord and a y coord
        """
        return self.current_network_variables[node]["node_position"]

    def get_high_value_nodes(self) -> List[str]:
        """Get the node index for the high value node."""
        return self.high_value_nodes

    def get_red_location(self) -> str:
        """Get the node index for the red agents current position."""
        return self.red_current_location

    def get_current_adj_matrix(self):
        """Get the current adjacency matrix for the environment."""
        return self.adj_matrix

    def get_current_graph_as_dict(self) -> Dict:
        """
        Get the current networkx graph for the environment and convert it to a dict of dicts.

        Returns:
            The networkx graph as a dict  of dicts
        """
        return nx.to_dict_of_dicts(self.current_graph)

    def get_attributes_from_key(self, key: str) -> dict:
        """
        Take in a key and return a dictionary.

        The keys are the names of the nodes and the values are the attribute values that are stored for
        that node under the specified key

        Args:
            key: The name of the attribute to extract

        Returns:
            A dictionary of attributes
        """
        filter_on_key = lambda x, node: {  # noqa
            node: attribute for name, attribute in x.items() if name == key  # noqa
        }  # noqa
        extract = lambda x: map(filter_on_key, x.values(), x.keys())  # noqa
        out = functools.reduce(
            lambda x, y: {**x, **y}, extract(self.current_network_variables)  # noqa
        )

        return out

    def get_nodes(
        self,
        filter_true_compromised: bool = False,
        filter_blue_view_compromised: bool = False,
        filter_true_safe: bool = False,
        filter_blue_view_safe: bool = False,
        filter_isolated: bool = False,
        filter_non_isolated: bool = False,
        filter_deceptive: bool = False,
        filter_non_deceptive: bool = False,
    ) -> List[str]:
        """
        Get all of the nodes from the network and apply a filter(s) to extract a specific subset of the nodes.

        Args:
            filter_true_compromised: Filter so only nodes that are compromised remain
            filter_blue_view_compromised: Filter so only nodes that blue can see are compromised remain
            filter_true_safe: Filter so only nodes that are safe remain
            filter_blue_view_safe: Filter so only nodes that blue can see are safe remain
            filter_isolated: Filter so only isolated nodes remain
            filter_non_isolated: Filter so only connected nodes remain
            filter_deceptive: Filter so only deceptive nodes remain
            filter_non_deceptive: Filter so only non-deceptive nodes remain

        Returns:
            A list of nodes
        """
        filter_functions = [True]
        if filter_true_compromised:
            # Return true if compromised status is 1
            filter_functions.append(
                lambda x: self.current_network_variables[x]["true_compromised_status"]
                == 1
            )
        if filter_blue_view_compromised:
            # Return True if blue view compromised status is 1
            filter_functions.append(
                lambda x: self.current_network_variables[x][
                    "blue_view_compromised_status"
                ]
                == 1
            )
        if filter_true_safe:
            # Return True if compromised status is 0
            filter_functions.append(
                lambda x: self.current_network_variables[x]["true_compromised_status"]
                == 0
            )
        if filter_blue_view_safe:
            # Return True if blue view compromised status is 0
            filter_functions.append(
                lambda x: self.current_network_variables[x][
                    "blue_view_compromised_status"
                ]
                == 0
            )
        if filter_isolated:
            # Return True if isolated is True
            filter_functions.append(
                lambda x: self.current_network_variables[x]["isolated"] is True
            )
        if filter_non_isolated:
            # Return True if isolated is False
            filter_functions.append(
                lambda x: self.current_network_variables[x]["isolated"] is False
            )
        if filter_deceptive:
            # Return True if deceptive node is True
            filter_functions.append(
                lambda x: self.current_network_variables[x]["deceptive_node"] is True
            )
        if filter_non_deceptive:
            # Return True if deceptive node is False
            filter_functions.append(
                lambda x: self.current_network_variables[x]["deceptive_node"] is False
            )

        # Combine all of the selected filters into a single statement
        combined_filters = lambda node: functools.reduce(  # noqa
            lambda x, y: x and y(node), filter_functions
        )

        # Apply the filters to the list of nodes
        filtered_nodes = list(
            filter(combined_filters, self.current_network_variables.keys())
        )
        if filtered_nodes is None:
            return []
        return filtered_nodes

    def get_all_vulnerabilities(self) -> dict:
        """Get a dictionary of vulnerability scores."""
        return self.get_attributes_from_key("vulnerability_score")

    def get_all_isolation(self) -> dict:
        """Get a dictionary of the isolation status of all the nodes."""
        return self.get_attributes_from_key("isolated")

    def get_all_node_compromised_states(self) -> dict:
        """Get a dictionary of compromised states."""
        return self.get_attributes_from_key("true_compromised_status")

    def get_all_node_blue_view_compromised_states(self) -> dict:
        """Get a dictionary of compromised states."""
        return self.get_attributes_from_key("blue_view_compromised_status")

    def get_all_node_positions(self) -> dict:
        """Get a dictionary of node positions."""
        return self.get_attributes_from_key("node_position")

    def get_detected_attacks(self) -> List[str]:
        """
        Get a list of lists containing detected attacks.

        The format of this list of lists is [["3", "4"]] for example.
        This means that the blue agent detected an attack originating from
        node "3" which was attacking node "4".
        """
        return self.detected_attacks

    def get_true_attacks(self) -> List[str]:
        """
        Get a list of lists containing all attacks (those detected by blue and those not detected by blue).

        The format of this list of lists is the same as the ``get_detected_attacks`` function above.
        """
        return self.true_attacks

    def get_number_unused_deceptive_nodes(self):
        """Get the current number of unused deceptive nodes."""
        return (
            self.game_mode.blue.action_set.deceptive_nodes.max_number.value
            - self.current_deceptive_nodes
        )

    def get_current_observation(self) -> np.array:
        """
        Get the current observation of the environment.

        The composition of the observation space is based on the configuration file used for the scenario.

        Returns:
            numpy array containing the above details
        """
        # number of spaces open for deceptive nodes
        open_spaces = self.get_number_unused_deceptive_nodes()

        # Builds the observation space using multiple different metrics from the env

        # Gets the adj matrix for the current graph
        node_connections = []
        if self.game_mode.blue_can_observe.node_connections.value:
            node_connections = self.adj_matrix
            # pads the array to account for any missing deceptive nodes that may not have been placed yet
            node_connections = np.pad(node_connections, (0, open_spaces), "constant")

        # Gets the current safe/compromised status of all of the nodes
        compromised_state = []
        if self.game_mode.blue_can_observe.compromised_status.value:
            compromised_state = np.asarray(
                list(
                    self.get_attributes_from_key(
                        "blue_view_compromised_status"
                    ).values()
                )
            )
            compromised_state = np.pad(compromised_state, (0, open_spaces), "constant")
        # Gets the vulnerability score of all of the nodes
        vulnerabilities = []
        if self.game_mode.blue_can_observe.vulnerabilities.value:
            vulnerabilities = np.asarray(
                list(self.get_attributes_from_key("vulnerability_score").values())
            )
            vulnerabilities = np.pad(vulnerabilities, (0, open_spaces), "constant")

        # Gets the average vulnerability of all the nodes
        avg_vuln = []
        if self.game_mode.blue_can_observe.average_vulnerability.value:
            all_vuln = self.get_attributes_from_key("vulnerability_score").values()
            avg_vuln = [sum(all_vuln) / len(all_vuln)]

        # Gets the connectivity of the graph, closer to 1 means more edges per node
        connectivity = []
        if self.game_mode.blue_can_observe.graph_connectivity.value:
            connectivity = [self.connectivity]

        # Gets the attacks that the blue agent detected
        attacking_nodes = []
        attacked_nodes = []
        if (
            self.game_mode.blue_can_observe.attacking_nodes.value
            or self.game_mode.blue_can_observe.attacked_nodes.value
        ):
            attacking = {name: 0 for name in self.get_nodes()}
            attacked = {name: 0 for name in self.get_nodes()}
            for i in self.detected_attacks:
                if i[0] is not None:
                    # extract the attacking node (as long as the attacking node is not None)
                    attacking[i[0]] = 1
                # extract the node that was attacked
                attacked[i[1]] = 1
            if self.game_mode.blue_can_observe.attacking_nodes.value:
                # attacking nodes
                attacking_nodes = list(attacking.values())
                attacking_nodes = np.pad(attacking_nodes, (0, open_spaces), "constant")
            if self.game_mode.blue_can_observe.attacked_nodes.value:
                # nodes attacked
                attacked_nodes = list(attacked.values())
                attacked_nodes = np.pad(attacked_nodes, (0, open_spaces), "constant")

        # Gets the locations of any special nodes in the network (entry nodes and high value nodes)
        entry_nodes = []
        nodes = []
        target_nodes = []

        if self.game_mode.blue_can_observe.special_nodes.value:
            # gets the entry nodes
            entry_nodes = {name: 0 for name in self.get_nodes()}
            for i in self.entry_nodes:
                entry_nodes[i] = 1
            entry_nodes = list(entry_nodes.values())
            entry_nodes = np.pad(entry_nodes, (0, open_spaces), "constant")

            if self.game_mode.game_rules.blue_loss_condition.target_node_lost.value:
                # gets the target node
                target_nodes = {name: 0 for name in self.get_nodes()}
                target_nodes[self.get_target_node()] = 1
                target_nodes = list(target_nodes.values())
                target_nodes = np.pad(target_nodes, (0, open_spaces), "constant")

            if self.game_mode.game_rules.blue_loss_condition.high_value_node_lost.value:
                # gets the high value node nodes
                nodes = {name: 0 for name in self.get_nodes()}

                # set high value nodes to 1
                for node in self.high_value_nodes:
                    nodes[node] = 1

                nodes = list(nodes.values())
                nodes = np.pad(nodes, (0, open_spaces), "constant")

        # gets the skill of the red agent
        skill = []
        if self.game_mode.blue_can_observe.red_agent_skill.value:
            skill = [self.game_mode.red.agent_attack.skill.value.value]

        # combines all of the env observations together to create the observation that the blue agent gets
        obs = np.concatenate(
            (
                node_connections,
                compromised_state,
                vulnerabilities,
                avg_vuln,
                connectivity,
                attacking_nodes,
                attacked_nodes,
                entry_nodes,
                nodes,
                target_nodes,
                skill,
            ),
            axis=None,
            dtype=np.float32,
        )

        return obs

    def get_observation_size_base(self, with_feather: bool) -> int:
        """
        Get the size of the observation space.

        This is based on the game_mode that are turned on/off.

        Returns:
            The size of the observation space
        """
        # gets the max number of nodes in the env (including deceptive nodes)
        observation_size = 0
        max_number_of_nodes = self.get_total_num_nodes()
        if with_feather:
            node_connections = 500
        else:
            node_connections = max_number_of_nodes * max_number_of_nodes

        # calculate the size of the observation space
        # the size depends on what observations are turned on/off in the config file
        if self.game_mode.blue_can_observe.node_connections.value:
            observation_size += node_connections
        if self.game_mode.blue_can_observe.compromised_status.value:
            observation_size += max_number_of_nodes
        if self.game_mode.blue_can_observe.vulnerabilities.value:
            observation_size += max_number_of_nodes
        if self.game_mode.blue_can_observe.average_vulnerability.value:
            observation_size += 1
        if self.game_mode.blue_can_observe.graph_connectivity.value:
            observation_size += 1
        if self.game_mode.blue_can_observe.attacking_nodes.value:
            observation_size += max_number_of_nodes
        if self.game_mode.blue_can_observe.attacked_nodes.value:
            observation_size += max_number_of_nodes
        if self.game_mode.blue_can_observe.special_nodes.value:
            observation_size += max_number_of_nodes
            if self.game_mode.game_rules.blue_loss_condition.target_node_lost.value:
                observation_size += max_number_of_nodes
            if self.game_mode.game_rules.blue_loss_condition.high_value_node_lost.value:
                observation_size += max_number_of_nodes

        if self.game_mode.blue_can_observe.red_agent_skill.value:
            observation_size += 1

        return observation_size

    def get_observation_size(self) -> int:
        """Use base observation size calculator with feather switched off."""
        return self.get_observation_size_base(False)

<<<<<<< HEAD
=======
    def generate_vulnerability(self) -> float:
        """
        Generate a single vulnerability value.

        Args:
            lower_bound: lower bound of random generation
            upper_bound: upper bound of random generation
        Returns:
            A single float representing a vulnerability
        """
        return round(
            random.randint(
                (100 * self.network.vulnerabilities.min.value),
                (100 * self.network.vulnerabilities.max.value),
            )
            / 100,
            2,
        )

    def generate_vulnerabilities(self) -> dict:
        """
        Generate vulnerability values for n nodes.

        These values are randomly generated between the upper and lower bounds within the
        game_mode.
        Args:
            n_nodes: Number of nodes within the environment
            game_mode_data: The environment game_mode object
        Returns:
            vulnerabilities: A dictionary containing the vulnerabilities
        """
        if self.network.vulnerabilities.node_vulnerabilities:
            return self.network.vulnerabilities.node_vulnerabilities

        vulnerabilities = {}

        for i in range(self.get_number_of_nodes()):
            vulnerabilities[str(i)] = self.generate_vulnerability()

        return vulnerabilities

>>>>>>> d74f5cff
    """
    SETTERS
    The following block of code contains the setters for the network_interface. Setters are a type of method that update
    or change a class attribute
    """

    def set_entry_nodes(self):
        """
        Set the entry nodes.

        If no entry nodes supplied then the first node in the network is chosen as the initial node.
        """
        nodes = self.get_nodes()
        self.entry_node_weights = [
            1 / self.get_number_of_nodes() for _ in range(self.get_number_of_nodes())
        ]
        if self.network.entry_nodes.nodes is None:
            if self.network.entry_nodes.random_placement.use.value:
                try:
                    node_dict = nx.algorithms.centrality.eigenvector_centrality(
                        self.current_graph, max_iter=500
                    )
                except nx.PowerIterationFailedConvergence:
                    node_dict = {node: 0.5 for node in self.current_graph.nodes()}
                weights = list(node_dict.values())
                all_nodes = list(node_dict.keys())

                if self.network.entry_nodes.random_placement.place_close_to_edge.value:
                    weights = list(map(lambda x: (1 / x) ** 4, weights))
                elif (
                    self.network.entry_nodes.random_placement.place_close_to_center.value
                ):
                    weights = list(map(lambda x: x**4, weights))
                else:
                    weights = [1] * len(all_nodes)

                weights_normal = [float(i) / sum(weights) for i in weights]
                self.entry_node_weights = weights_normal
                entry_nodes = choice(
                    all_nodes,
                    self.network.entry_nodes.random_placement.count.value,
                    replace=False,
                    p=weights_normal,
                )

            else:
                entry_nodes = []
                for i in range(self.network.entry_nodes.random_placement.count.value):
                    entry_nodes.append(nodes[i])

            self.entry_nodes = entry_nodes
        else:
            self.entry_nodes = self.network.entry_nodes.nodes

    def set_high_value_nodes(self):
        """
        Sets up the high value nodes (HVNs) to be used by the training environment.

        If HVNs are supplied in the `Network`, they are used. However, if they are not supplied, the following
        logic is applied:
            If game_mode.game_rules.lose_when_high_value_node_lost is True:
                An acceptable amount (math.ceil((len(current_graph.nodes) - len(entry_nodes) + 1) * 0.15) of
                HVNs are defined from a list of potential HVSn at random after steps are taken to ensure that HVNs are
                not entry nodes.
            Otherwise:
                HVNs are set to an empty list.
        """
        if self.network.high_value_nodes.nodes:
            # if high value nodes were provided, use them
            self.high_value_nodes = self.network.high_value_nodes.nodes
        else:
            # if no high value nodes set, set up the possible high value node list
            if self.game_mode.game_rules.blue_loss_condition.high_value_node_lost.value:
                # number of possible high value nodes calculated by seeing how many nodes there are minus the entry
                # nodes, then only having 15% of the nodes left over to be high value nodes.
                number_possible_high_value = math.ceil(
                    (len(self.current_graph.nodes) - len(self.entry_nodes) + 1) * 0.15
                )

                # print warning that the number of high value nodes exceed the above preferably this would be handled
                # elsewhere i.e. configuration.
                if (
                    self.network.high_value_nodes.random_placement.count.value
                    > number_possible_high_value
                ):
                    msg = (
                        f"The configured number of high value nodes exceed the allowable number in the given "
                        f"networks. {str(number_possible_high_value)} high value nodes will be created."
                    )
                    warnings.warn(msg)
                    number_of_high_value_nodes = number_possible_high_value
                else:
                    number_of_high_value_nodes = (
                        self.network.high_value_nodes.random_placement.count.value
                    )

                self.possible_high_value_nodes = []
                # chooses a random node to be the high value node
                if self.network.high_value_nodes.random_placement.use.value:
                    nodes = [str(i) for i in range(len(self.network.matrix))]
                    self.possible_high_value_nodes = list(
                        set(nodes).difference(set(self.entry_nodes))
                    )
                # Choose the node that is the furthest away from the entry points as the high value node
                if (
                    self.network.high_value_nodes.random_placement.place_far_from_entry.value
                ):
                    # gets all the paths between nodes
                    paths = []
                    for i in self.entry_nodes:
                        paths.append(
                            dict(nx.all_pairs_shortest_path_length(self.current_graph))[
                                i
                            ]
                        )
                    sums = Counter()
                    counters = Counter()
                    # gets the distances to the entry points
                    for itemset in paths:
                        sums.update(itemset)
                        counters.update(itemset.keys())
                    # averages the distances to find the node that is, on average, the furthest away
                    result = {x: float(sums[x]) / counters[x] for x in sums.keys()}

                    for i in range(number_possible_high_value):
                        current = max(result, key=result.get)
                        self.possible_high_value_nodes.append(current)
                        result.pop(current)

                    # prevent high value nodes from becoming entry nodes
                    self.possible_high_value_nodes = list(
                        set(self.possible_high_value_nodes).difference(self.entry_nodes)
                    )

                # randomly pick unique nodes from a list of possible high value nodes
                self.high_value_nodes = random.sample(
                    set(self.possible_high_value_nodes),
                    number_of_high_value_nodes,
                )
            else:
                # set high value nodes to an empty list
                self.high_value_nodes = []

    def update_single_node_compromised_status(self, node: str, value: int):
        """
        Modify the value of the compromised status of a single node.

        Args:
            node: The name of the node to affect
            value: The new value of the compromised status for the node
        """
        self.current_network_variables[node]["true_compromised_status"] = value

    def update_single_node_vulnerability(self, node: str, value: float):
        """
        Modify the value of the vulnerability status of a single node.

        Args:
            node: The name of the node to affect
            value: The new value of the vulnerability for the node
        """
        self.current_network_variables[node]["vulnerability_score"] = value

    def update_single_node_blue_view(self, node: str, status: int):
        """
        Update the blue's view of the compromised status of a node.

        Args:
            node: The name of the node to update the status for
            status: The new status of the node
        """
        self.current_network_variables[node]["blue_view_compromised_status"] = status

    def update_single_node_known_intrusions(self, node: str, value: bool):
        """
        Modify the value of the known intrusion status of a single node.

        Args:
            node: The name of the node to affect
            value: The new value of the known intrusion status for the node
        """
        self.current_network_variables[node]["blue_knows_intrusion"] = value

    def update_red_location(self, location: str):
        """
        Modify the value of the red location.

        Args:
            location: The name of the node the red agent is now occupying
        """
        self.red_current_location = location

    def update_stored_attacks(
        self, attacking_nodes: List[str], target_nodes: List[str], success: List[bool]
    ):
        """
        Update this turns current attacks.

        This function collects all of the failed attacks and stores them for the
        blue agent to use in their action decision

        Args:
            attacking_nodes: Nodes red has attacked from
            target_nodes: Nodes red is attacking
            success: If the attacks were a success or not
        """
        # Runs through all the nodes attacked
        for i, j, k in zip(attacking_nodes, target_nodes, success):
            # Deceptive nodes have a different chance of detecting attacks
            if self.current_network_variables[j]["deceptive_node"]:
                if k:
                    # chance of seeing the attack if the attack succeeded
                    if (
                        100
                        * self.game_mode.blue.attack_discovery.succeeded_attacks_known_compromise.chance.deceptive_node.value
                        > random.randint(0, 99)
                    ):
                        self.detected_attacks.append([i, j])
                else:
                    # chance of seeing the attack if the attack fails
                    if (
                        100
                        * self.game_mode.blue.attack_discovery.failed_attacks.chance.deceptive_node.value
                        > random.randint(0, 99)
                    ):
                        self.detected_attacks.append([i, j])
            else:
                # If the attack did not succeed
                if k is False:
                    if self.game_mode.blue.attack_discovery.failed_attacks.use.value:
                        if (
                            100
                            * self.game_mode.blue.attack_discovery.failed_attacks.chance.standard_node.value
                            > random.randint(0, 99)
                        ):
                            # Adds the attack to the list of current attacks for this turn
                            self.detected_attacks.append([i, j])
                else:
                    # If the attack succeeded and the blue agent detected it
                    if (
                        self.current_network_variables[j][
                            "blue_view_compromised_status"
                        ]
                        == 1
                    ):
                        if (
                            self.game_mode.blue.attack_discovery.succeeded_attacks_known_compromise.use.value
                        ):
                            if (
                                self.game_mode.blue.attack_discovery.succeeded_attacks_known_compromise.chance.standard_node.value
                                > random.randint(0, 99)
                            ):
                                self.detected_attacks.append([i, j])
                    else:
                        # If the attack succeeded but blue did not detect it
                        if (
                            self.game_mode.blue.attack_discovery.succeeded_attacks_unknown_compromise.use.value
                        ):
                            if (
                                100
                                * self.game_mode.blue.attack_discovery.succeeded_attacks_unknown_compromise.chance.standard_node.value
                                > random.randint(0, 99)
                            ):
                                self.detected_attacks.append([i, j])
            # Also compiles a list of all the attacks even those that blue did not "see"
            self.true_attacks.append([i, j])

    """
    RESET METHODS
    The following block of code contains the methods that are used to reset some portion of the network interface
    """

    def reset_stored_attacks(self):
        """
        Reset the attacks list.

        This needs to be called every timestep to ensure that only the current attacks are contained.
        """
        self.true_attacks = []
        self.detected_attacks = []

    def reset(self):
        """Reset the network back to its default state."""
        # red location
        self.red_current_location = None

        # Environment variables are reset
        self.current_network_variables = {
            node: {
                heading: value
                for heading, value in self.initial_network_variables[node].items()
            }
            for node in self.initial_network_variables.keys()
        }

        # resets the network graph from the saved base graph
        self.base_graph = nx.Graph()
        self.base_graph.add_nodes_from(self.initial_base_graph.nodes)
        self.base_graph.add_edges_from(self.initial_base_graph.edges)
        # pointers and helpers for deceptive nodes are reset
        self.deceptive_node_pointer = 0
        self.current_deceptive_nodes = 0
        self.reached_max_deceptive_nodes = False
        # resets the current network graph from the base graph
        self.current_graph = nx.Graph()
        self.current_graph.add_nodes_from(self.base_graph.nodes)
        self.current_graph.add_edges_from(self.base_graph.edges)
        # any previous attacks are removed
        self.true_attacks = []
        self.detected_attacks = []
        # updates the stored adj matrix
        self.adj_matrix = nx.to_numpy_array(self.current_graph)

        if self.game_mode.on_reset.choose_new_entry_nodes.value:
            # change the entry nodes to a number of new random entry nodes using the pre-made wights
            entry_nodes = choice(
                self.get_nodes(),
                self.network.entry_nodes.random_placement.count.value,
                replace=False,
                p=self.entry_node_weights,
            )
            self.entry_nodes = entry_nodes

        # set high value nodes
        if self.game_mode.on_reset.choose_new_high_value_nodes.value:
            self.set_high_value_nodes()

        if self.game_mode.on_reset.randomise_vulnerabilities.value:
            # change all of the node vulnerabilities to new random values
            vulnerabilities = self.generate_vulnerabilities()

            # modify the vulnerabilities to be new values
            for node in self.get_nodes():
                # update the initial stored vulnerabilities
                self.initial_network_variables[node][
                    "vulnerability_score"
                ] = vulnerabilities[node]
                self.current_network_variables[node][
                    "vulnerability_score"
                ] = vulnerabilities[node]

    def reset_single_node_vulnerability(self, node: str):
        """
        Reset a nodes vulnerability score back to the same value it started with.

        Args:
            node: The name of the node to change the vulnerability of
        """
        if "d" in node:
            self.current_network_variables[node][
                "vulnerability_score"
            ] = self.initial_deceptive_vulnerabilities[node]
        else:
            self.current_network_variables[node][
                "vulnerability_score"
            ] = self.initial_network_variables[node]["vulnerability_score"]

    """
    STANDARD METHODS
    The following block of code contains the standard methods that are used to interact with the network interface in
    in some complex way.
    """

    def __push_red(self):
        """
        Remove red from the target node and move to a new location.

        If the blue agent patches the node that the red agent is in the red agent will be pushed to a connected
        compromised node. If there are none then the red agent will be pushed out of the network
        """
        connected = self.get_current_connected_nodes(self.red_current_location)
        # Randomises the order of the nodes to pick a random one
        random.shuffle(connected)
        done = False
        for node in connected:
            if self.get_single_node_state(node) == 1:
                self.red_current_location = node
                done = True
                break
        if done is False:
            # If there were no nodes then the agent is removed from the network
            self.red_current_location = None

    def add_deceptive_node(self, node1: str, node2: str) -> Union[bool, str]:
        """
        Add a deceptive node into the network.

        The deceptive node will sit between two actual nodes and act as a normal node in all
        regards other than the fact that it give more information when it is attacked

        Args:
            node1: Name of the first node to connect to the deceptive node to
            node2: Name of the second to connect the deceptive node to

        Returns:
            False if failed, the name of the new node if succeeded

        """
        # Check if there exists an edge between the two nodes
        if self.base_graph.has_edge(node1, node2):
            # If the red agent is in the deceptive node at its old position, push it out to a surrounding node
            if self.red_current_location == "d" + str(self.deceptive_node_pointer):
                self.__push_red()
            # get the name of the new node and add the new node

            node_name = self.deceptive_nodes[self.deceptive_node_pointer]
            # If the node is already in use, remove it from the base graph
            if self.base_graph.has_node(node_name):
                self.__remove_node_yt(node_name, self.base_graph)

            # inserts a new node on the base graph
            self.__insert_node_between(node_name, node1, node2, self.base_graph)

            # If the node is already in use, remove it from the current graph
            if self.current_graph.has_node(node_name):
                self.__remove_node_yt(node_name, self.current_graph)

            # check the isolation status of the nodes
            if (node1, node2) in self.current_graph.edges(node1) or (
                node2,
                node1,
            ) in self.current_graph.edges(node1):
                # neither are isolated: use the insert between method to insert the new node on the current graph
                self.__insert_node_between(node_name, node1, node2, self.current_graph)
            elif self.current_network_variables[node1]["isolated"] is False:
                # one node is isolated: add the node to the graph and add a single edge to the non-isolated node
                self.current_graph.add_node(node_name)
                self.current_graph.add_edge(node1, node_name)
            elif self.current_network_variables[node2]["isolated"] is False:
                # one node is isolated: add the node to the graph and add a single edge to the non-isolated node
                self.current_graph.add_node(node_name)
                self.current_graph.add_edge(node2, node_name)
            else:
                # both nodes are isolated: add the node to the graph
                self.current_graph.add_node(node_name)

            # increase the pointer to point to the next element in the list (the next deceptive node to use)
            self.deceptive_node_pointer += 1
            if not self.reached_max_deceptive_nodes:
                # checks if all the deceptive nodes are in play
                self.current_deceptive_nodes += 1
            if self.deceptive_node_pointer == len(self.deceptive_nodes):
                self.deceptive_node_pointer = 0
            if self.current_deceptive_nodes == len(self.deceptive_nodes):
                self.reached_max_deceptive_nodes = True

            new_vulnerability = self.generate_vulnerability()

            if node_name not in self.current_network_variables:
                # sets the state of the node (only if it was not used before)
                self.current_network_variables[node_name] = {
                    "vulnerability_score": new_vulnerability,
                    "true_compromised_status": 0,
                    "blue_view_compromised_status": 0,
                    "node_position": self.get_midpoint(node1, node2),
                    "deceptive_node": True,
                    "blue_knows_intrusion": False,
                    "isolated": False,
                }
                self.initial_deceptive_vulnerabilities[node_name] = new_vulnerability
            # updates all of the nodes attributes if the setting is True
            if (
                self.game_mode.blue.action_set.deceptive_nodes.new_node_on_relocate.value
            ):
                self.current_network_variables[node_name] = {
                    "vulnerability_score": new_vulnerability,
                    "true_compromised_status": 0,
                    "blue_view_compromised_status": 0,
                    "node_position": 0,
                    "deceptive_node": True,
                    "blue_knows_intrusion": False,
                    "isolated": False,
                }
                self.initial_deceptive_vulnerabilities[node_name] = new_vulnerability
            # updates the position of the node based on its new location
            self.current_network_variables[node_name][
                "node_position"
            ] = self.get_midpoint(node1, node2)
            # updates the current adjacency matrix
            self.adj_matrix = self.adj_matrix = nx.to_numpy_array(self.current_graph)
            return node_name
        else:
            # If no edge return false as the deceptive node cannot be put here
            return False

    def __remove_node_yt(self, node_name: str, graph: nx.Graph) -> None:
        """
        Remove a node from a graph.

        Removing a node removes all connections to and from that node

        Args:
            node_name: the name of the node to remove
            graph: the networkx graph to remove the node from
        """
        # extracts the 0th element from a list where a variable "to_remove" has been removed
        extract_connections = lambda x, to_remove: list(  # noqa
            filter(lambda z: z != to_remove, x)  # noqa
        )[
            0
        ]  # noqa

        # gets all of the edges from a node
        links = graph.edges(node_name)
        # gets the connections to this node using the extract_connections lambda function
        connections = [extract_connections(x, node_name) for x in links]
        if len(connections) >= 2:
            # generates the new connections
            new_links = list(itertools.combinations(connections, 2))
            # adds the new edges
            graph.add_edges_from(new_links)
        # removes the old node
        graph.remove_node(node_name)

    def __insert_node_between(
        self, new_node: str, node1: str, node2: str, graph: nx.Graph
    ) -> None:
        """
        Insert a node in between two nodes.

        Args:
            new_node: the name of the new node
            node1: the name of the first node the new node will be connected to
            node2: the name of the second node the new node will be connected to
            graph: the networkx graph to add the new node to

        """
        # removes the old edge between the nodes
        graph.remove_edge(node1, node2)
        graph.add_node(new_node)
        # adds the new node in and updates the edges
        graph.add_edge(node1, new_node)
        graph.add_edge(new_node, node2)

    def isolate_node(self, node: str):
        """
        Isolate a node (disable all of the nodes connections).

        Args:
            node: the node to disable the connections of

        """
        current_connections = self.get_current_connected_nodes(node)
        for i in current_connections:
            self.current_graph.remove_edge(node, i)
        self.current_network_variables[node]["isolated"] = True
        self.adj_matrix = self.adj_matrix = nx.to_numpy_array(self.current_graph)

    def reconnect_node(self, node: str):
        """
        Re-enable any connections that may have previously been disabled.

        Args:
            node: the node to re-enable
        """
        base_connections = self.get_base_connected_nodes(node)
        for i in base_connections:
            if not self.current_network_variables[i]["isolated"]:
                self.current_graph.add_edge(node, i)
        self.current_network_variables[node]["isolated"] = False
        self.adj_matrix = self.adj_matrix = nx.to_numpy_array(self.current_graph)

    def attack_node(
        self,
        node: str,
        skill: float = 0.5,
        use_skill: bool = False,
        use_vulnerability: bool = False,
        guarantee: bool = False,
    ) -> bool:
        """
        Attack a target node.

        Uses a random chance to succeed that is modified by the skill of the attack and the
        vulnerability of the node. Both the skill and the vulnerability can be toggled to either be used or not

        Args:
            node: The name of the node to target
            skill: The skill of the attacker
            use_skill: A boolean value that is used to determine if skill is used in the calculation to check if the
                       attack succeeds
            use_vulnerability: A boolean value that is used to determine if vulnerability is used in the calculation to
                               check if the attack succeeds
            guarantee: If True then attack automatically succeeds

        Returns:
            A boolean value that represents if the attack succeeded or not
        """
        if guarantee:
            # IF guaranteed then compromise the node
            self.current_network_variables[node]["true_compromised_status"] = 1
            self.__immediate_attempt_view_update(node)
            return True

        # check if vulnerability and score are being used. If they are not then select a value
        if use_vulnerability:
            defence = 1 - self.current_network_variables[node]["vulnerability_score"]
        else:
            defence = 0
        if not use_skill:
            skill = 1

        # calculate the attack score, the higher the score the more likely the attack is to succeed
        attack_score = ((skill * skill) / (skill + defence)) * 100

        # check if the attack hits based on the attack score
        if attack_score > random.randint(0, 100):
            self.current_network_variables[node]["true_compromised_status"] = 1
            self.__immediate_attempt_view_update(node)
            return True
        else:
            return False

    def make_node_safe(self, node: str):
        """
        Make the state for a given node safe.

        Args:
            node: the node to make safe
        """
        self.current_network_variables[node]["true_compromised_status"] = 0
        self.current_network_variables[node]["blue_view_compromised_status"] = 0
        if self.red_current_location == node:
            # If the red agent is in the node that just got made safe then the red agent needs to be pushed back
            self.__push_red()
        self.current_network_variables[node]["blue_knows_intrusion"] = False

    def __immediate_attempt_view_update(self, node: str):
        """
        Attempt to update the view of a specific node for the blue agent.

        There is a chance that intrusions will not be detected.

        Args:
            node: the node to try and update the view for
        """
        true_state = self.current_network_variables[node]["true_compromised_status"]
        if (
            self.current_network_variables[node]["blue_knows_intrusion"] is True
        ):  # if we have seen the intrusion before we don't want to forget about it
            self.current_network_variables[node][
                "blue_view_compromised_status"
            ] = true_state
        if true_state == 1:
            if (
                random.randint(0, 99)
                < self.game_mode.blue.intrusion_discovery_chance.immediate.standard_node.value
                * 100
                or node in self.deceptive_nodes
            ):
                self.current_network_variables[node][
                    "blue_view_compromised_status"
                ] = true_state
                # remember this intrusion so we don't forget about it
                self.current_network_variables[node]["blue_knows_intrusion"] = True

        else:
            self.current_network_variables[node][
                "blue_view_compromised_status"
            ] = true_state

    def __immediate_attempt_view_update_with_specified_chance(
        self, node: str, chance: float
    ):
        """
        Update the blue view of a node but with a specified chance and not the chance used in the game_mode file.

        Args:
            node: The node to attempt to update
            chance: The chance blue has of updating the node and detecting a red intrusion
        """
        true_state = self.current_network_variables[node]["true_compromised_status"]
        if true_state == 1:
            if random.randint(0, 99) < chance * 100:
                self.current_network_variables[node][
                    "blue_view_compromised_status"
                ] = true_state
        else:
            self.current_network_variables[node][
                "blue_view_compromised_status"
            ] = true_state

    def scan_node(self, node: str) -> None:
        """
        Scan a target node to determine compromise based on the chance of discovery of compromise.

        Args:
            node: The node to be scanned
        """
        if self.current_network_variables[node]["blue_knows_intrusion"]:
            self.current_network_variables[node]["blue_view_compromised_status"] = 1
        else:
            true_state = self.current_network_variables[node]["true_compromised_status"]
            if true_state == 1:
                if (
                    random.randint(0, 99)
                    < self.game_mode.blue.intrusion_discovery_chance.on_scan.standard_node.value
                    * 100
                    or self.current_network_variables[node]["deceptive_node"]
                ):
                    self.current_network_variables[node]["blue_knows_intrusion"] = True
                    self.current_network_variables[node][
                        "blue_view_compromised_status"
                    ] = 1

    def save_json(self, data_dict: dict, ts: int) -> None:
        """
        Save a given dictionary to a json file.

        Args:
            data_dict: Data to save to the json file
            ts: The current timestamp of the data
        """
        now = datetime.now()
        time_stamp = str(datetime.timestamp(now)).replace(".", "")
        name = (
            "yawning_titan/envs/helpers/json_timesteps/output_"
            + str(ts)
            + "_"
            + str(time_stamp)
            + ".json"
        )
        with open(name, "w+") as json_file:
            json.dump(data_dict, json_file)

    def create_json_time_step(self) -> dict:
        """
        Create a dictionary that contains the current state of the environment and returns it.

        Returns:
            A dictionary containing the node connections, states and vulnerability scores
        """
        convert_str = lambda x: str(x) if x is not None else None  # noqa

        # Gets the edges from the networkx object
        connections = [
            list(map(convert_str, list(e))) for e in self.current_graph.edges
        ]
        # Gets the vulnerability and compromised status
        node_states = self.get_all_node_compromised_states()
        node_vulnerabilities = self.get_all_vulnerabilities()

        # Combines the features into a defaultdict and then returns a dictionary
        combined_features = defaultdict(list)

        for feature in (node_states, node_vulnerabilities):
            for key, value in feature.items():
                combined_features[key].append(value)

        current_state_dict = {"edges": connections, "features": combined_features}

        return current_state_dict<|MERGE_RESOLUTION|>--- conflicted
+++ resolved
@@ -9,24 +9,18 @@
 import warnings
 from collections import Counter, defaultdict
 from datetime import datetime
-from typing import TYPE_CHECKING, Dict, List, Tuple, Union
+from logging import getLogger
+from typing import Dict, List, Tuple, Union
 
 import networkx as nx
 import numpy as np
-import pandas as pd
 from numpy.random import choice
 
-<<<<<<< HEAD
-from yawning_titan.config.game_config.game_mode_config import GameModeConfig
+from yawning_titan.config.game_config.game_mode import GameMode
 from yawning_titan.networks.network import Network
 from yawning_titan.networks.node import Node
 
 _LOGGER = getLogger(__name__)
-=======
-if TYPE_CHECKING:
-    from yawning_titan.config.game_config.game_mode import GameMode
-    from yawning_titan.networks.network import Network
->>>>>>> d74f5cff
 
 
 class NetworkInterface:
@@ -48,15 +42,9 @@
         """
         # opens the fle the user has specified to be the location of the game_mode
 
-<<<<<<< HEAD
-        self.game_mode = game_mode
-        self.network = network
-
-=======
         self.game_mode: GameMode = game_mode
         self.network: Network = network
->>>>>>> d74f5cff
-        self.random_seed = self.game_mode.miscellaneous.random_seed
+        self.random_seed = self.game_mode.miscellaneous.random_seed.value
 
         number_of_nodes = len(self.network.nodes)
 
@@ -95,7 +83,7 @@
 
         # initialise the network variables
         for node in self.network.nodes:
-            positions = [node_obj.x_pos, node_obj.y_pos]
+            positions = [node.x_pos, node.y_pos]
             # vulnerability scores
             self.initial_network_variables[node][
                 "vulnerability_score"
@@ -734,50 +722,6 @@
         """Use base observation size calculator with feather switched off."""
         return self.get_observation_size_base(False)
 
-<<<<<<< HEAD
-=======
-    def generate_vulnerability(self) -> float:
-        """
-        Generate a single vulnerability value.
-
-        Args:
-            lower_bound: lower bound of random generation
-            upper_bound: upper bound of random generation
-        Returns:
-            A single float representing a vulnerability
-        """
-        return round(
-            random.randint(
-                (100 * self.network.vulnerabilities.min.value),
-                (100 * self.network.vulnerabilities.max.value),
-            )
-            / 100,
-            2,
-        )
-
-    def generate_vulnerabilities(self) -> dict:
-        """
-        Generate vulnerability values for n nodes.
-
-        These values are randomly generated between the upper and lower bounds within the
-        game_mode.
-        Args:
-            n_nodes: Number of nodes within the environment
-            game_mode_data: The environment game_mode object
-        Returns:
-            vulnerabilities: A dictionary containing the vulnerabilities
-        """
-        if self.network.vulnerabilities.node_vulnerabilities:
-            return self.network.vulnerabilities.node_vulnerabilities
-
-        vulnerabilities = {}
-
-        for i in range(self.get_number_of_nodes()):
-            vulnerabilities[str(i)] = self.generate_vulnerability()
-
-        return vulnerabilities
-
->>>>>>> d74f5cff
     """
     SETTERS
     The following block of code contains the setters for the network_interface. Setters are a type of method that update
