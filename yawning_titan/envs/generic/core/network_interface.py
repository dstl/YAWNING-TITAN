import copy
import functools
import itertools
import json
import math
import pathlib
import random
from collections import Counter, defaultdict
from datetime import datetime
from logging import getLogger
from typing import Dict, List, Optional, Tuple, Union

import networkx as nx
import numpy as np
import pandas as pd
import yaml
from numpy.random import choice
from yaml.loader import SafeLoader

<<<<<<< HEAD
=======
from yawning_titan.config.game_modes import default_game_mode_path
>>>>>>> 7086aa3c
from yawning_titan.envs.generic.helpers.environment_input_validation import \
    check_input
from yawning_titan.envs.generic.helpers.node_attribute_gen import (
    generate_vulnerabilities,
    generate_vulnerability,
)

_LOGGER = getLogger(__name__)

class NetworkInterface:
    """The primary interface between both red and blue agents and the underlying environment."""

    def __init__(
        self,
        matrix: np.array,
        positions: dict,
        settings_path: Optional[str] = None,
        entry_nodes: Optional[List[str]] = None,
        vulnerabilities: Optional[Dict] = None,
        high_value_target: Optional[str] = None,
    ):
        """
        Initialise the Network Interface and initialises all of the necessary components.

        Args:
            matrix: An adjacency matrix containing the connections between nodes in the network
            positions: A dictionary containing the positions of the nodes in the network (when displayed as a graph)
            settings_path: The file path that locates the settings page. If no path is supplied then the default settings page is used
            entry_nodes: A list of nodes that act as gateways or doors in the network for the red agent. While the red
            agent does not start in the network, they can access the network at these nodes.
            vulnerabilities: A dictionary containing the vulnerabilities of the nodes
            high_value_target: A name of a node that when taken means the red agent instantly wins
        """
<<<<<<< HEAD
        # If the user has not input a settings file then find the default one
        if settings_path is None:
            # gets the current path and backtracks to the main "yawning-titan" folder
            str_path = pathlib.Path(sys.path[0]).as_posix()
            list_path = str_path.split("/")
            index = len(list_path) - 1 - list_path[::-1].index("YAWNING-TITAN")
            new_list = list_path[: index + 1]
            # gets the default settings file path
            settings_path = "/".join(new_list) + "/game_modes/default_game_mode.yaml"

=======
>>>>>>> 7086aa3c
        # opens the fle the user has specified to be the location of the settings
        if not settings_path:
            settings_path = default_game_mode_path()
        try:
            with open(settings_path) as f:
                settings = yaml.load(f, Loader=SafeLoader)
<<<<<<< HEAD
        except FileNotFoundError:
            print("[Warning] Cannot find configuration file, using default instead")

            # gets the current path and backtracks to the main "yawning-titan" folder
            str_path = pathlib.Path(sys.path[0]).as_posix()
            list_path = str_path.split("/")
            index = len(list_path) - 1 - list_path[::-1].index("YAWNING-TITAN")
            new_list = list_path[: index + 1]
            # gets the default settings file path
            settings_path = "/".join(new_list) + "/game_modes/default_game_mode.yaml"

            with open(settings_path) as f:
                settings = yaml.load(f, Loader=SafeLoader)
=======
        except FileNotFoundError as e:
            msg = f"Configuration file does not exist: {settings_path}"
            print(msg)  # TODO: Remove once proper logging is setup
            _LOGGER.critical(msg, exc_info=True)
            raise e
>>>>>>> 7086aa3c

        number_of_nodes = len(matrix)

        # check the settings are valid
        check_input(settings, number_of_nodes)

        self.settings = settings

        # Top level Groupings
        self.red_settings = settings["RED"]
        self.observation_space_settings = settings["OBSERVATION_SPACE"]
        self.blue_settings = settings["BLUE"]
        self.game_rule_settings = settings["GAME_RULES"]
        self.reset_settings = settings["RESET"]
        self.reward_settings = settings["REWARDS"]
        self.misc_settings = settings["MISCELLANEOUS"]

        # Red Settings
        self.red_skill = self.red_settings["red_skill"]
        self.red_use_skill = self.red_settings["red_uses_skill"]
        self.red_ignore_defences = self.red_settings["red_ignores_defences"]
        self.red_always_succeeds = self.red_settings["red_always_succeeds"]
        self.red_attack_from_current_position = self.red_settings[
            "red_can_only_attack_from_red_agent_node"
        ]
        self.red_attack_from_any_node = self.red_settings[
            "red_can_attack_from_any_red_node"
        ]
        self.red_naturally_spread = self.red_settings["red_can_naturally_spread"]
        self.red_chance_to_spread_to_connected_node = self.red_settings[
            "chance_to_spread_to_connected_node"
        ]
        self.red_chance_to_spread_to_unconnected_node = self.red_settings[
            "chance_to_spread_to_unconnected_node"
        ]
        self.red_spread_action = self.red_settings["red_uses_spread_action"]
        self.red_spread_action_likelihood = self.red_settings[
            "spread_action_likelihood"
        ]
        self.red_spread_success_chance = self.red_settings["chance_for_red_to_spread"]
        self.red_random_infection_action = self.red_settings[
            "red_uses_random_infect_action"
        ]
        self.red_random_infection_likelihood = self.red_settings[
            "red_uses_random_infect_action"
        ]
        self.red_random_infection_success_chance = self.red_settings[
            "chance_for_red_to_random_compromise"
        ]
        self.red_basic_attack_action = self.red_settings["red_uses_basic_attack_action"]
        self.red_basic_attack_likelihood = self.red_settings[
            "basic_attack_action_likelihood"
        ]
        self.red_do_nothing_action = self.red_settings["red_uses_do_nothing_action"]
        self.red_do_nothing_likelihood = self.red_settings[
            "do_nothing_action_likelihood"
        ]
        self.red_move_action = self.red_settings["red_uses_move_action"]
        self.red_move_action_likelihood = self.red_settings["move_action_likelihood"]
        self.red_zero_day_action = self.red_settings["red_uses_zero_day_action"]
        self.red_zero_day_start_amount = self.red_settings["zero_day_start_amount"]
        self.red_zero_day_days_required_to_create = self.red_settings[
            "days_required_for_zero_day"
        ]
        self.red_targeting_random = self.red_settings["red_chooses_target_at_random"]
        self.red_targeting_prioritise_connected_nodes = self.red_settings[
            "red_prioritises_connected_nodes"
        ]
        self.red_targeting_prioritise_unconnected_nodes = self.red_settings[
            "red_prioritises_un_connected_nodes"
        ]
        self.red_targeting_prioritise_vulnerable_nodes = self.red_settings[
            "red_prioritises_vulnerable_nodes"
        ]
        self.red_targeting_prioritise_resilient_nodes = self.red_settings[
            "red_prioritises_resilient_nodes"
        ]

        # Observation Space Settings
        self.obs_compromised_status = self.observation_space_settings[
            "compromised_status"
        ]
        self.obs_node_vuln_status = self.observation_space_settings["vulnerabilities"]
        self.obs_node_connections = self.observation_space_settings["node_connections"]
        self.obs_avg_vuln = self.observation_space_settings["average_vulnerability"]
        self.obs_graph_connectivity = self.observation_space_settings[
            "graph_connectivity"
        ]
        self.obs_attack_sources = self.observation_space_settings["attacking_nodes"]
        self.obs_attack_targets = self.observation_space_settings["attacked_nodes"]
        self.obs_special_nodes = self.observation_space_settings["special_nodes"]
        self.obs_red_agent_skill = self.observation_space_settings["red_agent_skill"]

        # Blue Settings
        self.blue_max_deceptive_nodes = self.blue_settings["max_number_deceptive_nodes"]
        self.blue_immediate_detection_chance = self.blue_settings[
            "chance_to_immediately_discover_intrusion"
        ]
        self.blue_scan_detection_chance = self.blue_settings[
            "chance_to_discover_intrusion_on_scan"
        ]
        self.blue_deception_immediate_detection_chance = self.blue_settings[
            "chance_to_immediately_discover_intrusion_deceptive_node"
        ]  # noqa
        self.blue_deception_scan_detection_chance = self.blue_settings[
            "chance_to_discover_intrusion_on_scan_deceptive_node"
        ]  # noqa
        self.blue_discover_failed_attacks = self.blue_settings[
            "can_discover_failed_attacks"
        ]
        self.blue_discover_attack_source_if_detected = self.blue_settings[
            "can_discover_succeeded_attacks_if_compromise_is_discovered"
        ]  # noqa
        self.blue_discover_attack_source_if_not_detected = self.blue_settings[
            "can_discover_succeeded_attacks_if_compromise_is_not_discovered"
        ]  # noqa
        self.blue_chance_to_discover_source_failed = self.blue_settings[
            "chance_to_discover_failed_attack"
        ]
        self.blue_chance_to_discover_source_succeed_known = self.blue_settings[
            "chance_to_discover_succeeded_attack_compromise_known"
        ]  # noqa
        self.blue_chance_to_discover_source_succeed_unknown = self.blue_settings[
            "chance_to_discover_succeeded_attack_compromise_not_known"
        ]  # noqa
        self.blue_chance_to_discover_source_deceptive_failed = self.blue_settings[
            "chance_to_discover_failed_attack_deceptive_node"
        ]  # noqa
        self.blue_chance_to_discover_source_deceptive_succeed = self.blue_settings[
            "chance_to_discover_succeeded_attack_deceptive_node"
        ]  # noqa
        self.blue_make_node_safe_modifies_vuln = self.blue_settings[
            "making_node_safe_modifies_vulnerability"
        ]
        self.blue_vuln_change_amount_make_safe = self.blue_settings[
            "vulnerability_change_during_node_patch"
        ]
        self.blue_make_safe_random_vuln = self.blue_settings[
            "making_node_safe_gives_random_vulnerability"
        ]
        self.blue_reduce_vuln_action = self.blue_settings[
            "blue_uses_reduce_vulnerability"
        ]
        self.blue_restore_node_action = self.blue_settings["blue_uses_restore_node"]
        self.blue_make_node_safe_action = self.blue_settings["blue_uses_make_node_safe"]
        self.blue_scan_action = self.blue_settings["blue_uses_scan"]
        self.blue_isolate_action = self.blue_settings["blue_uses_isolate_node"]
        self.blue_reconnect_action = self.blue_settings["blue_uses_reconnect_node"]
        self.blue_do_nothing_action = self.blue_settings["blue_uses_do_nothing"]
        self.blue_deceptive_action = self.blue_settings["blue_uses_deceptive_nodes"]
        self.blue_deceptive_node_make_new = self.blue_settings[
            "relocating_deceptive_nodes_generates_a_new_node"
        ]

        # Game Rule Settings
        self.gr_node_vuln_lower = self.game_rule_settings[
            "node_vulnerability_lower_bound"
        ]
        self.gr_node_vuln_upper = self.game_rule_settings[
            "node_vulnerability_upper_bound"
        ]
        self.gr_max_steps = self.game_rule_settings["max_steps"]
        self.gr_loss_total_compromise = self.game_rule_settings[
            "lose_when_all_nodes_lost"
        ]
        self.gr_loss_pc_nodes_compromised = self.game_rule_settings[
            "lose_when_n_percent_of_nodes_lost"
        ]
        self.gr_loss_pc_node_compromised_pc = self.game_rule_settings[
            "percentage_of_nodes_compromised_equals_loss"
        ]
        self.gr_loss_hvt = self.game_rule_settings["lose_when_high_value_target_lost"]
        self.gr_loss_hvt_random_placement = self.game_rule_settings[
            "choose_high_value_target_placement_at_random"
        ]
        self.gr_loss_hvt_furthest_away = self.game_rule_settings[
            "choose_high_value_target_furthest_away_from_entry"
        ]
        self.gr_random_entry_nodes = self.game_rule_settings[
            "choose_entry_nodes_randomly"
        ]
        self.gr_num_entry_nodes = self.game_rule_settings["number_of_entry_nodes"]
        self.gr_prefer_central_entry = self.game_rule_settings[
            "prefer_central_nodes_for_entry_nodes"
        ]
        self.gr_prefer_edge_nodes = self.game_rule_settings[
            "prefer_edge_nodes_for_entry_nodes"
        ]
        self.gr_grace_period = self.game_rule_settings["grace_period_length"]

        # Reset Settings
        self.reset_random_vulns = self.reset_settings[
            "randomise_vulnerabilities_on_reset"
        ]
        self.reset_move_hvt = self.reset_settings[
            "choose_new_high_value_target_on_reset"
        ]
        self.reset_move_entry_nodes = self.reset_settings[
            "choose_new_entry_nodes_on_reset"
        ]

        # Reward Settings
        self.reward_loss = self.reward_settings["rewards_for_loss"]
        self.reward_success = self.reward_settings["rewards_for_reaching_max_steps"]
        self.reward_end_multiplier = self.reward_settings[
            "end_rewards_are_multiplied_by_end_state"
        ]
        self.reward_reduce_negative_rewards = self.reward_settings[
            "reduce_negative_rewards_for_closer_fails"
        ]
        self.reward_function = self.reward_settings["reward_function"]

        # Misc Settings
        self.misc_json_out = self.misc_settings["output_timestep_data_to_json"]

        nodes = [str(i) for i in range(number_of_nodes)]
        df = pd.DataFrame(matrix, index=nodes, columns=nodes)
        graph = nx.from_pandas_adjacency(df)

        # initialise the current graph
        self.current_graph = graph

        # initialise the base graph
        self.base_graph = copy.deepcopy(graph)
        self.initial_base_graph = copy.deepcopy(graph)

        # initialise data storage

        self.initial_network_variables = {
            i: {
                "vulnerability_score": 0,
                "true_compromised_status": 0,
                "blue_view_compromised_status": 0,
                "node_position": 0,
                "deceptive_node": False,
                "blue_knows_intrusion": False,
                "isolated": False,
            }
            for i in nodes
        }

        # If no vulnerabilities supplied then generate some
        if vulnerabilities is None:
            vulnerabilities = generate_vulnerabilities(
                number_of_nodes, self.gr_node_vuln_lower, self.gr_node_vuln_upper
            )

        # initialise the network variables
        for node in nodes:
            # vulnerability scores
            self.initial_network_variables[node][
                "vulnerability_score"
            ] = vulnerabilities[node]
            # node positions
            self.initial_network_variables[node]["node_position"] = positions[node]

        self.initial_deceptive_vulnerabilities = {}

        # If no entry nodes supplied then the first node in the network is chosen as the initial node
        self.entry_node_weights = [1 / number_of_nodes for _ in range(number_of_nodes)]
        if entry_nodes is None:
            if self.gr_random_entry_nodes:
                try:
                    node_dict = nx.algorithms.centrality.eigenvector_centrality(
                        self.current_graph, max_iter=500
                    )
                except nx.PowerIterationFailedConvergence:
                    node_dict = {node: 0.5 for node in self.current_graph.nodes()}
                weights = list(node_dict.values())
                all_nodes = list(node_dict.keys())

                if self.gr_prefer_edge_nodes:
                    weights = list(map(lambda x: (1 / x) ** 4, weights))
                elif self.gr_prefer_central_entry:
                    weights = list(map(lambda x: x**4, weights))
                else:
                    weights = [1] * len(all_nodes)

                weights_normal = [float(i) / sum(weights) for i in weights]
                self.entry_node_weights = weights_normal
                entry_nodes = choice(
                    all_nodes,
                    self.gr_num_entry_nodes,
                    replace=False,
                    p=weights_normal,
                )

            else:
                entry_nodes = []
                for i in range(self.gr_num_entry_nodes):
                    entry_nodes.append(nodes[i])

        self.entry_nodes = entry_nodes
        self.possible_high_value_targets = [] if high_value_target is None else [high_value_target]
        number_possible_high_value = math.ceil(
            (len(self.current_graph.nodes) - len(self.entry_nodes) + 1) * 0.15
        )
        if high_value_target is None:
            # chooses a random node to be the high value target
            if self.gr_loss_hvt_random_placement:
                self.possible_high_value_targets = list(
                    set(nodes).difference(set(self.entry_nodes))
                )
            # Choose the node that is furthest away from the entry points as the high value target
            if self.gr_loss_hvt_furthest_away:
                # gets all the paths between nodes
                paths = []
                for i in self.entry_nodes:
                    paths.append(
                        dict(nx.all_pairs_shortest_path_length(self.current_graph))[i]
                    )
                sums = Counter()
                counters = Counter()
                # gets the distances to the entry points
                for itemset in paths:
                    sums.update(itemset)
                    counters.update(itemset.keys())
                # averages the distances to find the node that is, on average, the furthest away
                result = {x: float(sums[x]) / counters[x] for x in sums.keys()}
                for i in range(number_possible_high_value):
                    current = max(result, key=result.get)
                    self.possible_high_value_targets.append(current)
                    result.pop(current)

        if self.gr_loss_hvt:
            self.high_value_target = random.choices(
                population=self.possible_high_value_targets, k=1
            )[0]
        else:
            self.high_value_target = None

        # initialises the deceptive nodes and their names and amount
        self.deceptive_nodes = []
        for i in range(0, self.blue_max_deceptive_nodes):
            name = "d" + str(i)
            self.deceptive_nodes.append(name)
        # a pointer to to point to the current deceptive node (when a new node is added but the max is reached the
        # oldest node is replaced)
        self.deceptive_node_pointer = 0
        self.current_deceptive_nodes = 0
        self.reached_max_deceptive_nodes = False

        # a edge dictionary to give each edge a unique single number
        self.edge_map = {}
        edges = self.base_graph.edges
        for counter, i in enumerate(edges):
            self.edge_map[counter] = i

        self.red_current_location = None

        # a list of all of the failed attacks that occurred on this turn
        self.true_attacks = []
        # a list of all the failed attacks that blue has been able to detect
        self.detected_attacks = []

        self.current_network_variables = copy.deepcopy(self.initial_network_variables)

        edges_per_node = len(self.current_graph.edges) / (
            2 * len(self.current_graph.nodes)
        )

        self.connectivity = -math.exp(-0.1 * edges_per_node) + 1

        self.adj_matrix = nx.to_numpy_array(self.current_graph)

    """
    GETTERS
    The following block of code contains the getters for the network interface. Getters are methods that (given
    parameters) will return some attribute from the class
    """

    def get_number_base_edges(self) -> int:
        """
        Get the number of edges in the base original graph.

        This is not affected by nodes being isolated or modified by the agents.

        Returns:
            The number of base edges in the network
        """
        return len(self.base_graph.edges)

    def get_number_current_edges(self) -> int:
        """
        Get the number of edges in the current original graph.

        This is not affected by nodes being isolated or modified by the agents.

        Returns:
            The number of base edges in the network
        """
        return len(self.current_graph.edges)

    def get_entry_nodes(self) -> List[str]:
        """
        Get the entry nodes within the environment.

        Returns:
            The entry nodes for the network
        """
        return self.entry_nodes

    def get_number_of_nodes(self) -> int:
        """
        Get the total number of nodes within the environment.

        Returns:
            The number of nodes in the network
        """
        return len(self.current_network_variables.keys())

    def get_total_num_nodes(self) -> int:
        """
        Get the total number of nodes including any yet to be placed deceptive nodes.

        Returns:
            The number of nodes that there are including deceptive nodes that may not have been placed yet
        """
        return self.get_number_of_nodes() + self.get_number_unused_deceptive_nodes()

    def get_midpoint(self, node1: str, node2: str) -> Tuple[float, float]:
        """
        Get the midpoint between the position of two nodes.

        Args:
            node1: the name of the first node to get the midpoint from
            node2: the name of the second node to get the midpoint from

        Returns:
            The x and y coordinates of the midpoint between two nodes
        """
        # get positions of nodes
        pos1_x, pos1_y = self.current_network_variables[node1]["node_position"]
        pos2_x, pos2_y = self.current_network_variables[node2]["node_position"]

        # calculate midpoint
        x = (float(pos1_x) + float(pos2_x)) / 2
        y = (float(pos1_y) + float(pos2_y)) / 2

        return x, y

    def get_current_connected_nodes(self, node: str) -> List[str]:
        """
        Get all of the nodes currently connected to a target node.

        Args:
            node: The name of the node to get the current connections of

        Returns:
            A list of nodes
        """
        return list(self.current_graph.neighbors(node))

    def get_edge_map(self) -> dict:
        """
        Get an edge map which maps network edges to numbers.

        Returns:
            Returns the edge map
        """
        return self.edge_map

    def get_base_connected_nodes(self, node: str) -> List[str]:
        """
        Get all of the nodes connected to the given node in the base graph.

        Args:
            node: The name of the node to get the current connections of

        Returns:
            A list of nodes
        """
        return list(self.base_graph.neighbors(node))

    def get_single_node_state(self, node: str) -> int:
        """
        Get the current state of a node (safe or compromised).

        Args:
            node: The name of the node to check the compromised status of

        Returns:
            0: safe, 1: compromised
        """
        return self.current_network_variables[node]["true_compromised_status"]

    def get_single_node_blue_view(self, node: str) -> int:
        """
        Get the current state of a node (safe or compromised).

        Args:
            node: The name of the node to check the compromised status of

        Returns:
            0: safe, 1: compromised

        """
        return self.current_network_variables[node]["blue_view_compromised_status"]

    def get_single_node_vulnerability(self, node: str) -> int:
        """
        Get the current vulnerability of a node.

        Args:
            node: The name of the node to check the vulnerability of

        Returns:
            0: safe, 1: compromised
        """
        return self.current_network_variables[node]["vulnerability_score"]

    def get_single_node_known_intrusion_status(self, node: str) -> bool:
        """
        Return True if blue knows about the intrusion in this node, False if not.

        Args:
            node: The name of the node to check the status of

        Returns:
            True if blue knows about the intrusion in this node, False if not
        """
        return self.current_network_variables[node]["blue_knows_intrusion"]

    def get_single_node_isolation_status(self, node: str) -> bool:
        """
        Get the isolation status for a single node.

        Args:
            node: The name of the node to get the isolation status for

        Returns:
            Boolean representing the isolation status of the node
        """
        return self.current_network_variables[node]["isolated"]

    def get_single_node_position(self, node: str) -> Tuple[int, int]:
        """
        Get the position of a single node.

        Args:
            node: The name of the node to get the position of

        Returns:
            A list containing an x coord and a y coord
        """
        return self.current_network_variables[node]["node_position"]

    def get_high_value_target(self):
        """Get the node index for the high value target."""
        return self.high_value_target

    def get_red_location(self) -> str:
        """Get the node index for the red agents current position."""
        return self.red_current_location

    def get_current_adj_matrix(self):
        """Get the current adjacency matrix for the environment."""
        return self.adj_matrix

    def get_current_graph_as_dict(self) -> Dict:
        """
        Get the current networkx graph for the environment and convert it to a dict of dicts.

        Returns:
            The networkx graph as a dict  of dicts
        """
        return nx.to_dict_of_dicts(self.current_graph)

    def get_attributes_from_key(self, key: str) -> dict:
        """
        Take in a key and return a dictionary.

        The keys are the names of the nodes and the values are the attribute values that are stored for
        that node under the specified key

        Args:
            key: The name of the attribute to extract

        Returns:
            A dictionary of attributes
        """
        filter_on_key = lambda x, node: {  # noqa
            node: attribute for name, attribute in x.items() if name == key  # noqa
        }  # noqa
        extract = lambda x: map(filter_on_key, x.values(), x.keys())  # noqa
        out = functools.reduce(
            lambda x, y: {**x, **y}, extract(self.current_network_variables)  # noqa
        )

        return out

    def get_nodes(
        self,
        filter_true_compromised: bool = False,
        filter_blue_view_compromised: bool = False,
        filter_true_safe: bool = False,
        filter_blue_view_safe: bool = False,
        filter_isolated: bool = False,
        filter_non_isolated: bool = False,
        filter_deceptive: bool = False,
        filter_non_deceptive: bool = False,
    ) -> List[str]:
        """
        Get all of the nodes from the network and apply a filter(s) to extract a specific subset of the nodes.

        Args:
            filter_true_compromised: Filter so only nodes that are compromised remain
            filter_blue_view_compromised: Filter so only nodes that blue can see are compromised remain
            filter_true_safe: Filter so only nodes that are safe remain
            filter_blue_view_safe: Filter so only nodes that blue can see are safe remain
            filter_isolated: Filter so only isolated nodes remain
            filter_non_isolated: Filter so only connected nodes remain
            filter_deceptive: Filter so only deceptive nodes remain
            filter_non_deceptive: Filter so only non-deceptive nodes remain

        Returns:
            A list of nodes
        """
        filter_functions = [True]
        if filter_true_compromised:
            # Return true if compromised status is 1
            filter_functions.append(
                lambda x: self.current_network_variables[x]["true_compromised_status"]
                == 1
            )
        if filter_blue_view_compromised:
            # Return True if blue view compromised status is 1
            filter_functions.append(
                lambda x: self.current_network_variables[x][
                    "blue_view_compromised_status"
                ]
                == 1
            )
        if filter_true_safe:
            # Return True if compromised status is 0
            filter_functions.append(
                lambda x: self.current_network_variables[x]["true_compromised_status"]
                == 0
            )
        if filter_blue_view_safe:
            # Return True if blue view compromised status is 0
            filter_functions.append(
                lambda x: self.current_network_variables[x][
                    "blue_view_compromised_status"
                ]
                == 0
            )
        if filter_isolated:
            # Return True if isolated is True
            filter_functions.append(
                lambda x: self.current_network_variables[x]["isolated"] is True
            )
        if filter_non_isolated:
            # Return True if isolated is False
            filter_functions.append(
                lambda x: self.current_network_variables[x]["isolated"] is False
            )
        if filter_deceptive:
            # Return True if deceptive node is True
            filter_functions.append(
                lambda x: self.current_network_variables[x]["deceptive_node"] is True
            )
        if filter_non_deceptive:
            # Return True if deceptive node is False
            filter_functions.append(
                lambda x: self.current_network_variables[x]["deceptive_node"] is False
            )

        # Combine all of the selected filters into a single statement
        combined_filters = lambda node: functools.reduce(  # noqa
            lambda x, y: x and y(node), filter_functions
        )

        # Apply the filters to the list of nodes
        filtered_nodes = list(
            filter(combined_filters, self.current_network_variables.keys())
        )
        if filtered_nodes is None:
            return []
        return filtered_nodes

    def get_all_vulnerabilities(self) -> dict:
        """Get a dictionary of vulnerability scores."""
        return self.get_attributes_from_key("vulnerability_score")

    def get_all_isolation(self) -> dict:
        """Get a dictionary of the isolation status of all the nodes."""
        return self.get_attributes_from_key("isolated")

    def get_all_node_compromised_states(self) -> dict:
        """Get a dictionary of compromised states."""
        return self.get_attributes_from_key("true_compromised_status")

    def get_all_node_blue_view_compromised_states(self) -> dict:
        """Get a dictionary of compromised states."""
        return self.get_attributes_from_key("blue_view_compromised_status")

    def get_all_node_positions(self) -> dict:
        """Get a dictionary of node positions."""
        return self.get_attributes_from_key("node_position")

    def get_detected_attacks(self) -> List[str]:
        """
        Get a list of lists containing detected attacks.

        The format of this list of lists is [["3", "4"]] for example.
        This means that the blue agent detected an attack originating from
        node "3" which was attacking node "4".
        """
        return self.detected_attacks

    def get_true_attacks(self) -> List[str]:
        """
        Get a list of lists containing all attacks (those detected by blue and those not detected by blue).

        The format of this list of lists is the same as the ``get_detected_attacks`` function above.
        """
        return self.true_attacks

    def get_number_unused_deceptive_nodes(self):
        """Get the current number of unused deceptive nodes."""
        return self.blue_max_deceptive_nodes - self.current_deceptive_nodes

    def get_current_observation(self) -> np.array:
        """
        Get the current observation of the environment.

        The composition of the observation space is based on the configuration file used for the scenario.

        Returns:
            numpy array containing the above details
        """
        # number of spaces open for deceptive nodes
        open_spaces = self.get_number_unused_deceptive_nodes()

        # Builds the observation space using multiple different metrics from the env

        # Gets the adj matrix for the current graph
        node_connections = []
        if self.obs_node_connections:
            node_connections = self.adj_matrix
            # pads the array to account for any missing deceptive nodes that may not have been placed yet
            node_connections = np.pad(node_connections, (0, open_spaces), "constant")

        # Gets the current safe/compromised status of all of the nodes
        compromised_state = []
        if self.obs_compromised_status:
            compromised_state = np.asarray(
                list(self.get_attributes_from_key("true_compromised_status").values())
            )
            compromised_state = np.pad(compromised_state, (0, open_spaces), "constant")
        # Gets the vulnerability score of all of the nodes
        vulnerabilities = []
        if self.obs_node_vuln_status:
            vulnerabilities = np.asarray(
                list(self.get_attributes_from_key("vulnerability_score").values())
            )
            vulnerabilities = np.pad(vulnerabilities, (0, open_spaces), "constant")

        # Gets the average vulnerability of all the nodes
        avg_vuln = []
        if self.obs_avg_vuln:
            all_vuln = self.get_attributes_from_key("vulnerability_score").values()
            avg_vuln = [sum(all_vuln) / len(all_vuln)]

        # Gets the connectivity of the graph, closer to 1 means more edges per node
        connectivity = []
        if self.obs_graph_connectivity:
            connectivity = [self.connectivity]

        # Gets the attacks that the blue agent detected
        attacking_nodes = []
        attacked_nodes = []
        if self.obs_attack_sources or self.obs_attack_targets:
            attacking = {name: 0 for name in self.get_nodes()}
            attacked = {name: 0 for name in self.get_nodes()}
            for i in self.detected_attacks:
                if i[0] is not None:
                    # extract the attacking node (as long as the attacking node is not None)
                    attacking[i[0]] = 1
                # extract the node that was attacked
                attacked[i[1]] = 1
            if self.obs_attack_sources:
                # attacking nodes
                attacking_nodes = list(attacking.values())
                attacking_nodes = np.pad(attacking_nodes, (0, open_spaces), "constant")
            if self.obs_attack_targets:
                # nodes attacked
                attacked_nodes = list(attacked.values())
                attacked_nodes = np.pad(attacked_nodes, (0, open_spaces), "constant")

        # Gets the locations of any special nodes in the network (entry nodes and high value nodes)
        entry_nodes = []
        high_value_target = []
        if self.obs_special_nodes:
            # gets the entry nodes
            entry_nodes = {name: 0 for name in self.get_nodes()}
            for i in self.entry_nodes:
                entry_nodes[i] = 1
            entry_nodes = list(entry_nodes.values())
            entry_nodes = np.pad(entry_nodes, (0, open_spaces), "constant")

            if self.gr_loss_hvt:
                # gets the high value target node
                high_value_target = {name: 0 for name in self.get_nodes()}
                high_value_target[self.high_value_target] = 1
                high_value_target = list(high_value_target.values())
                high_value_target = np.pad(
                    high_value_target, (0, open_spaces), "constant"
                )

        # gets the skill of the red agent
        skill = []
        if self.obs_red_agent_skill:
            skill = [self.red_skill]

        # combines all of the env observations together to create the observation that the blue agent gets
        obs = np.concatenate(
            (
                node_connections,
                compromised_state,
                vulnerabilities,
                avg_vuln,
                connectivity,
                attacking_nodes,
                attacked_nodes,
                entry_nodes,
                high_value_target,
                skill,
            ),
            axis=None,
            dtype=np.float32,
        )

        return obs

    def get_observation_size(self) -> int:
        """
        Get the size of the observation space.

        This is based on the settings that are turned on/off.

        Returns:
            The size of the observation space
        """
        # gets the max number of nodes in the env (including deceptive nodes)
        observation_size = 0
        max_number_of_nodes = self.get_total_num_nodes()

        # calculate the size of the observation space
        # the size depends on what observations are turned on/off in the config file
        if self.obs_node_connections:
            observation_size += max_number_of_nodes * max_number_of_nodes
        if self.obs_compromised_status:
            observation_size += max_number_of_nodes
        if self.obs_node_vuln_status:
            observation_size += max_number_of_nodes
        if self.obs_avg_vuln:
            observation_size += 1
        if self.obs_graph_connectivity:
            observation_size += 1
        if self.obs_attack_sources:
            observation_size += max_number_of_nodes
        if self.obs_attack_targets:
            observation_size += max_number_of_nodes
        if self.obs_special_nodes:
            observation_size += max_number_of_nodes
            if self.gr_loss_hvt:
                observation_size += max_number_of_nodes
        if self.obs_red_agent_skill:
            observation_size += 1

        return observation_size

    """
    SETTERS
    The following block of code contains the setters for the network_interface. Setters are a type of method that update
    or change a class attribute
    """

    def update_single_node_compromised_status(self, node: str, value: int):
        """
        Modify the value of the compromised status of a single node.

        Args:
            node: The name of the node to affect
            value: The new value of the compromised status for the node
        """
        self.current_network_variables[node]["true_compromised_status"] = value

    def update_single_node_vulnerability(self, node: str, value: float):
        """
        Modify the value of the vulnerability status of a single node.

        Args:
            node: The name of the node to affect
            value: The new value of the vulnerability for the node
        """
        self.current_network_variables[node]["vulnerability_score"] = value

    def update_single_node_blue_view(self, node: str, status: int):
        """
        Update the blue's view of the compromised status of a node.

        Args:
            node: The name of the node to update the status for
            status: The new status of the node
        """
        self.current_network_variables[node]["blue_view_compromised_status"] = status

    def update_single_node_known_intrusions(self, node: str, value: bool):
        """
        Modify the value of the known intrusion status of a single node.

        Args:
            node: The name of the node to affect
            value: The new value of the known intrusion status for the node
        """
        self.current_network_variables[node]["blue_knows_intrusion"] = value

    def update_red_location(self, location: str):
        """
        Modify the value of the red location.

        Args:
            location: The name of the node the red agent is now occupying
        """
        self.red_current_location = location

    def update_stored_attacks(
        self, attacking_nodes: List[str], target_nodes: List[str], success: List[bool]
    ):
        """
        Update this turns current attacks.

        This function collects all of the failed attacks and stores them for the
        blue agent to use in their action decision

        Args:
            attacking_nodes: Nodes red has attacked from
            target_nodes: Nodes red is attacking
            success: If the attacks were a success or not
        """
        # Runs through all the nodes attacked
        for i, j, k in zip(attacking_nodes, target_nodes, success):
            # Deceptive nodes have a different chance of detecting attacks
            if self.current_network_variables[j]["deceptive_node"]:
                if k:
                    # chance of seeing the attack if the attack succeeded
                    if (
                        100 * self.blue_chance_to_discover_source_deceptive_succeed
                        > random.randint(0, 99)
                    ):
                        self.detected_attacks.append([i, j])
                else:
                    # chance of seeing the attack if the attack fails
                    if (
                        100 * self.blue_chance_to_discover_source_deceptive_failed
                        > random.randint(0, 99)
                    ):
                        self.detected_attacks.append([i, j])
            else:
                # If the attack did not succeed
                if k is False:
                    if self.blue_discover_failed_attacks:
                        if (
                            100 * self.blue_chance_to_discover_source_failed
                            > random.randint(0, 99)
                        ):
                            # Adds the attack to the list of current attacks for this turn
                            self.detected_attacks.append([i, j])
                else:
                    # If the attack succeeded and the blue agent detected it
                    if (
                        self.current_network_variables[j][
                            "blue_view_compromised_status"
                        ]
                        == 1
                    ):
                        if self.blue_discover_attack_source_if_detected:
                            if (
                                self.blue_chance_to_discover_source_succeed_known
                                > random.randint(0, 99)
                            ):
                                self.detected_attacks.append([i, j])
                    else:
                        # If the attack succeeded but blue did not detect it
                        if self.blue_chance_to_discover_source_succeed_unknown:
                            if (
                                100
                                * self.blue_chance_to_discover_source_succeed_unknown
                                > random.randint(0, 99)
                            ):
                                self.detected_attacks.append([i, j])
            # Also compiles a list of all the attacks even those that blue did not "see"
            self.true_attacks.append([i, j])

    """
    RESET METHODS
    The following block of code contains the methods that are used to reset some portion of the network interface
    """

    def reset_stored_attacks(self):
        """
        Reset the attacks list.

        This needs to be called every timestep to ensure that only the current attacks are contained.
        """
        self.true_attacks = []
        self.detected_attacks = []

    def reset(self):
        """Reset the network back to its default state."""
        # red location
        self.red_current_location = None

        # Environment variables are reset
        self.current_network_variables = {
            node: {
                heading: value
                for heading, value in self.initial_network_variables[node].items()
            }
            for node in self.initial_network_variables.keys()
        }

        # resets the network graph from the saved base graph
        self.base_graph = nx.Graph()
        self.base_graph.add_nodes_from(self.initial_base_graph.nodes)
        self.base_graph.add_edges_from(self.initial_base_graph.edges)
        # pointers and helpers for deceptive nodes are reset
        self.deceptive_node_pointer = 0
        self.current_deceptive_nodes = 0
        self.reached_max_deceptive_nodes = False
        # resets the current network graph from the base graph
        self.current_graph = nx.Graph()
        self.current_graph.add_nodes_from(self.base_graph.nodes)
        self.current_graph.add_edges_from(self.base_graph.edges)
        # any previous attacks are removed
        self.true_attacks = []
        self.detected_attacks = []
        # updates the stored adj matrix
        self.adj_matrix = nx.to_numpy_array(self.current_graph)

        if self.reset_move_entry_nodes:
            # change the entry nodes to a number of new random entry nodes using the pre-made wights
            entry_nodes = choice(
                self.get_nodes(),
                self.gr_num_entry_nodes,
                replace=False,
                p=self.entry_node_weights,
            )
            self.entry_nodes = entry_nodes

            if self.gr_loss_hvt and self.reset_move_hvt:

                if self.gr_loss_hvt_random_placement:
                    self.possible_high_value_targets = list(
                        set(self.current_graph.nodes()).difference(
                            set(self.entry_nodes)
                        )
                    )

                if self.gr_loss_hvt_furthest_away:
                    self.possible_high_value_targets = []

                    # Unsure what this is here for - Unused but may be relevant
                    # number_possible_high_value = math.ceil(
                    #    (len(self.current_graph.nodes) - len(self.entry_nodes) + 1)
                    #    * 0.15
                    # )
                    # gets all the paths between nodes
                    paths = []
                    for i in self.entry_nodes:
                        paths.append(
                            dict(nx.all_pairs_shortest_path_length(self.current_graph))[
                                i
                            ]
                        )
                    sums = Counter()
                    counters = Counter()
                    # gets the distances to the entry points
                    for itemset in paths:
                        sums.update(itemset)
                        counters.update(itemset.keys())
                    # averages the distances to find the node that is, on average, the furthest away
                    result = {x: float(sums[x]) / counters[x] for x in sums.keys()}
                    current = max(result, key=result.get)
                    self.possible_high_value_targets.append(current)
        # If turned on in the config file then choose a new high value target to defend
        if self.reset_move_hvt and self.gr_loss_hvt:
            # change the position of the high value target to a new random position
            self.high_value_target = random.choices(
                population=self.possible_high_value_targets, k=1
            )[0]
        if self.reset_random_vulns:
            # change all of the node vulnerabilities to new random values
            vulnerabilities = generate_vulnerabilities(
                self.get_number_of_nodes(),
                self.gr_node_vuln_lower,
                self.gr_node_vuln_upper,
            )

            # modify the vulnerabilities to be new values
            for node in self.get_nodes():
                # update the initial stored vulnerabilities
                self.initial_network_variables[node][
                    "vulnerability_score"
                ] = vulnerabilities[node]
                self.current_network_variables[node][
                    "vulnerability_score"
                ] = vulnerabilities[node]

    def reset_single_node_vulnerability(self, node: str):
        """
        Reset a nodes vulnerability score back to the same value it started with.

        Args:
            node: The name of the node to change the vulnerability of
        """
        if "d" in node:
            self.current_network_variables[node][
                "vulnerability_score"
            ] = self.initial_deceptive_vulnerabilities[node]
        else:
            self.current_network_variables[node][
                "vulnerability_score"
            ] = self.initial_network_variables[node]["vulnerability_score"]

    """
    STANDARD METHODS
    The following block of code contains the standard methods that are used to interact with the network interface in
    in some complex way.
    """

    def push_red(self):
        """
        Remove red from the target node and move to a new location.

        If the blue agent patches the node that the red agent is in the red agent will be pushed to a connected
        compromised node. If there are none then the red agent will be pushed out of the network
        """
        connected = self.get_current_connected_nodes(self.red_current_location)
        # Randomises the order of the nodes to pick a random one
        random.shuffle(connected)
        done = False
        for node in connected:
            if self.get_single_node_state(node) == 1:
                self.red_current_location = node
                done = True
                break
        if done is False:
            # If there were no nodes then the agent is removed from the network
            self.red_current_location = None

    def add_deceptive_node(self, node1: str, node2: str) -> Union[bool, str]:
        """
        Add a deceptive node into the network.

        The deceptive node will sit between two actual nodes and act as a normal node in all
        regards other than the fact that it give more information when it is attacked

        Args:
            node1: Name of the first node to connect to the deceptive node to
            node2: Name of the second to connect the deceptive node to

        Returns:
            False if failed, the name of the new node if succeeded

        """
        # Check if there exists an edge between the two nodes
        if self.base_graph.has_edge(node1, node2):
            # If the red agent is in the deceptive node at its old position, push it out to a surrounding node
            if self.red_current_location == "d" + str(self.deceptive_node_pointer):
                self.push_red()
            # get the name of the new node and add the new node

            node_name = self.deceptive_nodes[self.deceptive_node_pointer]
            # If the node is already in use, remove it from the base graph
            if self.base_graph.has_node(node_name):
                self.remove_node_yt(node_name, self.base_graph)

            # inserts a new node on the base graph
            self.insert_node_between(node_name, node1, node2, self.base_graph)

            # If the node is already in use, remove it from the current graph
            if self.current_graph.has_node(node_name):
                self.remove_node_yt(node_name, self.current_graph)

            # check the isolation status of the nodes
            if (node1, node2) in self.current_graph.edges(node1) or (
                node2,
                node1,
            ) in self.current_graph.edges(node1):
                # neither are isolated: use the insert between method to insert the new node on the current graph
                self.insert_node_between(node_name, node1, node2, self.current_graph)
            elif self.current_network_variables[node1]["isolated"] is False:
                # one node is isolated: add the node to the graph and add a single edge to the non-isolated node
                self.current_graph.add_node(node_name)
                self.current_graph.add_edge(node1, node_name)
            elif self.current_network_variables[node2]["isolated"] is False:
                # one node is isolated: add the node to the graph and add a single edge to the non-isolated node
                self.current_graph.add_node(node_name)
                self.current_graph.add_edge(node2, node_name)
            else:
                # both nodes are isolated: add the node to the graph
                self.current_graph.add_node(node_name)

            # increase the pointer to point to the next element in the list (the next deceptive node to use)
            self.deceptive_node_pointer += 1
            if not self.reached_max_deceptive_nodes:
                # checks if all the deceptive nodes are in play
                self.current_deceptive_nodes += 1
            if self.deceptive_node_pointer == len(self.deceptive_nodes):
                self.deceptive_node_pointer = 0
            if self.current_deceptive_nodes == len(self.deceptive_nodes):
                self.reached_max_deceptive_nodes = True

            new_vulnerability = generate_vulnerability(
                self.gr_node_vuln_lower, self.gr_node_vuln_upper
            )

            if node_name not in self.current_network_variables:
                # sets the state of the node (only if it was not used before)
                self.current_network_variables[node_name] = {
                    "vulnerability_score": new_vulnerability,
                    "true_compromised_status": 0,
                    "blue_view_compromised_status": 0,
                    "node_position": self.get_midpoint(node1, node2),
                    "deceptive_node": True,
                    "blue_knows_intrusion": False,
                    "isolated": False,
                }
                self.initial_deceptive_vulnerabilities[node_name] = new_vulnerability
            # updates all of the nodes attributes if the setting is True
            if self.blue_deceptive_node_make_new:
                self.current_network_variables[node_name] = {
                    "vulnerability_score": new_vulnerability,
                    "true_compromised_status": 0,
                    "blue_view_compromised_status": 0,
                    "node_position": 0,
                    "deceptive_node": True,
                    "blue_knows_intrusion": False,
                    "isolated": False,
                }
                self.initial_deceptive_vulnerabilities[node_name] = new_vulnerability
            # updates the position of the node based on its new location
            self.current_network_variables[node_name][
                "node_position"
            ] = self.get_midpoint(node1, node2)
            # updates the current adjacency matrix
            self.adj_matrix = self.adj_matrix = nx.to_numpy_array(self.current_graph)
            return node_name
        else:
            # If no edge return false as the deceptive node cannot be put here
            return False

    def remove_node_yt(self, node_name: str, graph: nx.Graph) -> None:
        """
        Remove a node from a graph.

        Removing a node removes all connections to and from that node

        Args:
            node_name: the name of the node to remove
            graph: the networkx graph to remove the node from
        """
        # extracts the 0th element from a list where a variable "to_remove" has been removed
        extract_connections = lambda x, to_remove: list(  # noqa
            filter(lambda z: z != to_remove, x)  # noqa
        )[
            0
        ]  # noqa

        # gets all of the edges from a node
        links = graph.edges(node_name)
        # gets the connections to this node using the extract_connections lambda function
        connections = [extract_connections(x, node_name) for x in links]
        if len(connections) >= 2:
            # generates the new connections
            new_links = list(itertools.combinations(connections, 2))
            # adds the new edges
            graph.add_edges_from(new_links)
        # removes the old node
        graph.remove_node(node_name)

    def insert_node_between(
        self, new_node: str, node1: str, node2: str, graph: nx.Graph
    ) -> None:
        """
        Insert a node in between two nodes.

        Args:
            new_node: the name of the new node
            node1: the name of the first node the new node will be connected to
            node2: the name of the second node the new node will be connected to
            graph: the networkx graph to add the new node to

        """
        # removes the old edge between the nodes
        graph.remove_edge(node1, node2)
        graph.add_node(new_node)
        # adds the new node in and updates the edges
        graph.add_edge(node1, new_node)
        graph.add_edge(new_node, node2)

    def isolate_node(self, node: str):
        """
        Isolate a node (disable all of the nodes connections).

        Args:
            node: the node to disable the connections of

        """
        current_connections = self.get_current_connected_nodes(node)
        for i in current_connections:
            self.current_graph.remove_edge(node, i)
        self.current_network_variables[node]["isolated"] = True
        self.adj_matrix = self.adj_matrix = nx.to_numpy_array(self.current_graph)

    def reconnect_node(self, node: str):
        """
        Re-enable any connections that may have previously been disabled.

        Args:
            node: the node to re-enable
        """
        base_connections = self.get_base_connected_nodes(node)
        for i in base_connections:
            if not self.current_network_variables[i]["isolated"]:
                self.current_graph.add_edge(node, i)
        self.current_network_variables[node]["isolated"] = False
        self.adj_matrix = self.adj_matrix = nx.to_numpy_array(self.current_graph)

    def attack_node(
        self,
        node: str,
        skill: float = 0.5,
        use_skill: bool = False,
        use_vulnerability: bool = False,
        guarantee: bool = False,
    ) -> bool:
        """
        Attack a target node.

        Uses a random chance to succeed that is modified by the skill of the attack and the
        vulnerability of the node. Both the skill and the vulnerability can be toggled to either be used or not

        Args:
            node: The name of the node to target
            skill: The skill of the attacker
            use_skill: A boolean value that is used to determine if skill is used in the calculation to check if the
                       attack succeeds
            use_vulnerability: A boolean value that is used to determine if vulnerability is used in the calculation to
                               check if the attack succeeds
            guarantee: If True then attack automatically succeeds

        Returns:
            A boolean value that represents if the attack succeeded or not
        """
        if guarantee:
            # IF guaranteed then compromise the node
            self.current_network_variables[node]["true_compromised_status"] = 1
            self.immediate_attempt_view_update(node)
            return True

        # check if vulnerability and score are being used. If they are not then select a value
        if use_vulnerability:
            defence = 1 - self.current_network_variables[node]["vulnerability_score"]
        else:
            defence = 0
        if not use_skill:
            skill = 1

        # calculate the attack score, the higher the score the more likely the attack is to succeed
        attack_score = ((skill * skill) / (skill + defence)) * 100

        # check if the attack hits based on the attack score
        if attack_score > random.randint(0, 100):
            self.current_network_variables[node]["true_compromised_status"] = 1
            self.immediate_attempt_view_update(node)
            return True
        else:
            return False

    def make_node_safe(self, node: str):
        """
        Make the state for a given node safe.

        Args:
            node: the node to make safe
        """
        self.current_network_variables[node]["true_compromised_status"] = 0
        self.current_network_variables[node]["blue_view_compromised_status"] = 0
        if self.red_current_location == node:
            # If the red agent is in the node that just got made safe then the red agent needs to be pushed back
            self.push_red()
        self.current_network_variables[node]["blue_knows_intrusion"] = False

    def immediate_attempt_view_update(self, node: str):
        """
        Attempt to update the view of a specific node for the blue agent.

        There is a chance that intrusions will not be detected.

        Args:
            node: the node to try and update the view for
        """
        true_state = self.current_network_variables[node]["true_compromised_status"]
        if (
            self.current_network_variables[node]["blue_knows_intrusion"] is True
        ):  # if we have seen the intrusion before we don't want to forget about it
            self.current_network_variables[node][
                "blue_view_compromised_status"
            ] = true_state
        if true_state == 1:
            if (
                random.randint(0, 99)
                < self.settings["BLUE"]["chance_to_immediately_discover_intrusion"]
                * 100
                or node in self.deceptive_nodes
            ):
                self.current_network_variables[node][
                    "blue_view_compromised_status"
                ] = true_state
                # remember this intrusion so we don't forget about it
                self.current_network_variables[node]["blue_knows_intrusion"] = True

        else:
            self.current_network_variables[node][
                "blue_view_compromised_status"
            ] = true_state

    def immediate_attempt_view_update_with_specified_chance(
        self, node: str, chance: float
    ):
        """
        Update the blue view of a node but with a specified chance and not the chance used in the settings file.

        Args:
            node: The node to attempt to update
            chance: The chance blue has of updating the node and detecting a red intrusion
        """
        true_state = self.current_network_variables[node]["true_compromised_status"]
        if true_state == 1:
            if random.randint(0, 99) < chance * 100:
                self.current_network_variables[node][
                    "blue_view_compromised_status"
                ] = true_state
        else:
            self.current_network_variables[node][
                "blue_view_compromised_status"
            ] = true_state

    def scan_node(self, node: str) -> None:
        """
        Scan a target node to determine compromise based on the chance of discovery of compromise.

        Args:
            node: The node to be scanned
        """
        if self.current_network_variables[node]["blue_knows_intrusion"]:
            self.current_network_variables[node]["blue_view_compromised_status"] = 1
        else:
            true_state = self.current_network_variables[node]["true_compromised_status"]
            if true_state == 1:
                if (
                    random.randint(0, 99) < self.blue_scan_detection_chance * 100
                    or self.current_network_variables[node]["deceptive_node"]
                ):
                    self.current_network_variables[node]["blue_knows_intrusion"] = True
                    self.current_network_variables[node][
                        "blue_view_compromised_status"
                    ] = 1

    def save_json(self, data_dict: dict, ts: int) -> None:
        """
        Save a given dictionary to a json file.

        Args:
            data_dict: Data to save to the json file
            ts: The current timestamp of the data
        """
        now = datetime.now()
        time_stamp = str(datetime.timestamp(now)).replace(".", "")
        name = (
            "yawning_titan/envs/helpers/json_timesteps/output_"
            + str(ts)
            + "_"
            + str(time_stamp)
            + ".json"
        )
        with open(name, "w+") as json_file:
            json.dump(data_dict, json_file)

    def create_json_time_step(self) -> dict:
        """
        Create a dictionary that contains the current state of the environment and returns it.

        Returns:
            A dictionary containing the node connections, states and vulnerability scores
        """
        convert_str = lambda x: str(x) if x is not None else None  # noqa

        # Gets the edges from the networkx object
        connections = [
            list(map(convert_str, list(e))) for e in self.current_graph.edges
        ]
        # Gets the vulnerability and compromised status
        node_states = self.get_all_node_compromised_states()
        node_vulnerabilities = self.get_all_vulnerabilities()

        # Combines the features into a defaultdict and then returns a dictionary
        combined_features = defaultdict(list)

        for feature in (node_states, node_vulnerabilities):
            for key, value in feature.items():
                combined_features[key].append(value)

        current_state_dict = {"edges": connections, "features": combined_features}

        return current_state_dict<|MERGE_RESOLUTION|>--- conflicted
+++ resolved
@@ -17,10 +17,7 @@
 from numpy.random import choice
 from yaml.loader import SafeLoader
 
-<<<<<<< HEAD
-=======
 from yawning_titan.config.game_modes import default_game_mode_path
->>>>>>> 7086aa3c
 from yawning_titan.envs.generic.helpers.environment_input_validation import \
     check_input
 from yawning_titan.envs.generic.helpers.node_attribute_gen import (
@@ -54,46 +51,17 @@
             vulnerabilities: A dictionary containing the vulnerabilities of the nodes
             high_value_target: A name of a node that when taken means the red agent instantly wins
         """
-<<<<<<< HEAD
-        # If the user has not input a settings file then find the default one
-        if settings_path is None:
-            # gets the current path and backtracks to the main "yawning-titan" folder
-            str_path = pathlib.Path(sys.path[0]).as_posix()
-            list_path = str_path.split("/")
-            index = len(list_path) - 1 - list_path[::-1].index("YAWNING-TITAN")
-            new_list = list_path[: index + 1]
-            # gets the default settings file path
-            settings_path = "/".join(new_list) + "/game_modes/default_game_mode.yaml"
-
-=======
->>>>>>> 7086aa3c
         # opens the fle the user has specified to be the location of the settings
         if not settings_path:
             settings_path = default_game_mode_path()
         try:
             with open(settings_path) as f:
                 settings = yaml.load(f, Loader=SafeLoader)
-<<<<<<< HEAD
-        except FileNotFoundError:
-            print("[Warning] Cannot find configuration file, using default instead")
-
-            # gets the current path and backtracks to the main "yawning-titan" folder
-            str_path = pathlib.Path(sys.path[0]).as_posix()
-            list_path = str_path.split("/")
-            index = len(list_path) - 1 - list_path[::-1].index("YAWNING-TITAN")
-            new_list = list_path[: index + 1]
-            # gets the default settings file path
-            settings_path = "/".join(new_list) + "/game_modes/default_game_mode.yaml"
-
-            with open(settings_path) as f:
-                settings = yaml.load(f, Loader=SafeLoader)
-=======
         except FileNotFoundError as e:
             msg = f"Configuration file does not exist: {settings_path}"
             print(msg)  # TODO: Remove once proper logging is setup
             _LOGGER.critical(msg, exc_info=True)
             raise e
->>>>>>> 7086aa3c
 
         number_of_nodes = len(matrix)
 
