import copy
import functools
import itertools
import json
import math
import pathlib
import random
from collections import Counter, defaultdict
from datetime import datetime
from logging import getLogger
from typing import Dict, List, Tuple, Union
import warnings

import networkx as nx
import numpy as np
import pandas as pd
from numpy.random import choice


from yawning_titan.config.game_config.game_mode_config import GameModeConfig
from yawning_titan.config.network_config.network_config import NetworkConfig

_LOGGER = getLogger(__name__)

class NetworkInterface:
    """The primary interface between both red and blue agents and the underlying environment."""

    def __init__(
        self,
        game_mode: GameModeConfig,
        network: NetworkConfig
    ):
        """
        Initialise the Network Interface and initialises all of the necessary components.

        Args:
            matrix: An adjacency matrix containing the connections between nodes in the network
            positions: A dictionary containing the positions of the nodes in the network (when displayed as a graph)
            game_mode_path: The file path that locates the game_mode page. If no path is supplied then the default game_mode page is used
            entry_nodes: A list of nodes that act as gateways or doors in the network for the red agent. While the red
            agent does not start in the network, they can access the network at these nodes.
            vulnerabilities: A dictionary containing the vulnerabilities of the nodes
            high_value_targets: A name of a node that when taken means the red agent instantly wins
        """
        # opens the fle the user has specified to be the location of the game_mode

        self.game_mode = game_mode
        self.network = network
        
        self.matrix = self.network.matrix
        self.positions = self.network.positions
        number_of_nodes = len(self.matrix)

<<<<<<< HEAD
        # Observation Space Settings
        self.obs_compromised_status = self.observation_space_settings[
            "compromised_status"
        ]
        self.obs_node_vuln_status = self.observation_space_settings["vulnerabilities"]
        self.obs_node_connections = self.observation_space_settings["node_connections"]
        self.obs_avg_vuln = self.observation_space_settings["average_vulnerability"]
        self.obs_graph_connectivity = self.observation_space_settings[
            "graph_connectivity"
        ]
        self.obs_attack_sources = self.observation_space_settings["attacking_nodes"]
        self.obs_attack_targets = self.observation_space_settings["attacked_nodes"]
        self.obs_special_nodes = self.observation_space_settings["special_nodes"]
        self.obs_red_agent_skill = self.observation_space_settings["red_agent_skill"]

        # Blue Settings
        self.blue_max_deceptive_nodes = self.blue_settings["max_number_deceptive_nodes"]
        self.blue_immediate_detection_chance = self.blue_settings[
            "chance_to_immediately_discover_intrusion"
        ]
        self.blue_scan_detection_chance = self.blue_settings[
            "chance_to_discover_intrusion_on_scan"
        ]
        self.blue_deception_immediate_detection_chance = self.blue_settings[
            "chance_to_immediately_discover_intrusion_deceptive_node"
        ]  # noqa
        self.blue_deception_scan_detection_chance = self.blue_settings[
            "chance_to_discover_intrusion_on_scan_deceptive_node"
        ]  # noqa
        self.blue_discover_failed_attacks = self.blue_settings[
            "can_discover_failed_attacks"
        ]
        self.blue_discover_attack_source_if_detected = self.blue_settings[
            "can_discover_succeeded_attacks_if_compromise_is_discovered"
        ]  # noqa
        self.blue_discover_attack_source_if_not_detected = self.blue_settings[
            "can_discover_succeeded_attacks_if_compromise_is_not_discovered"
        ]  # noqa
        self.blue_chance_to_discover_source_failed = self.blue_settings[
            "chance_to_discover_failed_attack"
        ]
        self.blue_chance_to_discover_source_succeed_known = self.blue_settings[
            "chance_to_discover_succeeded_attack_compromise_known"
        ]  # noqa
        self.blue_chance_to_discover_source_succeed_unknown = self.blue_settings[
            "chance_to_discover_succeeded_attack_compromise_not_known"
        ]  # noqa
        self.blue_chance_to_discover_source_deceptive_failed = self.blue_settings[
            "chance_to_discover_failed_attack_deceptive_node"
        ]  # noqa
        self.blue_chance_to_discover_source_deceptive_succeed = self.blue_settings[
            "chance_to_discover_succeeded_attack_deceptive_node"
        ]  # noqa
        self.blue_make_node_safe_modifies_vuln = self.blue_settings[
            "making_node_safe_modifies_vulnerability"
        ]
        self.blue_vuln_change_amount_make_safe = self.blue_settings[
            "vulnerability_change_during_node_patch"
        ]
        self.blue_make_safe_random_vuln = self.blue_settings[
            "making_node_safe_gives_random_vulnerability"
        ]
        self.blue_reduce_vuln_action = self.blue_settings[
            "blue_uses_reduce_vulnerability"
        ]
        self.blue_restore_node_action = self.blue_settings["blue_uses_restore_node"]
        self.blue_make_node_safe_action = self.blue_settings["blue_uses_make_node_safe"]
        self.blue_scan_action = self.blue_settings["blue_uses_scan"]
        self.blue_isolate_action = self.blue_settings["blue_uses_isolate_node"]
        self.blue_reconnect_action = self.blue_settings["blue_uses_reconnect_node"]
        self.blue_do_nothing_action = self.blue_settings["blue_uses_do_nothing"]
        self.blue_deceptive_action = self.blue_settings["blue_uses_deceptive_nodes"]
        self.blue_deceptive_node_make_new = self.blue_settings[
            "relocating_deceptive_nodes_generates_a_new_node"
        ]

        # Game Rule Settings
        self.gr_node_vuln_lower = self.game_rule_settings[
            "node_vulnerability_lower_bound"
        ]
        self.gr_node_vuln_upper = self.game_rule_settings[
            "node_vulnerability_upper_bound"
        ]
        self.gr_max_steps = self.game_rule_settings["max_steps"]
        self.gr_loss_total_compromise = self.game_rule_settings[
            "lose_when_all_nodes_lost"
        ]
        self.gr_loss_pc_nodes_compromised = self.game_rule_settings[
            "lose_when_n_percent_of_nodes_lost"
        ]
        self.gr_loss_pc_node_compromised_pc = self.game_rule_settings[
            "percentage_of_nodes_compromised_equals_loss"
        ]
        if not high_value_targets:
            self.gr_number_of_high_value_targets = self.game_rule_settings[
                "number_of_high_value_targets"
            ]
        else:
            self.gr_number_of_high_value_targets = len(high_value_targets)
        self.gr_loss_hvt = self.game_rule_settings["lose_when_high_value_target_lost"]
        self.gr_loss_hvt_random_placement = self.game_rule_settings[
            "choose_high_value_targets_placement_at_random"
        ]
        self.gr_loss_hvt_furthest_away = self.game_rule_settings[
            "choose_high_value_targets_furthest_away_from_entry"
        ]
        self.gr_random_entry_nodes = self.game_rule_settings[
            "choose_entry_nodes_randomly"
        ]
        self.gr_num_entry_nodes = self.game_rule_settings["number_of_entry_nodes"]
        self.gr_prefer_central_entry = self.game_rule_settings[
            "prefer_central_nodes_for_entry_nodes"
        ]
        self.gr_prefer_edge_nodes = self.game_rule_settings[
            "prefer_edge_nodes_for_entry_nodes"
        ]
        self.gr_grace_period = self.game_rule_settings["grace_period_length"]

        # Reset Settings
        self.reset_random_vulns = self.reset_settings[
            "randomise_vulnerabilities_on_reset"
        ]
        self.reset_move_hvt = self.reset_settings[
            "choose_new_high_value_targets_on_reset"
        ]
        self.reset_move_entry_nodes = self.reset_settings[
            "choose_new_entry_nodes_on_reset"
        ]

        # Reward Settings
        self.reward_loss = self.reward_settings["rewards_for_loss"]
        self.reward_success = self.reward_settings["rewards_for_reaching_max_steps"]
        self.reward_end_multiplier = self.reward_settings[
            "end_rewards_are_multiplied_by_end_state"
        ]
        self.reward_reduce_negative_rewards = self.reward_settings[
            "reduce_negative_rewards_for_closer_fails"
        ]
        self.reward_function = self.reward_settings["reward_function"]

        # Misc Settings
        self.misc_json_out = self.misc_settings["output_timestep_data_to_json"]
        self.random_seed = self.misc_settings.get("random_seed",None)

        if self.random_seed is not None:
            print("random number generation is deterministic with random_seed: ",self.random_seed)
=======
        # check if high value targets were provided
        if self.network.high_value_targets:
            self.high_value_targets = self.network.high_value_targets 
>>>>>>> d86c80ab

        nodes = [str(i) for i in range(number_of_nodes)]
        df = pd.DataFrame(self.matrix, index=nodes, columns=nodes)
        graph = nx.from_pandas_adjacency(df)

        # initialise the current graph
        self.current_graph = graph

        # initialise the base graph
        self.base_graph = copy.deepcopy(graph)
        self.initial_base_graph = copy.deepcopy(graph)

        # initialise data storage

        self.initial_network_variables = {
            i: {
                "vulnerability_score": 0,
                "true_compromised_status": 0,
                "blue_view_compromised_status": 0,
                "node_position": 0,
                "deceptive_node": False,
                "blue_knows_intrusion": False,
                "isolated": False,
            }
            for i in nodes
        }

        # If no vulnerabilities supplied then generate some
        vulnerabilities = self.generate_vulnerabilities()

        # initialise the network variables
        for node in nodes:
            # vulnerability scores
            self.initial_network_variables[node][
                "vulnerability_score"
            ] = vulnerabilities[node]
            # node positions
            self.initial_network_variables[node]["node_position"] = self.positions[node]

        self.current_network_variables = copy.deepcopy(self.initial_network_variables)

        self.initial_deceptive_vulnerabilities = {}

        self.set_entry_nodes()
        self.set_high_value_targets()

        # check if any of the defined high value targets intersect with entry nodes, then send a warning
        if self.high_value_targets is not None and (set(self.entry_nodes) & set(self.high_value_targets)):
            warnings.warn(
                "Provided entry nodes and high value targets intersect and may cause the training to prematurely end"
            )

       

        # initialises the deceptive nodes and their names and amount
        self.deceptive_nodes = []
        for i in range(0, self.game_mode.blue.max_number_deceptive_nodes):
            name = "d" + str(i)
            self.deceptive_nodes.append(name)
        # a pointer to to point to the current deceptive node (when a new node is added but the max is reached the
        # oldest node is replaced)
        self.deceptive_node_pointer = 0
        self.current_deceptive_nodes = 0
        self.reached_max_deceptive_nodes = False

        # a edge dictionary to give each edge a unique single number
        self.edge_map = {}
        edges = self.base_graph.edges
        for counter, i in enumerate(edges):
            self.edge_map[counter] = i

        self.red_current_location = None

        # a list of all of the failed attacks that occurred on this turn
        self.true_attacks = []
        # a list of all the failed attacks that blue has been able to detect
        self.detected_attacks = []

        edges_per_node = len(self.current_graph.edges) / (
                2 * len(self.current_graph.nodes)
        )

        self.connectivity = -math.exp(-0.1 * edges_per_node) + 1

        self.adj_matrix = nx.to_numpy_array(self.current_graph)

    

    """
    GETTERS
    The following block of code contains the getters for the network interface. Getters are methods that (given
    parameters) will return some attribute from the class
    """

    def get_number_base_edges(self) -> int:
        """
        Get the number of edges in the base original graph.

        This is not affected by nodes being isolated or modified by the agents.

        Returns:
            The number of base edges in the network
        """
        return len(self.base_graph.edges)

    def get_number_current_edges(self) -> int:
        """
        Get the number of edges in the current original graph.

        This is not affected by nodes being isolated or modified by the agents.

        Returns:
            The number of base edges in the network
        """
        return len(self.current_graph.edges)

    def get_entry_nodes(self) -> List[str]:
        """
        Get the entry nodes within the environment.

        Returns:
            The entry nodes for the network
        """
        return self.entry_nodes

    def get_number_of_nodes(self) -> int:
        """
        Get the total number of nodes within the environment.

        Returns:
            The number of nodes in the network
        """
        if hasattr(self,"current_network_variables"): 
            return len(self.current_network_variables.keys())
        return len(self.initial_network_variables.keys())

    def get_total_num_nodes(self) -> int:
        """
        Get the total number of nodes including any yet to be placed deceptive nodes.

        Returns:
            The number of nodes that there are including deceptive nodes that may not have been placed yet
        """
        return self.get_number_of_nodes() + self.get_number_unused_deceptive_nodes()

    def get_midpoint(self, node1: str, node2: str) -> Tuple[float, float]:
        """
        Get the midpoint between the position of two nodes.

        Args:
            node1: the name of the first node to get the midpoint from
            node2: the name of the second node to get the midpoint from

        Returns:
            The x and y coordinates of the midpoint between two nodes
        """
        # get positions of nodes
        pos1_x, pos1_y = self.current_network_variables[node1]["node_position"]
        pos2_x, pos2_y = self.current_network_variables[node2]["node_position"]

        # calculate midpoint
        x = (float(pos1_x) + float(pos2_x)) / 2
        y = (float(pos1_y) + float(pos2_y)) / 2

        return x, y

    def get_current_connected_nodes(self, node: str) -> List[str]:
        """
        Get all of the nodes currently connected to a target node.

        Args:
            node: The name of the node to get the current connections of

        Returns:
            A list of nodes
        """
        return list(self.current_graph.neighbors(node))

    def get_edge_map(self) -> dict:
        """
        Get an edge map which maps network edges to numbers.

        Returns:
            Returns the edge map
        """
        return self.edge_map

    def get_base_connected_nodes(self, node: str) -> List[str]:
        """
        Get all of the nodes connected to the given node in the base graph.

        Args:
            node: The name of the node to get the current connections of

        Returns:
            A list of nodes
        """
        return list(self.base_graph.neighbors(node))

    def get_single_node_state(self, node: str) -> int:
        """
        Get the current state of a node (safe or compromised).

        Args:
            node: The name of the node to check the compromised status of

        Returns:
            0: safe, 1: compromised
        """
        return self.current_network_variables[node]["true_compromised_status"]

    def get_single_node_blue_view(self, node: str) -> int:
        """
        Get the current state of a node (safe or compromised).

        Args:
            node: The name of the node to check the compromised status of

        Returns:
            0: safe, 1: compromised

        """
        return self.current_network_variables[node]["blue_view_compromised_status"]

    def get_single_node_vulnerability(self, node: str) -> int:
        """
        Get the current vulnerability of a node.

        Args:
            node: The name of the node to check the vulnerability of

        Returns:
            0: safe, 1: compromised
        """
        return self.current_network_variables[node]["vulnerability_score"]

    def get_single_node_known_intrusion_status(self, node: str) -> bool:
        """
        Return True if blue knows about the intrusion in this node, False if not.

        Args:
            node: The name of the node to check the status of

        Returns:
            True if blue knows about the intrusion in this node, False if not
        """
        return self.current_network_variables[node]["blue_knows_intrusion"]

    def get_single_node_isolation_status(self, node: str) -> bool:
        """
        Get the isolation status for a single node.

        Args:
            node: The name of the node to get the isolation status for

        Returns:
            Boolean representing the isolation status of the node
        """
        return self.current_network_variables[node]["isolated"]

    def get_single_node_position(self, node: str) -> Tuple[int, int]:
        """
        Get the position of a single node.

        Args:
            node: The name of the node to get the position of

        Returns:
            A list containing an x coord and a y coord
        """
        return self.current_network_variables[node]["node_position"]

    def get_high_value_targets(self) -> List[str]:
        """Get the node index for the high value target."""
        return self.high_value_targets

    def get_red_location(self) -> str:
        """Get the node index for the red agents current position."""
        return self.red_current_location

    def get_current_adj_matrix(self):
        """Get the current adjacency matrix for the environment."""
        return self.adj_matrix

    def get_current_graph_as_dict(self) -> Dict:
        """
        Get the current networkx graph for the environment and convert it to a dict of dicts.

        Returns:
            The networkx graph as a dict  of dicts
        """
        return nx.to_dict_of_dicts(self.current_graph)

    def get_attributes_from_key(self, key: str) -> dict:
        """
        Take in a key and return a dictionary.

        The keys are the names of the nodes and the values are the attribute values that are stored for
        that node under the specified key

        Args:
            key: The name of the attribute to extract

        Returns:
            A dictionary of attributes
        """
        filter_on_key = lambda x, node: {  # noqa
            node: attribute for name, attribute in x.items() if name == key  # noqa
        }  # noqa
        extract = lambda x: map(filter_on_key, x.values(), x.keys())  # noqa
        out = functools.reduce(
            lambda x, y: {**x, **y}, extract(self.current_network_variables)  # noqa
        )

        return out

    def get_nodes(
            self,
            filter_true_compromised: bool = False,
            filter_blue_view_compromised: bool = False,
            filter_true_safe: bool = False,
            filter_blue_view_safe: bool = False,
            filter_isolated: bool = False,
            filter_non_isolated: bool = False,
            filter_deceptive: bool = False,
            filter_non_deceptive: bool = False,
    ) -> List[str]:
        """
        Get all of the nodes from the network and apply a filter(s) to extract a specific subset of the nodes.

        Args:
            filter_true_compromised: Filter so only nodes that are compromised remain
            filter_blue_view_compromised: Filter so only nodes that blue can see are compromised remain
            filter_true_safe: Filter so only nodes that are safe remain
            filter_blue_view_safe: Filter so only nodes that blue can see are safe remain
            filter_isolated: Filter so only isolated nodes remain
            filter_non_isolated: Filter so only connected nodes remain
            filter_deceptive: Filter so only deceptive nodes remain
            filter_non_deceptive: Filter so only non-deceptive nodes remain

        Returns:
            A list of nodes
        """
        filter_functions = [True]
        if filter_true_compromised:
            # Return true if compromised status is 1
            filter_functions.append(
                lambda x: self.current_network_variables[x]["true_compromised_status"]
                          == 1
            )
        if filter_blue_view_compromised:
            # Return True if blue view compromised status is 1
            filter_functions.append(
                lambda x: self.current_network_variables[x][
                              "blue_view_compromised_status"
                          ]
                          == 1
            )
        if filter_true_safe:
            # Return True if compromised status is 0
            filter_functions.append(
                lambda x: self.current_network_variables[x]["true_compromised_status"]
                          == 0
            )
        if filter_blue_view_safe:
            # Return True if blue view compromised status is 0
            filter_functions.append(
                lambda x: self.current_network_variables[x][
                              "blue_view_compromised_status"
                          ]
                          == 0
            )
        if filter_isolated:
            # Return True if isolated is True
            filter_functions.append(
                lambda x: self.current_network_variables[x]["isolated"] is True
            )
        if filter_non_isolated:
            # Return True if isolated is False
            filter_functions.append(
                lambda x: self.current_network_variables[x]["isolated"] is False
            )
        if filter_deceptive:
            # Return True if deceptive node is True
            filter_functions.append(
                lambda x: self.current_network_variables[x]["deceptive_node"] is True
            )
        if filter_non_deceptive:
            # Return True if deceptive node is False
            filter_functions.append(
                lambda x: self.current_network_variables[x]["deceptive_node"] is False
            )

        # Combine all of the selected filters into a single statement
        combined_filters = lambda node: functools.reduce(  # noqa
            lambda x, y: x and y(node), filter_functions
        )

        # Apply the filters to the list of nodes
        filtered_nodes = list(
            filter(combined_filters, self.current_network_variables.keys())
        )
        if filtered_nodes is None:
            return []
        return filtered_nodes

    def get_all_vulnerabilities(self) -> dict:
        """Get a dictionary of vulnerability scores."""
        return self.get_attributes_from_key("vulnerability_score")

    def get_all_isolation(self) -> dict:
        """Get a dictionary of the isolation status of all the nodes."""
        return self.get_attributes_from_key("isolated")

    def get_all_node_compromised_states(self) -> dict:
        """Get a dictionary of compromised states."""
        return self.get_attributes_from_key("true_compromised_status")

    def get_all_node_blue_view_compromised_states(self) -> dict:
        """Get a dictionary of compromised states."""
        return self.get_attributes_from_key("blue_view_compromised_status")

    def get_all_node_positions(self) -> dict:
        """Get a dictionary of node positions."""
        return self.get_attributes_from_key("node_position")

    def get_detected_attacks(self) -> List[str]:
        """
        Get a list of lists containing detected attacks.

        The format of this list of lists is [["3", "4"]] for example.
        This means that the blue agent detected an attack originating from
        node "3" which was attacking node "4".
        """
        return self.detected_attacks

    def get_true_attacks(self) -> List[str]:
        """
        Get a list of lists containing all attacks (those detected by blue and those not detected by blue).

        The format of this list of lists is the same as the ``get_detected_attacks`` function above.
        """
        return self.true_attacks

    def get_number_unused_deceptive_nodes(self):
        """Get the current number of unused deceptive nodes."""
        return self.game_mode.blue.max_number_deceptive_nodes - self.current_deceptive_nodes

    def get_current_observation(self) -> np.array:
        """
        Get the current observation of the environment.

        The composition of the observation space is based on the configuration file used for the scenario.

        Returns:
            numpy array containing the above details
        """
        # number of spaces open for deceptive nodes
        open_spaces = self.get_number_unused_deceptive_nodes()

        # Builds the observation space using multiple different metrics from the env

        # Gets the adj matrix for the current graph
        node_connections = []
        if self.game_mode.observation_space.node_connections:
            node_connections = self.adj_matrix
            # pads the array to account for any missing deceptive nodes that may not have been placed yet
            node_connections = np.pad(node_connections, (0, open_spaces), "constant")

        # Gets the current safe/compromised status of all of the nodes
        compromised_state = []
        if self.game_mode.observation_space.compromised_status:
            compromised_state = np.asarray(
                list(self.get_attributes_from_key("true_compromised_status").values())
            )
            compromised_state = np.pad(compromised_state, (0, open_spaces), "constant")
        # Gets the vulnerability score of all of the nodes
        vulnerabilities = []
        if self.game_mode.observation_space.vulnerabilities:
            vulnerabilities = np.asarray(
                list(self.get_attributes_from_key("vulnerability_score").values())
            )
            vulnerabilities = np.pad(vulnerabilities, (0, open_spaces), "constant")

        # Gets the average vulnerability of all the nodes
        avg_vuln = []
        if self.game_mode.observation_space.average_vulnerability:
            all_vuln = self.get_attributes_from_key("vulnerability_score").values()
            avg_vuln = [sum(all_vuln) / len(all_vuln)]

        # Gets the connectivity of the graph, closer to 1 means more edges per node
        connectivity = []
        if self.game_mode.observation_space.graph_connectivity:
            connectivity = [self.connectivity]

        # Gets the attacks that the blue agent detected
        attacking_nodes = []
        attacked_nodes = []
        if self.game_mode.observation_space.attacking_nodes or self.game_mode.observation_space.attacked_nodes:
            attacking = {name: 0 for name in self.get_nodes()}
            attacked = {name: 0 for name in self.get_nodes()}
            for i in self.detected_attacks:
                if i[0] is not None:
                    # extract the attacking node (as long as the attacking node is not None)
                    attacking[i[0]] = 1
                # extract the node that was attacked
                attacked[i[1]] = 1
            if self.game_mode.observation_space.attacking_nodes:
                # attacking nodes
                attacking_nodes = list(attacking.values())
                attacking_nodes = np.pad(attacking_nodes, (0, open_spaces), "constant")
            if self.game_mode.observation_space.attacked_nodes:
                # nodes attacked
                attacked_nodes = list(attacked.values())
                attacked_nodes = np.pad(attacked_nodes, (0, open_spaces), "constant")

        # Gets the locations of any special nodes in the network (entry nodes and high value nodes)
        entry_nodes = []
        nodes = []
        if self.game_mode.observation_space.special_nodes:
            # gets the entry nodes
            entry_nodes = {name: 0 for name in self.get_nodes()}
            for i in self.entry_nodes:
                entry_nodes[i] = 1
            entry_nodes = list(entry_nodes.values())
            entry_nodes = np.pad(entry_nodes, (0, open_spaces), "constant")

            if self.game_mode.game_rules.lose_when_high_value_target_lost:
                # gets the high value target nodes
                nodes = {name: 0 for name in self.get_nodes()}

                # set high value targets to 1
                for target in self.high_value_targets:
                    nodes[target] = 1

                nodes = list(nodes.values())
                nodes = np.pad(
                    nodes, (0, open_spaces), "constant"
                )

        # gets the skill of the red agent
        skill = []
        if self.game_mode.observation_space.red_agent_skill:
            skill = [self.game_mode.red.red_skill]

        # combines all of the env observations together to create the observation that the blue agent gets
        obs = np.concatenate(
            (
                node_connections,
                compromised_state,
                vulnerabilities,
                avg_vuln,
                connectivity,
                attacking_nodes,
                attacked_nodes,
                entry_nodes,
                nodes,
                skill,
            ),
            axis=None,
            dtype=np.float32,
        )

        return obs

    def get_observation_size(self) -> int:
        """
        Get the size of the observation space.

        This is based on the game_mode that are turned on/off.

        Returns:
            The size of the observation space
        """
        # gets the max number of nodes in the env (including deceptive nodes)
        observation_size = 0
        max_number_of_nodes = self.get_total_num_nodes()

        # calculate the size of the observation space
        # the size depends on what observations are turned on/off in the config file
        if self.game_mode.observation_space.node_connections:
            observation_size += max_number_of_nodes * max_number_of_nodes
        if self.game_mode.observation_space.compromised_status:
            observation_size += max_number_of_nodes
        if self.game_mode.observation_space.vulnerabilities:
            observation_size += max_number_of_nodes
        if self.game_mode.observation_space.average_vulnerability:
            observation_size += 1
        if self.game_mode.observation_space.graph_connectivity:
            observation_size += 1
        if self.game_mode.observation_space.attacking_nodes:
            observation_size += max_number_of_nodes
        if self.game_mode.observation_space.attacked_nodes:
            observation_size += max_number_of_nodes
        if self.game_mode.observation_space.special_nodes:
            observation_size += max_number_of_nodes
            if self.game_mode.game_rules.lose_when_high_value_target_lost:
                observation_size += max_number_of_nodes
        if self.game_mode.observation_space.red_agent_skill:
            observation_size += 1

        return observation_size

    def generate_vulnerability(self) -> float:
        """
        Generate a single vulnerability value.

        Args:
            lower_bound: lower bound of random generation
            upper_bound: upper bound of random generation

        Returns:
            A single float representing a vulnerability
        """
        return round(random.randint((100 * self.game_mode.game_rules.node_vulnerability_lower_bound), (100 * self.game_mode.game_rules.node_vulnerability_upper_bound)) / 100, 2)


    def generate_vulnerabilities(self) -> dict:
        """
        Generate vulnerability values for n nodes.

        These values are randomly generated between the upper and lower bounds within the
        game_mode.

        Args:
            n_nodes: Number of nodes within the environment
            game_mode_data: The environment game_mode object

        Returns:
            vulnerabilities: A dictionary containing the vulnerabilities
        """
        if self.network.vulnerabilities:
            return self.network.vulnerabilities
            
        vulnerabilities = {}

        for i in range(self.get_number_of_nodes()):
            vulnerabilities[str(i)] = self.generate_vulnerability()

        return vulnerabilities

    """
    SETTERS
    The following block of code contains the setters for the network_interface. Setters are a type of method that update
    or change a class attribute
    """
    def set_entry_nodes(self):
        # If no entry nodes supplied then the first node in the network is chosen as the initial node
        nodes = self.get_nodes()
        self.entry_node_weights = [1 / self.get_number_of_nodes() for _ in range(self.get_number_of_nodes())]
        if self.network.entry_nodes is None:
            if self.game_mode.game_rules.choose_entry_nodes_randomly:
                try:
                    node_dict = nx.algorithms.centrality.eigenvector_centrality(
                        self.current_graph, max_iter=500
                    )
                except nx.PowerIterationFailedConvergence:
                    node_dict = {node: 0.5 for node in self.current_graph.nodes()}
                weights = list(node_dict.values())
                all_nodes = list(node_dict.keys())

                if self.game_mode.game_rules.choose_high_value_targets_furthest_away_from_entry:
                    weights = list(map(lambda x: (1 / x) ** 4, weights))
                elif self.game_mode.game_rules.prefer_central_nodes_for_entry_nodes:
                    weights = list(map(lambda x: x ** 4, weights))
                else:
                    weights = [1] * len(all_nodes)

                weights_normal = [float(i) / sum(weights) for i in weights]
                self.entry_node_weights = weights_normal
                entry_nodes = choice(
                    all_nodes,
                    self.game_mode.game_rules.number_of_entry_nodes,
                    replace=False,
                    p=weights_normal,
                )

            else:
                entry_nodes = []
                for i in range(self.game_mode.game_rules.number_of_entry_nodes):
                    entry_nodes.append(nodes[i])

            self.entry_nodes = entry_nodes
        self.entry_nodes = self.network.entry_nodes

    def set_high_value_targets(self):
        """
        Sets up the high value targets to be used by the training environment      
        """
        nodes = [str(i) for i in range(len(self.matrix))]

        # number of possible high value targets
        # calculated by seeing how many nodes there are minus the entry nodes, then only having 15% of the nodes
        # left over to be high value targets
        number_possible_high_value = math.ceil(
            (len(self.current_graph.nodes) - len(self.entry_nodes) + 1) * 0.15
        )

        # print warning that the number of high value targets exceed the above
        # preferably this would be handled elsewhere i.e. configuration
        if self.game_mode.game_rules.number_of_high_value_targets > number_possible_high_value:
            warnings.warn(
                "The configured number of high value targets exceed the allowable number in the given network. " +
                str(number_possible_high_value) + " high value targets will be created")
            self.number_of_high_value_targets = number_possible_high_value

        # if no high value targets set, set up the possible high value target list
        if self.game_mode.game_rules.lose_when_high_value_target_lost:
            if self.network.high_value_targets is None:
                self.possible_high_value_targets = []
                # chooses a random node to be the high value target
                if self.game_mode.game_rules.choose_high_value_targets_placement_at_random:
                    self.possible_high_value_targets = list(
                        set(nodes).difference(set(self.entry_nodes))
                    )
                # Choose the node that is furthest away from the entry points as the high value target
                if self.game_mode.game_rules.choose_high_value_targets_furthest_away_from_entry:
                    # gets all the paths between nodes
                    paths = []
                    for i in self.entry_nodes:
                        paths.append(
                            dict(nx.all_pairs_shortest_path_length(self.current_graph))[i]
                        )
                    sums = Counter()
                    counters = Counter()
                    # gets the distances to the entry points
                    for itemset in paths:
                        sums.update(itemset)
                        counters.update(itemset.keys())
                    # averages the distances to find the node that is, on average, the furthest away
                    result = {x: float(sums[x]) / counters[x] for x in sums.keys()}

                    for i in range(number_possible_high_value):
                        current = max(result, key=result.get)
                        self.possible_high_value_targets.append(current)
                        result.pop(current)

                    # prevent high value targets from becoming entry nodes
                    self.possible_high_value_targets = list(
                        set(self.possible_high_value_targets).difference(self.entry_nodes))

                # randomly pick unique nodes from a list of possible high value targets
                self.high_value_targets = random.sample(
                    set(self.possible_high_value_targets), self.game_mode.game_rules.number_of_high_value_targets
                )
            else:
                # if high value targets were provided, use them
                self.high_value_targets = self.network.high_value_targets
            
        else:
            self.high_value_targets = None


    def update_single_node_compromised_status(self, node: str, value: int):
        """
        Modify the value of the compromised status of a single node.

        Args:
            node: The name of the node to affect
            value: The new value of the compromised status for the node
        """
        self.current_network_variables[node]["true_compromised_status"] = value

    def update_single_node_vulnerability(self, node: str, value: float):
        """
        Modify the value of the vulnerability status of a single node.

        Args:
            node: The name of the node to affect
            value: The new value of the vulnerability for the node
        """
        self.current_network_variables[node]["vulnerability_score"] = value

    def update_single_node_blue_view(self, node: str, status: int):
        """
        Update the blue's view of the compromised status of a node.

        Args:
            node: The name of the node to update the status for
            status: The new status of the node
        """
        self.current_network_variables[node]["blue_view_compromised_status"] = status

    def update_single_node_known_intrusions(self, node: str, value: bool):
        """
        Modify the value of the known intrusion status of a single node.

        Args:
            node: The name of the node to affect
            value: The new value of the known intrusion status for the node
        """
        self.current_network_variables[node]["blue_knows_intrusion"] = value

    def update_red_location(self, location: str):
        """
        Modify the value of the red location.

        Args:
            location: The name of the node the red agent is now occupying
        """
        self.red_current_location = location

    def update_stored_attacks(
            self, attacking_nodes: List[str], target_nodes: List[str], success: List[bool]
    ):
        """
        Update this turns current attacks.

        This function collects all of the failed attacks and stores them for the
        blue agent to use in their action decision

        Args:
            attacking_nodes: Nodes red has attacked from
            target_nodes: Nodes red is attacking
            success: If the attacks were a success or not
        """
        # Runs through all the nodes attacked
        for i, j, k in zip(attacking_nodes, target_nodes, success):
            # Deceptive nodes have a different chance of detecting attacks
            if self.current_network_variables[j]["deceptive_node"]:
                if k:
                    # chance of seeing the attack if the attack succeeded
                    if (
                            100 * self.game_mode.blue.chance_to_discover_succeeded_attack_deceptive_node
                            > random.randint(0, 99)
                    ):
                        self.detected_attacks.append([i, j])
                else:
                    # chance of seeing the attack if the attack fails
                    if (
                            100 * self.game_mode.blue.chance_to_discover_failed_attack_deceptive_node
                            > random.randint(0, 99)
                    ):
                        self.detected_attacks.append([i, j])
            else:
                # If the attack did not succeed
                if k is False:
                    if self.game_mode.blue.can_discover_failed_attacks:
                        if (
                                100 * self.game_mode.blue.chance_to_discover_failed_attack
                                > random.randint(0, 99)
                        ):
                            # Adds the attack to the list of current attacks for this turn
                            self.detected_attacks.append([i, j])
                else:
                    # If the attack succeeded and the blue agent detected it
                    if (
                            self.current_network_variables[j][
                                "blue_view_compromised_status"
                            ]
                            == 1
                    ):
                        if self.game_mode.blue.can_discover_succeeded_attacks_if_compromise_is_discovered:
                            if (
                                    self.game_mode.blue.chance_to_discover_succeeded_attack_compromise_known
                                    > random.randint(0, 99)
                            ):
                                self.detected_attacks.append([i, j])
                    else:
                        # If the attack succeeded but blue did not detect it
                        if self.game_mode.blue.chance_to_discover_succeeded_attack_compromise_not_known:
                            if (
                                    100
                                    * self.game_mode.blue.chance_to_discover_succeeded_attack_compromise_not_known
                                    > random.randint(0, 99)
                            ):
                                self.detected_attacks.append([i, j])
            # Also compiles a list of all the attacks even those that blue did not "see"
            self.true_attacks.append([i, j])

    """
    RESET METHODS
    The following block of code contains the methods that are used to reset some portion of the network interface
    """

    def reset_stored_attacks(self):
        """
        Reset the attacks list.

        This needs to be called every timestep to ensure that only the current attacks are contained.
        """
        self.true_attacks = []
        self.detected_attacks = []

    def reset(self):
        """Reset the network back to its default state."""
        # red location
        self.red_current_location = None

        # Environment variables are reset
        self.current_network_variables = {
            node: {
                heading: value
                for heading, value in self.initial_network_variables[node].items()
            }
            for node in self.initial_network_variables.keys()
        }

        # resets the network graph from the saved base graph
        self.base_graph = nx.Graph()
        self.base_graph.add_nodes_from(self.initial_base_graph.nodes)
        self.base_graph.add_edges_from(self.initial_base_graph.edges)
        # pointers and helpers for deceptive nodes are reset
        self.deceptive_node_pointer = 0
        self.current_deceptive_nodes = 0
        self.reached_max_deceptive_nodes = False
        # resets the current network graph from the base graph
        self.current_graph = nx.Graph()
        self.current_graph.add_nodes_from(self.base_graph.nodes)
        self.current_graph.add_edges_from(self.base_graph.edges)
        # any previous attacks are removed
        self.true_attacks = []
        self.detected_attacks = []
        # updates the stored adj matrix
        self.adj_matrix = nx.to_numpy_array(self.current_graph)

        if self.game_mode.reset.choose_new_entry_nodes_on_reset:
            # change the entry nodes to a number of new random entry nodes using the pre-made wights
            entry_nodes = choice(
                self.get_nodes(),
                self.game_mode.game_rules.number_of_entry_nodes,
                replace=False,
                p=self.entry_node_weights,
            )
            self.entry_nodes = entry_nodes

        # set high value targets
        self.set_high_value_targets()

        if self.game_mode.reset.randomise_vulnerabilities_on_reset:
            # change all of the node vulnerabilities to new random values
            vulnerabilities = self.generate_vulnerabilities()

            # modify the vulnerabilities to be new values
            for node in self.get_nodes():
                # update the initial stored vulnerabilities
                self.initial_network_variables[node][
                    "vulnerability_score"
                ] = vulnerabilities[node]
                self.current_network_variables[node][
                    "vulnerability_score"
                ] = vulnerabilities[node]

    def reset_single_node_vulnerability(self, node: str):
        """
        Reset a nodes vulnerability score back to the same value it started with.

        Args:
            node: The name of the node to change the vulnerability of
        """
        if "d" in node:
            self.current_network_variables[node][
                "vulnerability_score"
            ] = self.initial_deceptive_vulnerabilities[node]
        else:
            self.current_network_variables[node][
                "vulnerability_score"
            ] = self.initial_network_variables[node]["vulnerability_score"]

    """
    STANDARD METHODS
    The following block of code contains the standard methods that are used to interact with the network interface in
    in some complex way.
    """

    def __push_red(self):
        """
        Remove red from the target node and move to a new location.

        If the blue agent patches the node that the red agent is in the red agent will be pushed to a connected
        compromised node. If there are none then the red agent will be pushed out of the network
        """
        connected = self.get_current_connected_nodes(self.red_current_location)
        # Randomises the order of the nodes to pick a random one
        random.shuffle(connected)
        done = False
        for node in connected:
            if self.get_single_node_state(node) == 1:
                self.red_current_location = node
                done = True
                break
        if done is False:
            # If there were no nodes then the agent is removed from the network
            self.red_current_location = None

    def add_deceptive_node(self, node1: str, node2: str) -> Union[bool, str]:
        """
        Add a deceptive node into the network.

        The deceptive node will sit between two actual nodes and act as a normal node in all
        regards other than the fact that it give more information when it is attacked

        Args:
            node1: Name of the first node to connect to the deceptive node to
            node2: Name of the second to connect the deceptive node to

        Returns:
            False if failed, the name of the new node if succeeded

        """
        # Check if there exists an edge between the two nodes
        if self.base_graph.has_edge(node1, node2):
            # If the red agent is in the deceptive node at its old position, push it out to a surrounding node
            if self.red_current_location == "d" + str(self.deceptive_node_pointer):
                self.__push_red()
            # get the name of the new node and add the new node

            node_name = self.deceptive_nodes[self.deceptive_node_pointer]
            # If the node is already in use, remove it from the base graph
            if self.base_graph.has_node(node_name):
                self.__remove_node_yt(node_name, self.base_graph)

            # inserts a new node on the base graph
            self.__insert_node_between(node_name, node1, node2, self.base_graph)

            # If the node is already in use, remove it from the current graph
            if self.current_graph.has_node(node_name):
                self.__remove_node_yt(node_name, self.current_graph)

            # check the isolation status of the nodes
            if (node1, node2) in self.current_graph.edges(node1) or (
                    node2,
                    node1,
            ) in self.current_graph.edges(node1):
                # neither are isolated: use the insert between method to insert the new node on the current graph
                self.__insert_node_between(node_name, node1, node2, self.current_graph)
            elif self.current_network_variables[node1]["isolated"] is False:
                # one node is isolated: add the node to the graph and add a single edge to the non-isolated node
                self.current_graph.add_node(node_name)
                self.current_graph.add_edge(node1, node_name)
            elif self.current_network_variables[node2]["isolated"] is False:
                # one node is isolated: add the node to the graph and add a single edge to the non-isolated node
                self.current_graph.add_node(node_name)
                self.current_graph.add_edge(node2, node_name)
            else:
                # both nodes are isolated: add the node to the graph
                self.current_graph.add_node(node_name)

            # increase the pointer to point to the next element in the list (the next deceptive node to use)
            self.deceptive_node_pointer += 1
            if not self.reached_max_deceptive_nodes:
                # checks if all the deceptive nodes are in play
                self.current_deceptive_nodes += 1
            if self.deceptive_node_pointer == len(self.deceptive_nodes):
                self.deceptive_node_pointer = 0
            if self.current_deceptive_nodes == len(self.deceptive_nodes):
                self.reached_max_deceptive_nodes = True

            new_vulnerability = self.generate_vulnerability()

            if node_name not in self.current_network_variables:
                # sets the state of the node (only if it was not used before)
                self.current_network_variables[node_name] = {
                    "vulnerability_score": new_vulnerability,
                    "true_compromised_status": 0,
                    "blue_view_compromised_status": 0,
                    "node_position": self.get_midpoint(node1, node2),
                    "deceptive_node": True,
                    "blue_knows_intrusion": False,
                    "isolated": False,
                }
                self.initial_deceptive_vulnerabilities[node_name] = new_vulnerability
            # updates all of the nodes attributes if the setting is True
            if self.game_mode.blue.relocating_deceptive_nodes_generates_a_new_node:
                self.current_network_variables[node_name] = {
                    "vulnerability_score": new_vulnerability,
                    "true_compromised_status": 0,
                    "blue_view_compromised_status": 0,
                    "node_position": 0,
                    "deceptive_node": True,
                    "blue_knows_intrusion": False,
                    "isolated": False,
                }
                self.initial_deceptive_vulnerabilities[node_name] = new_vulnerability
            # updates the position of the node based on its new location
            self.current_network_variables[node_name][
                "node_position"
            ] = self.get_midpoint(node1, node2)
            # updates the current adjacency matrix
            self.adj_matrix = self.adj_matrix = nx.to_numpy_array(self.current_graph)
            return node_name
        else:
            # If no edge return false as the deceptive node cannot be put here
            return False

    def __remove_node_yt(self, node_name: str, graph: nx.Graph) -> None:
        """
        Remove a node from a graph.

        Removing a node removes all connections to and from that node

        Args:
            node_name: the name of the node to remove
            graph: the networkx graph to remove the node from
        """
        # extracts the 0th element from a list where a variable "to_remove" has been removed
        extract_connections = lambda x, to_remove: list(  # noqa
            filter(lambda z: z != to_remove, x)  # noqa
        )[
            0
        ]  # noqa

        # gets all of the edges from a node
        links = graph.edges(node_name)
        # gets the connections to this node using the extract_connections lambda function
        connections = [extract_connections(x, node_name) for x in links]
        if len(connections) >= 2:
            # generates the new connections
            new_links = list(itertools.combinations(connections, 2))
            # adds the new edges
            graph.add_edges_from(new_links)
        # removes the old node
        graph.remove_node(node_name)

    def __insert_node_between(
            self, new_node: str, node1: str, node2: str, graph: nx.Graph
    ) -> None:
        """
        Insert a node in between two nodes.

        Args:
            new_node: the name of the new node
            node1: the name of the first node the new node will be connected to
            node2: the name of the second node the new node will be connected to
            graph: the networkx graph to add the new node to

        """
        # removes the old edge between the nodes
        graph.remove_edge(node1, node2)
        graph.add_node(new_node)
        # adds the new node in and updates the edges
        graph.add_edge(node1, new_node)
        graph.add_edge(new_node, node2)

    def isolate_node(self, node: str):
        """
        Isolate a node (disable all of the nodes connections).

        Args:
            node: the node to disable the connections of

        """
        current_connections = self.get_current_connected_nodes(node)
        for i in current_connections:
            self.current_graph.remove_edge(node, i)
        self.current_network_variables[node]["isolated"] = True
        self.adj_matrix = self.adj_matrix = nx.to_numpy_array(self.current_graph)

    def reconnect_node(self, node: str):
        """
        Re-enable any connections that may have previously been disabled.

        Args:
            node: the node to re-enable
        """
        base_connections = self.get_base_connected_nodes(node)
        for i in base_connections:
            if not self.current_network_variables[i]["isolated"]:
                self.current_graph.add_edge(node, i)
        self.current_network_variables[node]["isolated"] = False
        self.adj_matrix = self.adj_matrix = nx.to_numpy_array(self.current_graph)

    def attack_node(
            self,
            node: str,
            skill: float = 0.5,
            use_skill: bool = False,
            use_vulnerability: bool = False,
            guarantee: bool = False,
    ) -> bool:
        """
        Attack a target node.

        Uses a random chance to succeed that is modified by the skill of the attack and the
        vulnerability of the node. Both the skill and the vulnerability can be toggled to either be used or not

        Args:
            node: The name of the node to target
            skill: The skill of the attacker
            use_skill: A boolean value that is used to determine if skill is used in the calculation to check if the
                       attack succeeds
            use_vulnerability: A boolean value that is used to determine if vulnerability is used in the calculation to
                               check if the attack succeeds
            guarantee: If True then attack automatically succeeds

        Returns:
            A boolean value that represents if the attack succeeded or not
        """
        if guarantee:
            # IF guaranteed then compromise the node
            self.current_network_variables[node]["true_compromised_status"] = 1
            self.__immediate_attempt_view_update(node)
            return True

        # check if vulnerability and score are being used. If they are not then select a value
        if use_vulnerability:
            defence = 1 - self.current_network_variables[node]["vulnerability_score"]
        else:
            defence = 0
        if not use_skill:
            skill = 1

        # calculate the attack score, the higher the score the more likely the attack is to succeed
        attack_score = ((skill * skill) / (skill + defence)) * 100

        # check if the attack hits based on the attack score
        if attack_score > random.randint(0, 100):
            self.current_network_variables[node]["true_compromised_status"] = 1
            self.__immediate_attempt_view_update(node)
            return True
        else:
            return False

    def make_node_safe(self, node: str):
        """
        Make the state for a given node safe.

        Args:
            node: the node to make safe
        """
        self.current_network_variables[node]["true_compromised_status"] = 0
        self.current_network_variables[node]["blue_view_compromised_status"] = 0
        if self.red_current_location == node:
            # If the red agent is in the node that just got made safe then the red agent needs to be pushed back
            self.__push_red()
        self.current_network_variables[node]["blue_knows_intrusion"] = False

    def __immediate_attempt_view_update(self, node: str):
        """
        Attempt to update the view of a specific node for the blue agent.

        There is a chance that intrusions will not be detected.

        Args:
            node: the node to try and update the view for
        """
        true_state = self.current_network_variables[node]["true_compromised_status"]
        if (
                self.current_network_variables[node]["blue_knows_intrusion"] is True
        ):  # if we have seen the intrusion before we don't want to forget about it
            self.current_network_variables[node][
                "blue_view_compromised_status"
            ] = true_state
        if true_state == 1:
            if (
                    random.randint(0, 99)
                    < self.game_mode.blue.chance_to_immediately_discover_intrusion
                    * 100
                    or node in self.deceptive_nodes
            ):
                self.current_network_variables[node][
                    "blue_view_compromised_status"
                ] = true_state
                # remember this intrusion so we don't forget about it
                self.current_network_variables[node]["blue_knows_intrusion"] = True

        else:
            self.current_network_variables[node][
                "blue_view_compromised_status"
            ] = true_state

    def __immediate_attempt_view_update_with_specified_chance(
            self, node: str, chance: float
    ):
        """
        Update the blue view of a node but with a specified chance and not the chance used in the game_mode file.

        Args:
            node: The node to attempt to update
            chance: The chance blue has of updating the node and detecting a red intrusion
        """
        true_state = self.current_network_variables[node]["true_compromised_status"]
        if true_state == 1:
            if random.randint(0, 99) < chance * 100:
                self.current_network_variables[node][
                    "blue_view_compromised_status"
                ] = true_state
        else:
            self.current_network_variables[node][
                "blue_view_compromised_status"
            ] = true_state

    def scan_node(self, node: str) -> None:
        """
        Scan a target node to determine compromise based on the chance of discovery of compromise.

        Args:
            node: The node to be scanned
        """
        if self.current_network_variables[node]["blue_knows_intrusion"]:
            self.current_network_variables[node]["blue_view_compromised_status"] = 1
        else:
            true_state = self.current_network_variables[node]["true_compromised_status"]
            if true_state == 1:
                if (
                        random.randint(0, 99) < self.game_mode.blue.chance_to_discover_intrusion_on_scan * 100
                        or self.current_network_variables[node]["deceptive_node"]
                ):
                    self.current_network_variables[node]["blue_knows_intrusion"] = True
                    self.current_network_variables[node][
                        "blue_view_compromised_status"
                    ] = 1

    def save_json(self, data_dict: dict, ts: int) -> None:
        """
        Save a given dictionary to a json file.

        Args:
            data_dict: Data to save to the json file
            ts: The current timestamp of the data
        """
        now = datetime.now()
        time_stamp = str(datetime.timestamp(now)).replace(".", "")
        name = (
                "yawning_titan/envs/helpers/json_timesteps/output_"
                + str(ts)
                + "_"
                + str(time_stamp)
                + ".json"
        )
        with open(name, "w+") as json_file:
            json.dump(data_dict, json_file)

    def create_json_time_step(self) -> dict:
        """
        Create a dictionary that contains the current state of the environment and returns it.

        Returns:
            A dictionary containing the node connections, states and vulnerability scores
        """
        convert_str = lambda x: str(x) if x is not None else None  # noqa

        # Gets the edges from the networkx object
        connections = [
            list(map(convert_str, list(e))) for e in self.current_graph.edges
        ]
        # Gets the vulnerability and compromised status
        node_states = self.get_all_node_compromised_states()
        node_vulnerabilities = self.get_all_vulnerabilities()

        # Combines the features into a defaultdict and then returns a dictionary
        combined_features = defaultdict(list)

        for feature in (node_states, node_vulnerabilities):
            for key, value in feature.items():
                combined_features[key].append(value)

        current_state_dict = {"edges": connections, "features": combined_features}

        return current_state_dict<|MERGE_RESOLUTION|>--- conflicted
+++ resolved
@@ -46,166 +46,16 @@
 
         self.game_mode = game_mode
         self.network = network
-        
-        self.matrix = self.network.matrix
-        self.positions = self.network.positions
-        number_of_nodes = len(self.matrix)
-
-<<<<<<< HEAD
-        # Observation Space Settings
-        self.obs_compromised_status = self.observation_space_settings[
-            "compromised_status"
-        ]
-        self.obs_node_vuln_status = self.observation_space_settings["vulnerabilities"]
-        self.obs_node_connections = self.observation_space_settings["node_connections"]
-        self.obs_avg_vuln = self.observation_space_settings["average_vulnerability"]
-        self.obs_graph_connectivity = self.observation_space_settings[
-            "graph_connectivity"
-        ]
-        self.obs_attack_sources = self.observation_space_settings["attacking_nodes"]
-        self.obs_attack_targets = self.observation_space_settings["attacked_nodes"]
-        self.obs_special_nodes = self.observation_space_settings["special_nodes"]
-        self.obs_red_agent_skill = self.observation_space_settings["red_agent_skill"]
-
-        # Blue Settings
-        self.blue_max_deceptive_nodes = self.blue_settings["max_number_deceptive_nodes"]
-        self.blue_immediate_detection_chance = self.blue_settings[
-            "chance_to_immediately_discover_intrusion"
-        ]
-        self.blue_scan_detection_chance = self.blue_settings[
-            "chance_to_discover_intrusion_on_scan"
-        ]
-        self.blue_deception_immediate_detection_chance = self.blue_settings[
-            "chance_to_immediately_discover_intrusion_deceptive_node"
-        ]  # noqa
-        self.blue_deception_scan_detection_chance = self.blue_settings[
-            "chance_to_discover_intrusion_on_scan_deceptive_node"
-        ]  # noqa
-        self.blue_discover_failed_attacks = self.blue_settings[
-            "can_discover_failed_attacks"
-        ]
-        self.blue_discover_attack_source_if_detected = self.blue_settings[
-            "can_discover_succeeded_attacks_if_compromise_is_discovered"
-        ]  # noqa
-        self.blue_discover_attack_source_if_not_detected = self.blue_settings[
-            "can_discover_succeeded_attacks_if_compromise_is_not_discovered"
-        ]  # noqa
-        self.blue_chance_to_discover_source_failed = self.blue_settings[
-            "chance_to_discover_failed_attack"
-        ]
-        self.blue_chance_to_discover_source_succeed_known = self.blue_settings[
-            "chance_to_discover_succeeded_attack_compromise_known"
-        ]  # noqa
-        self.blue_chance_to_discover_source_succeed_unknown = self.blue_settings[
-            "chance_to_discover_succeeded_attack_compromise_not_known"
-        ]  # noqa
-        self.blue_chance_to_discover_source_deceptive_failed = self.blue_settings[
-            "chance_to_discover_failed_attack_deceptive_node"
-        ]  # noqa
-        self.blue_chance_to_discover_source_deceptive_succeed = self.blue_settings[
-            "chance_to_discover_succeeded_attack_deceptive_node"
-        ]  # noqa
-        self.blue_make_node_safe_modifies_vuln = self.blue_settings[
-            "making_node_safe_modifies_vulnerability"
-        ]
-        self.blue_vuln_change_amount_make_safe = self.blue_settings[
-            "vulnerability_change_during_node_patch"
-        ]
-        self.blue_make_safe_random_vuln = self.blue_settings[
-            "making_node_safe_gives_random_vulnerability"
-        ]
-        self.blue_reduce_vuln_action = self.blue_settings[
-            "blue_uses_reduce_vulnerability"
-        ]
-        self.blue_restore_node_action = self.blue_settings["blue_uses_restore_node"]
-        self.blue_make_node_safe_action = self.blue_settings["blue_uses_make_node_safe"]
-        self.blue_scan_action = self.blue_settings["blue_uses_scan"]
-        self.blue_isolate_action = self.blue_settings["blue_uses_isolate_node"]
-        self.blue_reconnect_action = self.blue_settings["blue_uses_reconnect_node"]
-        self.blue_do_nothing_action = self.blue_settings["blue_uses_do_nothing"]
-        self.blue_deceptive_action = self.blue_settings["blue_uses_deceptive_nodes"]
-        self.blue_deceptive_node_make_new = self.blue_settings[
-            "relocating_deceptive_nodes_generates_a_new_node"
-        ]
-
-        # Game Rule Settings
-        self.gr_node_vuln_lower = self.game_rule_settings[
-            "node_vulnerability_lower_bound"
-        ]
-        self.gr_node_vuln_upper = self.game_rule_settings[
-            "node_vulnerability_upper_bound"
-        ]
-        self.gr_max_steps = self.game_rule_settings["max_steps"]
-        self.gr_loss_total_compromise = self.game_rule_settings[
-            "lose_when_all_nodes_lost"
-        ]
-        self.gr_loss_pc_nodes_compromised = self.game_rule_settings[
-            "lose_when_n_percent_of_nodes_lost"
-        ]
-        self.gr_loss_pc_node_compromised_pc = self.game_rule_settings[
-            "percentage_of_nodes_compromised_equals_loss"
-        ]
-        if not high_value_targets:
-            self.gr_number_of_high_value_targets = self.game_rule_settings[
-                "number_of_high_value_targets"
-            ]
-        else:
-            self.gr_number_of_high_value_targets = len(high_value_targets)
-        self.gr_loss_hvt = self.game_rule_settings["lose_when_high_value_target_lost"]
-        self.gr_loss_hvt_random_placement = self.game_rule_settings[
-            "choose_high_value_targets_placement_at_random"
-        ]
-        self.gr_loss_hvt_furthest_away = self.game_rule_settings[
-            "choose_high_value_targets_furthest_away_from_entry"
-        ]
-        self.gr_random_entry_nodes = self.game_rule_settings[
-            "choose_entry_nodes_randomly"
-        ]
-        self.gr_num_entry_nodes = self.game_rule_settings["number_of_entry_nodes"]
-        self.gr_prefer_central_entry = self.game_rule_settings[
-            "prefer_central_nodes_for_entry_nodes"
-        ]
-        self.gr_prefer_edge_nodes = self.game_rule_settings[
-            "prefer_edge_nodes_for_entry_nodes"
-        ]
-        self.gr_grace_period = self.game_rule_settings["grace_period_length"]
-
-        # Reset Settings
-        self.reset_random_vulns = self.reset_settings[
-            "randomise_vulnerabilities_on_reset"
-        ]
-        self.reset_move_hvt = self.reset_settings[
-            "choose_new_high_value_targets_on_reset"
-        ]
-        self.reset_move_entry_nodes = self.reset_settings[
-            "choose_new_entry_nodes_on_reset"
-        ]
-
-        # Reward Settings
-        self.reward_loss = self.reward_settings["rewards_for_loss"]
-        self.reward_success = self.reward_settings["rewards_for_reaching_max_steps"]
-        self.reward_end_multiplier = self.reward_settings[
-            "end_rewards_are_multiplied_by_end_state"
-        ]
-        self.reward_reduce_negative_rewards = self.reward_settings[
-            "reduce_negative_rewards_for_closer_fails"
-        ]
-        self.reward_function = self.reward_settings["reward_function"]
-
-        # Misc Settings
-        self.misc_json_out = self.misc_settings["output_timestep_data_to_json"]
-        self.random_seed = self.misc_settings.get("random_seed",None)
-
-        if self.random_seed is not None:
-            print("random number generation is deterministic with random_seed: ",self.random_seed)
-=======
+        self.random_seed = self.game_mode.miscellaneous.random_seed
+
+        number_of_nodes = len(self.network.matrix)
+
         # check if high value targets were provided
         if self.network.high_value_targets:
             self.high_value_targets = self.network.high_value_targets 
->>>>>>> d86c80ab
 
         nodes = [str(i) for i in range(number_of_nodes)]
-        df = pd.DataFrame(self.matrix, index=nodes, columns=nodes)
+        df = pd.DataFrame(self.network.matrix, index=nodes, columns=nodes)
         graph = nx.from_pandas_adjacency(df)
 
         # initialise the current graph
@@ -240,7 +90,7 @@
                 "vulnerability_score"
             ] = vulnerabilities[node]
             # node positions
-            self.initial_network_variables[node]["node_position"] = self.positions[node]
+            self.initial_network_variables[node]["node_position"] = self.network.positions[node]
 
         self.current_network_variables = copy.deepcopy(self.initial_network_variables)
 
@@ -892,7 +742,7 @@
         """
         Sets up the high value targets to be used by the training environment      
         """
-        nodes = [str(i) for i in range(len(self.matrix))]
+        nodes = [str(i) for i in range(len(self.network.matrix))]
 
         # number of possible high value targets
         # calculated by seeing how many nodes there are minus the entry nodes, then only having 15% of the nodes
