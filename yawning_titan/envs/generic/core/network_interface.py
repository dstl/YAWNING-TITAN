import copy
import functools
import itertools
import json
import math
import pathlib
import random
import sys

from scipy.sparse.csgraph import dijkstra
from collections import Counter, defaultdict
from datetime import datetime
from logging import getLogger
from typing import Dict, List, Optional, Tuple, Union
import warnings

import networkx as nx
import numpy as np
import pandas as pd
import yaml
from numpy.random import choice
from yaml.loader import SafeLoader

from yawning_titan.config.game_modes import default_game_mode_path
from yawning_titan.envs.generic.helpers.environment_input_validation import \
    check_input
from yawning_titan.envs.generic.helpers.node_attribute_gen import (
    generate_vulnerabilities,
    generate_vulnerability,
)

_LOGGER = getLogger(__name__)

class NetworkInterface:
    """The primary interface between both red and blue agents and the underlying environment."""

    def __init__(
        self,
        matrix: np.array,
        positions: dict,
        settings_path: Optional[str] = None,
        entry_nodes: Optional[List[str]] = None,
        vulnerabilities: Optional[Dict] = None,
<<<<<<< HEAD
        high_value_node: Optional[str] = None,
=======
        high_value_targets: Optional[List[str]] = None,
>>>>>>> 18465108
    ):
        """
        Initialise the Network Interface and initialises all of the necessary components.

        Args:
            matrix: An adjacency matrix containing the connections between nodes in the network
            positions: A dictionary containing the positions of the nodes in the network (when displayed as a graph)
            settings_path: The file path that locates the settings page. If no path is supplied then the default settings page is used
            entry_nodes: A list of nodes that act as gateways or doors in the network for the red agent. While the red
            agent does not start in the network, they can access the network at these nodes.
            vulnerabilities: A dictionary containing the vulnerabilities of the nodes
<<<<<<< HEAD
            high_value_node: A name of a node that when taken means the red agent instantly wins
=======
            high_value_targets: A name of a node that when taken means the red agent instantly wins
>>>>>>> 18465108
        """
        # opens the fle the user has specified to be the location of the settings
        if not settings_path:
            settings_path = default_game_mode_path()
        try:
            with open(settings_path) as f:
                settings = yaml.load(f, Loader=SafeLoader)
        except FileNotFoundError as e:
            msg = f"Configuration file does not exist: {settings_path}"
            print(msg)  # TODO: Remove once proper logging is setup
            _LOGGER.critical(msg, exc_info=True)
            raise e

        self.matrix = matrix
        number_of_nodes = len(matrix)

        # check if entry nodes were provided
        self.entry_nodes_provided = False
        if entry_nodes:
            self.entry_nodes = entry_nodes
            self.entry_nodes_provided = True

        # check if high value targets were provided
        self.high_value_targets_provided = False
        if high_value_targets:
            self.high_value_targets = high_value_targets
            self.high_value_targets_provided = True

        # check if any of the defined high value targets intersect with entry nodes, then send a warning
        if (self.high_value_targets_provided and self.entry_nodes_provided and
                (set(self.entry_nodes) & set(self.high_value_targets))):
            warnings.warn(
                "Provided entry nodes and high value targets intersect and may cause the training to prematurely end")

        # check the settings are valid
        check_input(settings, number_of_nodes, high_value_targets)

        self.settings = settings
        self.matrix = matrix

        # Top level Groupings
        self.red_settings = settings["RED"]
        self.observation_space_settings = settings["OBSERVATION_SPACE"]
        self.blue_settings = settings["BLUE"]
        self.game_rule_settings = settings["GAME_RULES"]
        self.reset_settings = settings["RESET"]
        self.reward_settings = settings["REWARDS"]
        self.misc_settings = settings["MISCELLANEOUS"]

        # Red Settings
        self.red_skill = self.red_settings["red_skill"]
        self.red_use_skill = self.red_settings["red_uses_skill"]
        self.red_ignore_defences = self.red_settings["red_ignores_defences"]
        self.red_always_succeeds = self.red_settings["red_always_succeeds"]
        self.red_attack_from_current_position = self.red_settings[
            "red_can_only_attack_from_red_agent_node"
        ]
        self.red_attack_from_any_node = self.red_settings[
            "red_can_attack_from_any_red_node"
        ]
        self.red_naturally_spread = self.red_settings["red_can_naturally_spread"]
        self.red_chance_to_spread_to_connected_node = self.red_settings[
            "chance_to_spread_to_connected_node"
        ]
        self.red_chance_to_spread_to_unconnected_node = self.red_settings[
            "chance_to_spread_to_unconnected_node"
        ]
        self.red_spread_action = self.red_settings["red_uses_spread_action"]
        self.red_spread_action_likelihood = self.red_settings[
            "spread_action_likelihood"
        ]
        self.red_spread_success_chance = self.red_settings["chance_for_red_to_spread"]
        self.red_random_infection_action = self.red_settings[
            "red_uses_random_infect_action"
        ]
        self.red_random_infection_likelihood = self.red_settings[
            "red_uses_random_infect_action"
        ]
        self.red_random_infection_success_chance = self.red_settings[
            "chance_for_red_to_random_compromise"
        ]
        self.red_basic_attack_action = self.red_settings["red_uses_basic_attack_action"]
        self.red_basic_attack_likelihood = self.red_settings[
            "basic_attack_action_likelihood"
        ]
        self.red_do_nothing_action = self.red_settings["red_uses_do_nothing_action"]
        self.red_do_nothing_likelihood = self.red_settings[
            "do_nothing_action_likelihood"
        ]
        self.red_move_action = self.red_settings["red_uses_move_action"]
        self.red_move_action_likelihood = self.red_settings["move_action_likelihood"]
        self.red_zero_day_action = self.red_settings["red_uses_zero_day_action"]
        self.red_zero_day_start_amount = self.red_settings["zero_day_start_amount"]
        self.red_zero_day_days_required_to_create = self.red_settings[
            "days_required_for_zero_day"
        ]
        self.red_always_chooses_shortest_distance_to_target = self.red_settings[
            "red_always_chooses_shortest_distance_to_target"
        ]
        self.red_targeting_random = self.red_settings["red_chooses_target_at_random"]
        self.red_targeting_prioritise_connected_nodes = self.red_settings[
            "red_prioritises_connected_nodes"
        ]
        self.red_targeting_prioritise_unconnected_nodes = self.red_settings[
            "red_prioritises_un_connected_nodes"
        ]
        self.red_targeting_prioritise_vulnerable_nodes = self.red_settings[
            "red_prioritises_vulnerable_nodes"
        ]
        self.red_targeting_prioritise_resilient_nodes = self.red_settings[
            "red_prioritises_resilient_nodes"
        ]
        self.red_pursues_node = str(self.red_settings["red_pursues_node"]) if self.red_settings["red_pursues_node"] is not None else None

        # Observation Space Settings
        self.obs_compromised_status = self.observation_space_settings[
            "compromised_status"
        ]
        self.obs_node_vuln_status = self.observation_space_settings["vulnerabilities"]
        self.obs_node_connections = self.observation_space_settings["node_connections"]
        self.obs_avg_vuln = self.observation_space_settings["average_vulnerability"]
        self.obs_graph_connectivity = self.observation_space_settings[
            "graph_connectivity"
        ]
        self.obs_attack_sources = self.observation_space_settings["attacking_nodes"]
        self.obs_attack_targets = self.observation_space_settings["attacked_nodes"]
        self.obs_special_nodes = self.observation_space_settings["special_nodes"]
        self.obs_red_agent_skill = self.observation_space_settings["red_agent_skill"]

        # Blue Settings
        self.blue_max_deceptive_nodes = self.blue_settings["max_number_deceptive_nodes"]
        self.blue_immediate_detection_chance = self.blue_settings[
            "chance_to_immediately_discover_intrusion"
        ]
        self.blue_scan_detection_chance = self.blue_settings[
            "chance_to_discover_intrusion_on_scan"
        ]
        self.blue_deception_immediate_detection_chance = self.blue_settings[
            "chance_to_immediately_discover_intrusion_deceptive_node"
        ]  # noqa
        self.blue_deception_scan_detection_chance = self.blue_settings[
            "chance_to_discover_intrusion_on_scan_deceptive_node"
        ]  # noqa
        self.blue_discover_failed_attacks = self.blue_settings[
            "can_discover_failed_attacks"
        ]
        self.blue_discover_attack_source_if_detected = self.blue_settings[
            "can_discover_succeeded_attacks_if_compromise_is_discovered"
        ]  # noqa
        self.blue_discover_attack_source_if_not_detected = self.blue_settings[
            "can_discover_succeeded_attacks_if_compromise_is_not_discovered"
        ]  # noqa
        self.blue_chance_to_discover_source_failed = self.blue_settings[
            "chance_to_discover_failed_attack"
        ]
        self.blue_chance_to_discover_source_succeed_known = self.blue_settings[
            "chance_to_discover_succeeded_attack_compromise_known"
        ]  # noqa
        self.blue_chance_to_discover_source_succeed_unknown = self.blue_settings[
            "chance_to_discover_succeeded_attack_compromise_not_known"
        ]  # noqa
        self.blue_chance_to_discover_source_deceptive_failed = self.blue_settings[
            "chance_to_discover_failed_attack_deceptive_node"
        ]  # noqa
        self.blue_chance_to_discover_source_deceptive_succeed = self.blue_settings[
            "chance_to_discover_succeeded_attack_deceptive_node"
        ]  # noqa
        self.blue_make_node_safe_modifies_vuln = self.blue_settings[
            "making_node_safe_modifies_vulnerability"
        ]
        self.blue_vuln_change_amount_make_safe = self.blue_settings[
            "vulnerability_change_during_node_patch"
        ]
        self.blue_make_safe_random_vuln = self.blue_settings[
            "making_node_safe_gives_random_vulnerability"
        ]
        self.blue_reduce_vuln_action = self.blue_settings[
            "blue_uses_reduce_vulnerability"
        ]
        self.blue_restore_node_action = self.blue_settings["blue_uses_restore_node"]
        self.blue_make_node_safe_action = self.blue_settings["blue_uses_make_node_safe"]
        self.blue_scan_action = self.blue_settings["blue_uses_scan"]
        self.blue_isolate_action = self.blue_settings["blue_uses_isolate_node"]
        self.blue_reconnect_action = self.blue_settings["blue_uses_reconnect_node"]
        self.blue_do_nothing_action = self.blue_settings["blue_uses_do_nothing"]
        self.blue_deceptive_action = self.blue_settings["blue_uses_deceptive_nodes"]
        self.blue_deceptive_node_make_new = self.blue_settings[
            "relocating_deceptive_nodes_generates_a_new_node"
        ]

        # Game Rule Settings
        self.gr_node_vuln_lower = self.game_rule_settings[
            "node_vulnerability_lower_bound"
        ]
        self.gr_node_vuln_upper = self.game_rule_settings[
            "node_vulnerability_upper_bound"
        ]
        self.gr_max_steps = self.game_rule_settings["max_steps"]
        self.gr_loss_total_compromise = self.game_rule_settings[
            "lose_when_all_nodes_lost"
        ]
        self.gr_loss_pc_nodes_compromised = self.game_rule_settings[
            "lose_when_n_percent_of_nodes_lost"
        ]
        self.gr_loss_pc_node_compromised_pc = self.game_rule_settings[
            "percentage_of_nodes_compromised_equals_loss"
        ]
<<<<<<< HEAD
        self.gr_loss_hvn = self.game_rule_settings["lose_when_high_value_node_lost"]
        self.gr_loss_tn = self.game_rule_settings["lose_when_target_node_lost"]
        self.gr_loss_hvn_random_placement = self.game_rule_settings[
            "choose_high_value_node_placement_at_random"
        ]
        self.gr_loss_hvn_furthest_away = self.game_rule_settings[
            "choose_high_value_node_furthest_away_from_entry"
=======
        if not high_value_targets:
            self.gr_number_of_high_value_targets = self.game_rule_settings[
                "number_of_high_value_targets"
            ]
        else:
            self.gr_number_of_high_value_targets = len(high_value_targets)
        self.gr_loss_hvt = self.game_rule_settings["lose_when_high_value_target_lost"]
        self.gr_loss_hvt_random_placement = self.game_rule_settings[
            "choose_high_value_targets_placement_at_random"
        ]
        self.gr_loss_hvt_furthest_away = self.game_rule_settings[
            "choose_high_value_targets_furthest_away_from_entry"
>>>>>>> 18465108
        ]
        self.gr_random_entry_nodes = self.game_rule_settings[
            "choose_entry_nodes_randomly"
        ]
        self.gr_num_entry_nodes = self.game_rule_settings["number_of_entry_nodes"]
        self.gr_prefer_central_entry = self.game_rule_settings[
            "prefer_central_nodes_for_entry_nodes"
        ]
        self.gr_prefer_edge_nodes = self.game_rule_settings[
            "prefer_edge_nodes_for_entry_nodes"
        ]
        self.gr_grace_period = self.game_rule_settings["grace_period_length"]

        # Reset Settings
        self.reset_random_vulns = self.reset_settings[
            "randomise_vulnerabilities_on_reset"
        ]
<<<<<<< HEAD
        self.reset_move_hvn = self.reset_settings[
            "choose_new_high_value_node_on_reset"
=======
        self.reset_move_hvt = self.reset_settings[
            "choose_new_high_value_targets_on_reset"
>>>>>>> 18465108
        ]
        self.reset_move_entry_nodes = self.reset_settings[
            "choose_new_entry_nodes_on_reset"
        ]

        # Reward Settings
        self.reward_loss = self.reward_settings["rewards_for_loss"]
        self.reward_success = self.reward_settings["rewards_for_reaching_max_steps"]
        self.reward_end_multiplier = self.reward_settings[
            "end_rewards_are_multiplied_by_end_state"
        ]
        self.reward_reduce_negative_rewards = self.reward_settings[
            "reduce_negative_rewards_for_closer_fails"
        ]
        self.reward_function = self.reward_settings["reward_function"]

        # Misc Settings
        self.misc_json_out = self.misc_settings["output_timestep_data_to_json"]

        nodes = [str(i) for i in range(number_of_nodes)]
        df = pd.DataFrame(matrix, index=nodes, columns=nodes)
        graph = nx.from_pandas_adjacency(df)

        # initialise the current graph
        self.current_graph = graph

        # initialise the base graph
        self.base_graph = copy.deepcopy(graph)
        self.initial_base_graph = copy.deepcopy(graph)

        # initialise data storage

        self.initial_network_variables = {
            i: {
                "vulnerability_score": 0,
                "true_compromised_status": 0,
                "blue_view_compromised_status": 0,
                "node_position": 0,
                "deceptive_node": False,
                "blue_knows_intrusion": False,
                "isolated": False,
            }
            for i in nodes
        }

        # If no vulnerabilities supplied then generate some
        if vulnerabilities is None:
            vulnerabilities = generate_vulnerabilities(
                number_of_nodes, self.gr_node_vuln_lower, self.gr_node_vuln_upper
            )

        # initialise the network variables
        for node in nodes:
            # vulnerability scores
            self.initial_network_variables[node][
                "vulnerability_score"
            ] = vulnerabilities[node]
            # node positions
            self.initial_network_variables[node]["node_position"] = positions[node]

        self.initial_deceptive_vulnerabilities = {}

        # If no entry nodes supplied then the first node in the network is chosen as the initial node
        self.entry_node_weights = [1 / number_of_nodes for _ in range(number_of_nodes)]
        if entry_nodes is None:
            if self.gr_random_entry_nodes:
                try:
                    node_dict = nx.algorithms.centrality.eigenvector_centrality(
                        self.current_graph, max_iter=500
                    )
                except nx.PowerIterationFailedConvergence:
                    node_dict = {node: 0.5 for node in self.current_graph.nodes()}
                weights = list(node_dict.values())
                all_nodes = list(node_dict.keys())

                if self.gr_prefer_edge_nodes:
                    weights = list(map(lambda x: (1 / x) ** 4, weights))
                elif self.gr_prefer_central_entry:
                    weights = list(map(lambda x: x ** 4, weights))
                else:
                    weights = [1] * len(all_nodes)

                weights_normal = [float(i) / sum(weights) for i in weights]
                self.entry_node_weights = weights_normal
                entry_nodes = choice(
                    all_nodes,
                    self.gr_num_entry_nodes,
                    replace=False,
                    p=weights_normal,
                )

            else:
                entry_nodes = []
                for i in range(self.gr_num_entry_nodes):
                    entry_nodes.append(nodes[i])

        self.entry_nodes = entry_nodes
<<<<<<< HEAD
        self.possible_high_value_nodes = [] if high_value_node is None else [high_value_node]
        number_possible_high_value = math.ceil(
            (len(self.current_graph.nodes) - len(self.entry_nodes) + 1) * 0.15
        )
        if high_value_node is None:
            # chooses a random node to be the high value target
            if self.gr_loss_hvn_random_placement:
                self.possible_high_value_nodes = list(
                    set(nodes).difference(set(self.entry_nodes))
                )
            # Choose the node that is furthest away from the entry points as the high value target
            if self.gr_loss_hvn_furthest_away:
                # gets all the paths between nodes
                paths = []
                for i in self.entry_nodes:
                    paths.append(
                        dict(nx.all_pairs_shortest_path_length(self.current_graph))[i]
                    )
                sums = Counter()
                counters = Counter()
                # gets the distances to the entry points
                for itemset in paths:
                    sums.update(itemset)
                    counters.update(itemset.keys())
                # averages the distances to find the node that is, on average, the furthest away
                result = {x: float(sums[x]) / counters[x] for x in sums.keys()}
                for i in range(number_possible_high_value):
                    current = max(result, key=result.get)
                    self.possible_high_value_nodes.append(current)
                    result.pop(current)

        if self.gr_loss_hvn:
            self.high_value_node = random.choices(
                population=self.possible_high_value_nodes, k=1
            )[0]
        else:
            self.high_value_node = None
=======

        self._high_value_target_setup(high_value_targets=high_value_targets)
>>>>>>> 18465108

        # initialises the deceptive nodes and their names and amount
        self.deceptive_nodes = []
        for i in range(0, self.blue_max_deceptive_nodes):
            name = "d" + str(i)
            self.deceptive_nodes.append(name)
        # a pointer to to point to the current deceptive node (when a new node is added but the max is reached the
        # oldest node is replaced)
        self.deceptive_node_pointer = 0
        self.current_deceptive_nodes = 0
        self.reached_max_deceptive_nodes = False

        # a edge dictionary to give each edge a unique single number
        self.edge_map = {}
        edges = self.base_graph.edges
        for counter, i in enumerate(edges):
            self.edge_map[counter] = i

        self.red_current_location = None

        # a list of all of the failed attacks that occurred on this turn
        self.true_attacks = []
        # a list of all the failed attacks that blue has been able to detect
        self.detected_attacks = []

        self.current_network_variables = copy.deepcopy(self.initial_network_variables)

        edges_per_node = len(self.current_graph.edges) / (
                2 * len(self.current_graph.nodes)
        )

        self.connectivity = -math.exp(-0.1 * edges_per_node) + 1

        self.adj_matrix = nx.to_numpy_array(self.current_graph)

    def _high_value_target_setup(
            self,
            high_value_targets: List[str]
    ):
        """
        Sets up the high value targets to be used by the training environment

        Args:
            high_value_targets: a list of strings that identify which nodes are to be marked as high value targets
        """
        nodes = [str(i) for i in range(len(self.matrix))]

        # number of possible high value targets
        # calculated by seeing how many nodes there are minus the entry nodes, then only having 15% of the nodes
        # left over to be high value targets
        number_possible_high_value = math.ceil(
            (len(self.current_graph.nodes) - len(self.entry_nodes) + 1) * 0.15
        )

        # print warning that the number of high value targets exceed the above
        # preferably this would be handled elsewhere i.e. configuration
        if self.gr_number_of_high_value_targets > number_possible_high_value:
            warnings.warn(
                "The configured number of high value targets exceed the allowable number in the given network. " +
                str(number_possible_high_value) + " high value targets will be created")
            self.gr_number_of_high_value_targets = number_possible_high_value

        # if no high value targets set, set up the possible high value target list
        if not self.high_value_targets_provided:
            self.possible_high_value_targets = []
            # chooses a random node to be the high value target
            if self.gr_loss_hvt_random_placement:
                self.possible_high_value_targets = list(
                    set(nodes).difference(set(self.entry_nodes))
                )
            # Choose the node that is furthest away from the entry points as the high value target
            if self.gr_loss_hvt_furthest_away:
                # gets all the paths between nodes
                paths = []
                for i in self.entry_nodes:
                    paths.append(
                        dict(nx.all_pairs_shortest_path_length(self.current_graph))[i]
                    )
                sums = Counter()
                counters = Counter()
                # gets the distances to the entry points
                for itemset in paths:
                    sums.update(itemset)
                    counters.update(itemset.keys())
                # averages the distances to find the node that is, on average, the furthest away
                result = {x: float(sums[x]) / counters[x] for x in sums.keys()}

                for i in range(number_possible_high_value):
                    current = max(result, key=result.get)
                    self.possible_high_value_targets.append(current)
                    result.pop(current)

                # prevent high value targets from becoming entry nodes
                self.possible_high_value_targets = list(
                    set(self.possible_high_value_targets).difference(self.entry_nodes))

        if self.gr_loss_hvt:
            # if high value targets were provided, use them
            if self.high_value_targets_provided:
                self.high_value_targets = high_value_targets
            # else randomly pick a configured number of high value targets from the list of possible targets
            else:
                # randomly pick unique nodes from a list of possible high value targets
                self.high_value_targets = random.sample(
                    set(self.possible_high_value_targets), self.gr_number_of_high_value_targets
                )
        else:
            self.high_value_targets = None

    """
    GETTERS
    The following block of code contains the getters for the network interface. Getters are methods that (given
    parameters) will return some attribute from the class
    """
    def get_shortest_distances_to_target(self,nodes:List[str])->List[float]:
        """
        
        """
        #TODO: add option where only shortest distance provided
        dist_matrix = dijkstra(csgraph=self.matrix, directed=False, indices=int(self.red_pursues_node), min_only=False)
        distances = [dist_matrix[int(n)] for n in nodes]
        return distances

    def get_number_base_edges(self) -> int:
        """
        Get the number of edges in the base original graph.

        This is not affected by nodes being isolated or modified by the agents.

        Returns:
            The number of base edges in the network
        """
        return len(self.base_graph.edges)

    def get_number_current_edges(self) -> int:
        """
        Get the number of edges in the current original graph.

        This is not affected by nodes being isolated or modified by the agents.

        Returns:
            The number of base edges in the network
        """
        return len(self.current_graph.edges)

    def get_entry_nodes(self) -> List[str]:
        """
        Get the entry nodes within the environment.

        Returns:
            The entry nodes for the network
        """
        return self.entry_nodes

    def get_number_of_nodes(self) -> int:
        """
        Get the total number of nodes within the environment.

        Returns:
            The number of nodes in the network
        """
        return len(self.current_network_variables.keys())

    def get_total_num_nodes(self) -> int:
        """
        Get the total number of nodes including any yet to be placed deceptive nodes.

        Returns:
            The number of nodes that there are including deceptive nodes that may not have been placed yet
        """
        return self.get_number_of_nodes() + self.get_number_unused_deceptive_nodes()

    def get_midpoint(self, node1: str, node2: str) -> Tuple[float, float]:
        """
        Get the midpoint between the position of two nodes.

        Args:
            node1: the name of the first node to get the midpoint from
            node2: the name of the second node to get the midpoint from

        Returns:
            The x and y coordinates of the midpoint between two nodes
        """
        # get positions of nodes
        pos1_x, pos1_y = self.current_network_variables[node1]["node_position"]
        pos2_x, pos2_y = self.current_network_variables[node2]["node_position"]

        # calculate midpoint
        x = (float(pos1_x) + float(pos2_x)) / 2
        y = (float(pos1_y) + float(pos2_y)) / 2

        return x, y

    def get_current_connected_nodes(self, node: str) -> List[str]:
        """
        Get all of the nodes currently connected to a target node.

        Args:
            node: The name of the node to get the current connections of

        Returns:
            A list of nodes
        """
        return list(self.current_graph.neighbors(node))

    def get_edge_map(self) -> dict:
        """
        Get an edge map which maps network edges to numbers.

        Returns:
            Returns the edge map
        """
        return self.edge_map

    def get_base_connected_nodes(self, node: str) -> List[str]:
        """
        Get all of the nodes connected to the given node in the base graph.

        Args:
            node: The name of the node to get the current connections of

        Returns:
            A list of nodes
        """
        return list(self.base_graph.neighbors(node))

    def get_single_node_state(self, node: str) -> int:
        """
        Get the current state of a node (safe or compromised).

        Args:
            node: The name of the node to check the compromised status of

        Returns:
            0: safe, 1: compromised
        """
        return self.current_network_variables[node]["true_compromised_status"]

    def get_single_node_blue_view(self, node: str) -> int:
        """
        Get the current state of a node (safe or compromised).

        Args:
            node: The name of the node to check the compromised status of

        Returns:
            0: safe, 1: compromised

        """
        return self.current_network_variables[node]["blue_view_compromised_status"]

    def get_single_node_vulnerability(self, node: str) -> int:
        """
        Get the current vulnerability of a node.

        Args:
            node: The name of the node to check the vulnerability of

        Returns:
            0: safe, 1: compromised
        """
        return self.current_network_variables[node]["vulnerability_score"]

    def get_single_node_known_intrusion_status(self, node: str) -> bool:
        """
        Return True if blue knows about the intrusion in this node, False if not.

        Args:
            node: The name of the node to check the status of

        Returns:
            True if blue knows about the intrusion in this node, False if not
        """
        return self.current_network_variables[node]["blue_knows_intrusion"]

    def get_single_node_isolation_status(self, node: str) -> bool:
        """
        Get the isolation status for a single node.

        Args:
            node: The name of the node to get the isolation status for

        Returns:
            Boolean representing the isolation status of the node
        """
        return self.current_network_variables[node]["isolated"]

    def get_single_node_position(self, node: str) -> Tuple[int, int]:
        """
        Get the position of a single node.

        Args:
            node: The name of the node to get the position of

        Returns:
            A list containing an x coord and a y coord
        """
        return self.current_network_variables[node]["node_position"]

<<<<<<< HEAD
    def get_target_node(self):
        """Get the node index for the target node."""
        return self.red_pursues_node

    def get_high_value_node(self):
        """Get the node index for the high value node."""
        return self.high_value_node
=======
    def get_high_value_targets(self) -> List[str]:
        """Get the node index for the high value target."""
        return self.high_value_targets
>>>>>>> 18465108

    def get_red_location(self) -> str:
        """Get the node index for the red agents current position."""
        return self.red_current_location

    def get_current_adj_matrix(self):
        """Get the current adjacency matrix for the environment."""
        return self.adj_matrix

    def get_current_graph_as_dict(self) -> Dict:
        """
        Get the current networkx graph for the environment and convert it to a dict of dicts.

        Returns:
            The networkx graph as a dict  of dicts
        """
        return nx.to_dict_of_dicts(self.current_graph)

    def get_attributes_from_key(self, key: str) -> dict:
        """
        Take in a key and return a dictionary.

        The keys are the names of the nodes and the values are the attribute values that are stored for
        that node under the specified key

        Args:
            key: The name of the attribute to extract

        Returns:
            A dictionary of attributes
        """
        filter_on_key = lambda x, node: {  # noqa
            node: attribute for name, attribute in x.items() if name == key  # noqa
        }  # noqa
        extract = lambda x: map(filter_on_key, x.values(), x.keys())  # noqa
        out = functools.reduce(
            lambda x, y: {**x, **y}, extract(self.current_network_variables)  # noqa
        )

        return out

    def get_nodes(
            self,
            filter_true_compromised: bool = False,
            filter_blue_view_compromised: bool = False,
            filter_true_safe: bool = False,
            filter_blue_view_safe: bool = False,
            filter_isolated: bool = False,
            filter_non_isolated: bool = False,
            filter_deceptive: bool = False,
            filter_non_deceptive: bool = False,
    ) -> List[str]:
        """
        Get all of the nodes from the network and apply a filter(s) to extract a specific subset of the nodes.

        Args:
            filter_true_compromised: Filter so only nodes that are compromised remain
            filter_blue_view_compromised: Filter so only nodes that blue can see are compromised remain
            filter_true_safe: Filter so only nodes that are safe remain
            filter_blue_view_safe: Filter so only nodes that blue can see are safe remain
            filter_isolated: Filter so only isolated nodes remain
            filter_non_isolated: Filter so only connected nodes remain
            filter_deceptive: Filter so only deceptive nodes remain
            filter_non_deceptive: Filter so only non-deceptive nodes remain

        Returns:
            A list of nodes
        """
        filter_functions = [True]
        if filter_true_compromised:
            # Return true if compromised status is 1
            filter_functions.append(
                lambda x: self.current_network_variables[x]["true_compromised_status"]
                          == 1
            )
        if filter_blue_view_compromised:
            # Return True if blue view compromised status is 1
            filter_functions.append(
                lambda x: self.current_network_variables[x][
                              "blue_view_compromised_status"
                          ]
                          == 1
            )
        if filter_true_safe:
            # Return True if compromised status is 0
            filter_functions.append(
                lambda x: self.current_network_variables[x]["true_compromised_status"]
                          == 0
            )
        if filter_blue_view_safe:
            # Return True if blue view compromised status is 0
            filter_functions.append(
                lambda x: self.current_network_variables[x][
                              "blue_view_compromised_status"
                          ]
                          == 0
            )
        if filter_isolated:
            # Return True if isolated is True
            filter_functions.append(
                lambda x: self.current_network_variables[x]["isolated"] is True
            )
        if filter_non_isolated:
            # Return True if isolated is False
            filter_functions.append(
                lambda x: self.current_network_variables[x]["isolated"] is False
            )
        if filter_deceptive:
            # Return True if deceptive node is True
            filter_functions.append(
                lambda x: self.current_network_variables[x]["deceptive_node"] is True
            )
        if filter_non_deceptive:
            # Return True if deceptive node is False
            filter_functions.append(
                lambda x: self.current_network_variables[x]["deceptive_node"] is False
            )

        # Combine all of the selected filters into a single statement
        combined_filters = lambda node: functools.reduce(  # noqa
            lambda x, y: x and y(node), filter_functions
        )

        # Apply the filters to the list of nodes
        filtered_nodes = list(
            filter(combined_filters, self.current_network_variables.keys())
        )
        if filtered_nodes is None:
            return []
        return filtered_nodes

    def get_all_vulnerabilities(self) -> dict:
        """Get a dictionary of vulnerability scores."""
        return self.get_attributes_from_key("vulnerability_score")

    def get_all_isolation(self) -> dict:
        """Get a dictionary of the isolation status of all the nodes."""
        return self.get_attributes_from_key("isolated")

    def get_all_node_compromised_states(self) -> dict:
        """Get a dictionary of compromised states."""
        return self.get_attributes_from_key("true_compromised_status")

    def get_all_node_blue_view_compromised_states(self) -> dict:
        """Get a dictionary of compromised states."""
        return self.get_attributes_from_key("blue_view_compromised_status")

    def get_all_node_positions(self) -> dict:
        """Get a dictionary of node positions."""
        return self.get_attributes_from_key("node_position")

    def get_detected_attacks(self) -> List[str]:
        """
        Get a list of lists containing detected attacks.

        The format of this list of lists is [["3", "4"]] for example.
        This means that the blue agent detected an attack originating from
        node "3" which was attacking node "4".
        """
        return self.detected_attacks

    def get_true_attacks(self) -> List[str]:
        """
        Get a list of lists containing all attacks (those detected by blue and those not detected by blue).

        The format of this list of lists is the same as the ``get_detected_attacks`` function above.
        """
        return self.true_attacks

    def get_number_unused_deceptive_nodes(self):
        """Get the current number of unused deceptive nodes."""
        return self.blue_max_deceptive_nodes - self.current_deceptive_nodes

    def get_current_observation(self) -> np.array:
        """
        Get the current observation of the environment.

        The composition of the observation space is based on the configuration file used for the scenario.

        Returns:
            numpy array containing the above details
        """
        # number of spaces open for deceptive nodes
        open_spaces = self.get_number_unused_deceptive_nodes()

        # Builds the observation space using multiple different metrics from the env

        # Gets the adj matrix for the current graph
        node_connections = []
        if self.obs_node_connections:
            node_connections = self.adj_matrix
            # pads the array to account for any missing deceptive nodes that may not have been placed yet
            node_connections = np.pad(node_connections, (0, open_spaces), "constant")

        # Gets the current safe/compromised status of all of the nodes
        compromised_state = []
        if self.obs_compromised_status:
            compromised_state = np.asarray(
                list(self.get_attributes_from_key("true_compromised_status").values())
            )
            compromised_state = np.pad(compromised_state, (0, open_spaces), "constant")
        # Gets the vulnerability score of all of the nodes
        vulnerabilities = []
        if self.obs_node_vuln_status:
            vulnerabilities = np.asarray(
                list(self.get_attributes_from_key("vulnerability_score").values())
            )
            vulnerabilities = np.pad(vulnerabilities, (0, open_spaces), "constant")

        # Gets the average vulnerability of all the nodes
        avg_vuln = []
        if self.obs_avg_vuln:
            all_vuln = self.get_attributes_from_key("vulnerability_score").values()
            avg_vuln = [sum(all_vuln) / len(all_vuln)]

        # Gets the connectivity of the graph, closer to 1 means more edges per node
        connectivity = []
        if self.obs_graph_connectivity:
            connectivity = [self.connectivity]

        # Gets the attacks that the blue agent detected
        attacking_nodes = []
        attacked_nodes = []
        if self.obs_attack_sources or self.obs_attack_targets:
            attacking = {name: 0 for name in self.get_nodes()}
            attacked = {name: 0 for name in self.get_nodes()}
            for i in self.detected_attacks:
                if i[0] is not None:
                    # extract the attacking node (as long as the attacking node is not None)
                    attacking[i[0]] = 1
                # extract the node that was attacked
                attacked[i[1]] = 1
            if self.obs_attack_sources:
                # attacking nodes
                attacking_nodes = list(attacking.values())
                attacking_nodes = np.pad(attacking_nodes, (0, open_spaces), "constant")
            if self.obs_attack_targets:
                # nodes attacked
                attacked_nodes = list(attacked.values())
                attacked_nodes = np.pad(attacked_nodes, (0, open_spaces), "constant")

        # Gets the locations of any special nodes in the network (entry nodes and high value nodes)
        entry_nodes = []
<<<<<<< HEAD
        high_value_node = []
        target_node = []

=======
        nodes = []
>>>>>>> 18465108
        if self.obs_special_nodes:
            # gets the entry nodes
            entry_nodes = {name: 0 for name in self.get_nodes()}
            for i in self.entry_nodes:
                entry_nodes[i] = 1
            entry_nodes = list(entry_nodes.values())
            entry_nodes = np.pad(entry_nodes, (0, open_spaces), "constant")

<<<<<<< HEAD
            if self.gr_loss_hvn:
                # gets the high value target node
                high_value_node = {name: 0 for name in self.get_nodes()}
                high_value_node[self.high_value_node] = 1
                high_value_node = list(high_value_node.values())
                high_value_node = np.pad(
                    high_value_node, (0, open_spaces), "constant"
                )

            if self.red_pursues_node is not None:
                # gets the high value target node
                target_node = {name: 0 for name in self.get_nodes()}
                target_node[self.red_pursues_node] = 1
                target_node = list(target_node.values())
                target_node = np.pad(
                    target_node, (0, open_spaces), "constant"
=======
            if self.gr_loss_hvt:
                # gets the high value target nodes
                nodes = {name: 0 for name in self.get_nodes()}

                # set high value targets to 1
                for target in self.high_value_targets:
                    nodes[target] = 1

                nodes = list(nodes.values())
                nodes = np.pad(
                    nodes, (0, open_spaces), "constant"
>>>>>>> 18465108
                )

        # gets the skill of the red agent
        skill = []
        if self.obs_red_agent_skill:
            skill = [self.red_skill]

        # combines all of the env observations together to create the observation that the blue agent gets
        obs = np.concatenate(
            (
                node_connections,
                compromised_state,
                vulnerabilities,
                avg_vuln,
                connectivity,
                attacking_nodes,
                attacked_nodes,
                entry_nodes,
<<<<<<< HEAD
                high_value_node,
                target_node,
=======
                nodes,
>>>>>>> 18465108
                skill,
            ),
            axis=None,
            dtype=np.float32,
        )

        return obs

    def get_observation_size_base(self,with_feather: bool) -> int:
        """
        Get the size of the observation space.

        This is based on the settings that are turned on/off.

        Returns:
            The size of the observation space
        """
        # gets the max number of nodes in the env (including deceptive nodes)
        observation_size = 0
        max_number_of_nodes = self.get_total_num_nodes()
        if with_feather:
            node_connections = 500
        else:
            node_connections = max_number_of_nodes * max_number_of_nodes

        # calculate the size of the observation space
        # the size depends on what observations are turned on/off in the config file
        if self.obs_node_connections:
            observation_size += node_connections
        if self.obs_compromised_status:
            observation_size += max_number_of_nodes
        if self.obs_node_vuln_status:
            observation_size += max_number_of_nodes
        if self.obs_avg_vuln:
            observation_size += 1
        if self.obs_graph_connectivity:
            observation_size += 1
        if self.obs_attack_sources:
            observation_size += max_number_of_nodes
        if self.obs_attack_targets:
            observation_size += max_number_of_nodes
        if self.obs_special_nodes:
            observation_size += max_number_of_nodes
            # if self.network_interface.gr_loss_tn:
            if self.get_target_node() is not None:
                observation_size += max_number_of_nodes
            if self.gr_loss_hvn:
                observation_size += max_number_of_nodes

        if self.obs_red_agent_skill:
            observation_size += 1

        return observation_size

    def get_observation_size(self) -> int:
        """
        use base observation size calculator with feather switched off
        """
        return self.get_observation_size_base(False)

    """
    SETTERS
    The following block of code contains the setters for the network_interface. Setters are a type of method that update
    or change a class attribute
    """

    def update_single_node_compromised_status(self, node: str, value: int):
        """
        Modify the value of the compromised status of a single node.

        Args:
            node: The name of the node to affect
            value: The new value of the compromised status for the node
        """
        self.current_network_variables[node]["true_compromised_status"] = value

    def update_single_node_vulnerability(self, node: str, value: float):
        """
        Modify the value of the vulnerability status of a single node.

        Args:
            node: The name of the node to affect
            value: The new value of the vulnerability for the node
        """
        self.current_network_variables[node]["vulnerability_score"] = value

    def update_single_node_blue_view(self, node: str, status: int):
        """
        Update the blue's view of the compromised status of a node.

        Args:
            node: The name of the node to update the status for
            status: The new status of the node
        """
        self.current_network_variables[node]["blue_view_compromised_status"] = status

    def update_single_node_known_intrusions(self, node: str, value: bool):
        """
        Modify the value of the known intrusion status of a single node.

        Args:
            node: The name of the node to affect
            value: The new value of the known intrusion status for the node
        """
        self.current_network_variables[node]["blue_knows_intrusion"] = value

    def update_red_location(self, location: str):
        """
        Modify the value of the red location.

        Args:
            location: The name of the node the red agent is now occupying
        """
        self.red_current_location = location

    def update_stored_attacks(
            self, attacking_nodes: List[str], target_nodes: List[str], success: List[bool]
    ):
        """
        Update this turns current attacks.

        This function collects all of the failed attacks and stores them for the
        blue agent to use in their action decision

        Args:
            attacking_nodes: Nodes red has attacked from
            target_nodes: Nodes red is attacking
            success: If the attacks were a success or not
        """
        # Runs through all the nodes attacked
        for i, j, k in zip(attacking_nodes, target_nodes, success):
            # Deceptive nodes have a different chance of detecting attacks
            if self.current_network_variables[j]["deceptive_node"]:
                if k:
                    # chance of seeing the attack if the attack succeeded
                    if (
                            100 * self.blue_chance_to_discover_source_deceptive_succeed
                            > random.randint(0, 99)
                    ):
                        self.detected_attacks.append([i, j])
                else:
                    # chance of seeing the attack if the attack fails
                    if (
                            100 * self.blue_chance_to_discover_source_deceptive_failed
                            > random.randint(0, 99)
                    ):
                        self.detected_attacks.append([i, j])
            else:
                # If the attack did not succeed
                if k is False:
                    if self.blue_discover_failed_attacks:
                        if (
                                100 * self.blue_chance_to_discover_source_failed
                                > random.randint(0, 99)
                        ):
                            # Adds the attack to the list of current attacks for this turn
                            self.detected_attacks.append([i, j])
                else:
                    # If the attack succeeded and the blue agent detected it
                    if (
                            self.current_network_variables[j][
                                "blue_view_compromised_status"
                            ]
                            == 1
                    ):
                        if self.blue_discover_attack_source_if_detected:
                            if (
                                    self.blue_chance_to_discover_source_succeed_known
                                    > random.randint(0, 99)
                            ):
                                self.detected_attacks.append([i, j])
                    else:
                        # If the attack succeeded but blue did not detect it
                        if self.blue_chance_to_discover_source_succeed_unknown:
                            if (
                                    100
                                    * self.blue_chance_to_discover_source_succeed_unknown
                                    > random.randint(0, 99)
                            ):
                                self.detected_attacks.append([i, j])
            # Also compiles a list of all the attacks even those that blue did not "see"
            self.true_attacks.append([i, j])

    """
    RESET METHODS
    The following block of code contains the methods that are used to reset some portion of the network interface
    """

    def reset_stored_attacks(self):
        """
        Reset the attacks list.

        This needs to be called every timestep to ensure that only the current attacks are contained.
        """
        self.true_attacks = []
        self.detected_attacks = []

    def reset(self):
        """Reset the network back to its default state."""
        # red location
        self.red_current_location = None

        # Environment variables are reset
        self.current_network_variables = {
            node: {
                heading: value
                for heading, value in self.initial_network_variables[node].items()
            }
            for node in self.initial_network_variables.keys()
        }

        # resets the network graph from the saved base graph
        self.base_graph = nx.Graph()
        self.base_graph.add_nodes_from(self.initial_base_graph.nodes)
        self.base_graph.add_edges_from(self.initial_base_graph.edges)
        # pointers and helpers for deceptive nodes are reset
        self.deceptive_node_pointer = 0
        self.current_deceptive_nodes = 0
        self.reached_max_deceptive_nodes = False
        # resets the current network graph from the base graph
        self.current_graph = nx.Graph()
        self.current_graph.add_nodes_from(self.base_graph.nodes)
        self.current_graph.add_edges_from(self.base_graph.edges)
        # any previous attacks are removed
        self.true_attacks = []
        self.detected_attacks = []
        # updates the stored adj matrix
        self.adj_matrix = nx.to_numpy_array(self.current_graph)

        if self.reset_move_entry_nodes:
            # change the entry nodes to a number of new random entry nodes using the pre-made wights
            entry_nodes = choice(
                self.get_nodes(),
                self.gr_num_entry_nodes,
                replace=False,
                p=self.entry_node_weights,
            )
            self.entry_nodes = entry_nodes

<<<<<<< HEAD
            if self.gr_loss_hvn and self.reset_move_hvn:

                if self.gr_loss_hvn_random_placement:
                    self.possible_high_value_nodes = list(
                        set(self.current_graph.nodes()).difference(
                            set(self.entry_nodes)
                        )
                    )

                if self.gr_loss_hvn_furthest_away:
                    self.possible_high_value_nodes = []

                    # Unsure what this is here for - Unused but may be relevant
                    # number_possible_high_value = math.ceil(
                    #    (len(self.current_graph.nodes) - len(self.entry_nodes) + 1)
                    #    * 0.15
                    # )
                    # gets all the paths between nodes
                    paths = []
                    for i in self.entry_nodes:
                        paths.append(
                            dict(nx.all_pairs_shortest_path_length(self.current_graph))[
                                i
                            ]
                        )
                    sums = Counter()
                    counters = Counter()
                    # gets the distances to the entry points
                    for itemset in paths:
                        sums.update(itemset)
                        counters.update(itemset.keys())
                    # averages the distances to find the node that is, on average, the furthest away
                    result = {x: float(sums[x]) / counters[x] for x in sums.keys()}
                    current = max(result, key=result.get)
                    self.possible_high_value_nodes.append(current)
        # If turned on in the config file then choose a new high value target to defend
        if self.reset_move_hvn and self.gr_loss_hvn:
            # change the position of the high value target to a new random position
            self.high_value_node = random.choices(
                population=self.possible_high_value_nodes, k=1
            )[0]
=======
        # set high value targets
        self._high_value_target_setup(high_value_targets=self.high_value_targets)

>>>>>>> 18465108
        if self.reset_random_vulns:
            # change all of the node vulnerabilities to new random values
            vulnerabilities = generate_vulnerabilities(
                self.get_number_of_nodes(),
                self.gr_node_vuln_lower,
                self.gr_node_vuln_upper,
            )

            # modify the vulnerabilities to be new values
            for node in self.get_nodes():
                # update the initial stored vulnerabilities
                self.initial_network_variables[node][
                    "vulnerability_score"
                ] = vulnerabilities[node]
                self.current_network_variables[node][
                    "vulnerability_score"
                ] = vulnerabilities[node]

    def reset_single_node_vulnerability(self, node: str):
        """
        Reset a nodes vulnerability score back to the same value it started with.

        Args:
            node: The name of the node to change the vulnerability of
        """
        if "d" in node:
            self.current_network_variables[node][
                "vulnerability_score"
            ] = self.initial_deceptive_vulnerabilities[node]
        else:
            self.current_network_variables[node][
                "vulnerability_score"
            ] = self.initial_network_variables[node]["vulnerability_score"]

    """
    STANDARD METHODS
    The following block of code contains the standard methods that are used to interact with the network interface in
    in some complex way.
    """

    def __push_red(self):
        """
        Remove red from the target node and move to a new location.

        If the blue agent patches the node that the red agent is in the red agent will be pushed to a connected
        compromised node. If there are none then the red agent will be pushed out of the network
        """
        connected = self.get_current_connected_nodes(self.red_current_location)
        # Randomises the order of the nodes to pick a random one
        random.shuffle(connected)
        done = False
        for node in connected:
            if self.get_single_node_state(node) == 1:
                self.red_current_location = node
                done = True
                break
        if done is False:
            # If there were no nodes then the agent is removed from the network
            self.red_current_location = None

    def add_deceptive_node(self, node1: str, node2: str) -> Union[bool, str]:
        """
        Add a deceptive node into the network.

        The deceptive node will sit between two actual nodes and act as a normal node in all
        regards other than the fact that it give more information when it is attacked

        Args:
            node1: Name of the first node to connect to the deceptive node to
            node2: Name of the second to connect the deceptive node to

        Returns:
            False if failed, the name of the new node if succeeded

        """
        # Check if there exists an edge between the two nodes
        if self.base_graph.has_edge(node1, node2):
            # If the red agent is in the deceptive node at its old position, push it out to a surrounding node
            if self.red_current_location == "d" + str(self.deceptive_node_pointer):
                self.__push_red()
            # get the name of the new node and add the new node

            node_name = self.deceptive_nodes[self.deceptive_node_pointer]
            # If the node is already in use, remove it from the base graph
            if self.base_graph.has_node(node_name):
                self.__remove_node_yt(node_name, self.base_graph)

            # inserts a new node on the base graph
            self.__insert_node_between(node_name, node1, node2, self.base_graph)

            # If the node is already in use, remove it from the current graph
            if self.current_graph.has_node(node_name):
                self.__remove_node_yt(node_name, self.current_graph)

            # check the isolation status of the nodes
            if (node1, node2) in self.current_graph.edges(node1) or (
                    node2,
                    node1,
            ) in self.current_graph.edges(node1):
                # neither are isolated: use the insert between method to insert the new node on the current graph
                self.__insert_node_between(node_name, node1, node2, self.current_graph)
            elif self.current_network_variables[node1]["isolated"] is False:
                # one node is isolated: add the node to the graph and add a single edge to the non-isolated node
                self.current_graph.add_node(node_name)
                self.current_graph.add_edge(node1, node_name)
            elif self.current_network_variables[node2]["isolated"] is False:
                # one node is isolated: add the node to the graph and add a single edge to the non-isolated node
                self.current_graph.add_node(node_name)
                self.current_graph.add_edge(node2, node_name)
            else:
                # both nodes are isolated: add the node to the graph
                self.current_graph.add_node(node_name)

            # increase the pointer to point to the next element in the list (the next deceptive node to use)
            self.deceptive_node_pointer += 1
            if not self.reached_max_deceptive_nodes:
                # checks if all the deceptive nodes are in play
                self.current_deceptive_nodes += 1
            if self.deceptive_node_pointer == len(self.deceptive_nodes):
                self.deceptive_node_pointer = 0
            if self.current_deceptive_nodes == len(self.deceptive_nodes):
                self.reached_max_deceptive_nodes = True

            new_vulnerability = generate_vulnerability(
                self.gr_node_vuln_lower, self.gr_node_vuln_upper
            )

            if node_name not in self.current_network_variables:
                # sets the state of the node (only if it was not used before)
                self.current_network_variables[node_name] = {
                    "vulnerability_score": new_vulnerability,
                    "true_compromised_status": 0,
                    "blue_view_compromised_status": 0,
                    "node_position": self.get_midpoint(node1, node2),
                    "deceptive_node": True,
                    "blue_knows_intrusion": False,
                    "isolated": False,
                }
                self.initial_deceptive_vulnerabilities[node_name] = new_vulnerability
            # updates all of the nodes attributes if the setting is True
            if self.blue_deceptive_node_make_new:
                self.current_network_variables[node_name] = {
                    "vulnerability_score": new_vulnerability,
                    "true_compromised_status": 0,
                    "blue_view_compromised_status": 0,
                    "node_position": 0,
                    "deceptive_node": True,
                    "blue_knows_intrusion": False,
                    "isolated": False,
                }
                self.initial_deceptive_vulnerabilities[node_name] = new_vulnerability
            # updates the position of the node based on its new location
            self.current_network_variables[node_name][
                "node_position"
            ] = self.get_midpoint(node1, node2)
            # updates the current adjacency matrix
            self.adj_matrix = self.adj_matrix = nx.to_numpy_array(self.current_graph)
            return node_name
        else:
            # If no edge return false as the deceptive node cannot be put here
            return False

    def __remove_node_yt(self, node_name: str, graph: nx.Graph) -> None:
        """
        Remove a node from a graph.

        Removing a node removes all connections to and from that node

        Args:
            node_name: the name of the node to remove
            graph: the networkx graph to remove the node from
        """
        # extracts the 0th element from a list where a variable "to_remove" has been removed
        extract_connections = lambda x, to_remove: list(  # noqa
            filter(lambda z: z != to_remove, x)  # noqa
        )[
            0
        ]  # noqa

        # gets all of the edges from a node
        links = graph.edges(node_name)
        # gets the connections to this node using the extract_connections lambda function
        connections = [extract_connections(x, node_name) for x in links]
        if len(connections) >= 2:
            # generates the new connections
            new_links = list(itertools.combinations(connections, 2))
            # adds the new edges
            graph.add_edges_from(new_links)
        # removes the old node
        graph.remove_node(node_name)

    def __insert_node_between(
            self, new_node: str, node1: str, node2: str, graph: nx.Graph
    ) -> None:
        """
        Insert a node in between two nodes.

        Args:
            new_node: the name of the new node
            node1: the name of the first node the new node will be connected to
            node2: the name of the second node the new node will be connected to
            graph: the networkx graph to add the new node to

        """
        # removes the old edge between the nodes
        graph.remove_edge(node1, node2)
        graph.add_node(new_node)
        # adds the new node in and updates the edges
        graph.add_edge(node1, new_node)
        graph.add_edge(new_node, node2)

    def isolate_node(self, node: str):
        """
        Isolate a node (disable all of the nodes connections).

        Args:
            node: the node to disable the connections of

        """
        current_connections = self.get_current_connected_nodes(node)
        for i in current_connections:
            self.current_graph.remove_edge(node, i)
        self.current_network_variables[node]["isolated"] = True
        self.adj_matrix = self.adj_matrix = nx.to_numpy_array(self.current_graph)

    def reconnect_node(self, node: str):
        """
        Re-enable any connections that may have previously been disabled.

        Args:
            node: the node to re-enable
        """
        base_connections = self.get_base_connected_nodes(node)
        for i in base_connections:
            if not self.current_network_variables[i]["isolated"]:
                self.current_graph.add_edge(node, i)
        self.current_network_variables[node]["isolated"] = False
        self.adj_matrix = self.adj_matrix = nx.to_numpy_array(self.current_graph)

    def attack_node(
            self,
            node: str,
            skill: float = 0.5,
            use_skill: bool = False,
            use_vulnerability: bool = False,
            guarantee: bool = False,
    ) -> bool:
        """
        Attack a target node.

        Uses a random chance to succeed that is modified by the skill of the attack and the
        vulnerability of the node. Both the skill and the vulnerability can be toggled to either be used or not

        Args:
            node: The name of the node to target
            skill: The skill of the attacker
            use_skill: A boolean value that is used to determine if skill is used in the calculation to check if the
                       attack succeeds
            use_vulnerability: A boolean value that is used to determine if vulnerability is used in the calculation to
                               check if the attack succeeds
            guarantee: If True then attack automatically succeeds

        Returns:
            A boolean value that represents if the attack succeeded or not
        """
        if guarantee:
            # IF guaranteed then compromise the node
            self.current_network_variables[node]["true_compromised_status"] = 1
            self.__immediate_attempt_view_update(node)
            return True

        # check if vulnerability and score are being used. If they are not then select a value
        if use_vulnerability:
            defence = 1 - self.current_network_variables[node]["vulnerability_score"]
        else:
            defence = 0
        if not use_skill:
            skill = 1

        # calculate the attack score, the higher the score the more likely the attack is to succeed
        attack_score = ((skill * skill) / (skill + defence)) * 100

        # check if the attack hits based on the attack score
        if attack_score > random.randint(0, 100):
            self.current_network_variables[node]["true_compromised_status"] = 1
            self.__immediate_attempt_view_update(node)
            return True
        else:
            return False

    def make_node_safe(self, node: str):
        """
        Make the state for a given node safe.

        Args:
            node: the node to make safe
        """
        self.current_network_variables[node]["true_compromised_status"] = 0
        self.current_network_variables[node]["blue_view_compromised_status"] = 0
        if self.red_current_location == node:
            # If the red agent is in the node that just got made safe then the red agent needs to be pushed back
            self.__push_red()
        self.current_network_variables[node]["blue_knows_intrusion"] = False

    def __immediate_attempt_view_update(self, node: str):
        """
        Attempt to update the view of a specific node for the blue agent.

        There is a chance that intrusions will not be detected.

        Args:
            node: the node to try and update the view for
        """
        true_state = self.current_network_variables[node]["true_compromised_status"]
        if (
                self.current_network_variables[node]["blue_knows_intrusion"] is True
        ):  # if we have seen the intrusion before we don't want to forget about it
            self.current_network_variables[node][
                "blue_view_compromised_status"
            ] = true_state
        if true_state == 1:
            if (
                    random.randint(0, 99)
                    < self.settings["BLUE"]["chance_to_immediately_discover_intrusion"]
                    * 100
                    or node in self.deceptive_nodes
            ):
                self.current_network_variables[node][
                    "blue_view_compromised_status"
                ] = true_state
                # remember this intrusion so we don't forget about it
                self.current_network_variables[node]["blue_knows_intrusion"] = True

        else:
            self.current_network_variables[node][
                "blue_view_compromised_status"
            ] = true_state

    def __immediate_attempt_view_update_with_specified_chance(
            self, node: str, chance: float
    ):
        """
        Update the blue view of a node but with a specified chance and not the chance used in the settings file.

        Args:
            node: The node to attempt to update
            chance: The chance blue has of updating the node and detecting a red intrusion
        """
        true_state = self.current_network_variables[node]["true_compromised_status"]
        if true_state == 1:
            if random.randint(0, 99) < chance * 100:
                self.current_network_variables[node][
                    "blue_view_compromised_status"
                ] = true_state
        else:
            self.current_network_variables[node][
                "blue_view_compromised_status"
            ] = true_state

    def scan_node(self, node: str) -> None:
        """
        Scan a target node to determine compromise based on the chance of discovery of compromise.

        Args:
            node: The node to be scanned
        """
        if self.current_network_variables[node]["blue_knows_intrusion"]:
            self.current_network_variables[node]["blue_view_compromised_status"] = 1
        else:
            true_state = self.current_network_variables[node]["true_compromised_status"]
            if true_state == 1:
                if (
                        random.randint(0, 99) < self.blue_scan_detection_chance * 100
                        or self.current_network_variables[node]["deceptive_node"]
                ):
                    self.current_network_variables[node]["blue_knows_intrusion"] = True
                    self.current_network_variables[node][
                        "blue_view_compromised_status"
                    ] = 1

    def save_json(self, data_dict: dict, ts: int) -> None:
        """
        Save a given dictionary to a json file.

        Args:
            data_dict: Data to save to the json file
            ts: The current timestamp of the data
        """
        now = datetime.now()
        time_stamp = str(datetime.timestamp(now)).replace(".", "")
        name = (
                "yawning_titan/envs/helpers/json_timesteps/output_"
                + str(ts)
                + "_"
                + str(time_stamp)
                + ".json"
        )
        with open(name, "w+") as json_file:
            json.dump(data_dict, json_file)

    def create_json_time_step(self) -> dict:
        """
        Create a dictionary that contains the current state of the environment and returns it.

        Returns:
            A dictionary containing the node connections, states and vulnerability scores
        """
        convert_str = lambda x: str(x) if x is not None else None  # noqa

        # Gets the edges from the networkx object
        connections = [
            list(map(convert_str, list(e))) for e in self.current_graph.edges
        ]
        # Gets the vulnerability and compromised status
        node_states = self.get_all_node_compromised_states()
        node_vulnerabilities = self.get_all_vulnerabilities()

        # Combines the features into a defaultdict and then returns a dictionary
        combined_features = defaultdict(list)

        for feature in (node_states, node_vulnerabilities):
            for key, value in feature.items():
                combined_features[key].append(value)

        current_state_dict = {"edges": connections, "features": combined_features}

        return current_state_dict<|MERGE_RESOLUTION|>--- conflicted
+++ resolved
@@ -41,11 +41,7 @@
         settings_path: Optional[str] = None,
         entry_nodes: Optional[List[str]] = None,
         vulnerabilities: Optional[Dict] = None,
-<<<<<<< HEAD
-        high_value_node: Optional[str] = None,
-=======
-        high_value_targets: Optional[List[str]] = None,
->>>>>>> 18465108
+        high_value_nodes: Optional[List[str]] = None,
     ):
         """
         Initialise the Network Interface and initialises all of the necessary components.
@@ -57,11 +53,7 @@
             entry_nodes: A list of nodes that act as gateways or doors in the network for the red agent. While the red
             agent does not start in the network, they can access the network at these nodes.
             vulnerabilities: A dictionary containing the vulnerabilities of the nodes
-<<<<<<< HEAD
-            high_value_node: A name of a node that when taken means the red agent instantly wins
-=======
-            high_value_targets: A name of a node that when taken means the red agent instantly wins
->>>>>>> 18465108
+            high_value_nodes: A name of a node that when taken means the red agent instantly wins
         """
         # opens the fle the user has specified to be the location of the settings
         if not settings_path:
@@ -85,19 +77,19 @@
             self.entry_nodes_provided = True
 
         # check if high value targets were provided
-        self.high_value_targets_provided = False
-        if high_value_targets:
-            self.high_value_targets = high_value_targets
-            self.high_value_targets_provided = True
+        self.high_value_nodes_provided = False
+        if high_value_nodes:
+            self.high_value_nodes = high_value_nodes
+            self.high_value_nodes_provided = True
 
         # check if any of the defined high value targets intersect with entry nodes, then send a warning
-        if (self.high_value_targets_provided and self.entry_nodes_provided and
-                (set(self.entry_nodes) & set(self.high_value_targets))):
+        if (self.high_value_nodes_provided and self.entry_nodes_provided and
+                (set(self.entry_nodes) & set(self.high_value_nodes))):
             warnings.warn(
                 "Provided entry nodes and high value targets intersect and may cause the training to prematurely end")
 
         # check the settings are valid
-        check_input(settings, number_of_nodes, high_value_targets)
+        check_input(settings, number_of_nodes, high_value_nodes)
 
         self.settings = settings
         self.matrix = matrix
@@ -269,28 +261,18 @@
         self.gr_loss_pc_node_compromised_pc = self.game_rule_settings[
             "percentage_of_nodes_compromised_equals_loss"
         ]
-<<<<<<< HEAD
-        self.gr_loss_hvn = self.game_rule_settings["lose_when_high_value_node_lost"]
-        self.gr_loss_tn = self.game_rule_settings["lose_when_target_node_lost"]
-        self.gr_loss_hvn_random_placement = self.game_rule_settings[
-            "choose_high_value_node_placement_at_random"
-        ]
-        self.gr_loss_hvn_furthest_away = self.game_rule_settings[
-            "choose_high_value_node_furthest_away_from_entry"
-=======
-        if not high_value_targets:
-            self.gr_number_of_high_value_targets = self.game_rule_settings[
-                "number_of_high_value_targets"
+        if not high_value_nodes:
+            self.gr_number_of_high_value_nodes = self.game_rule_settings[
+                "number_of_high_value_nodes"
             ]
         else:
-            self.gr_number_of_high_value_targets = len(high_value_targets)
-        self.gr_loss_hvt = self.game_rule_settings["lose_when_high_value_target_lost"]
-        self.gr_loss_hvt_random_placement = self.game_rule_settings[
-            "choose_high_value_targets_placement_at_random"
-        ]
-        self.gr_loss_hvt_furthest_away = self.game_rule_settings[
-            "choose_high_value_targets_furthest_away_from_entry"
->>>>>>> 18465108
+            self.gr_number_of_high_value_nodes = len(high_value_nodes)
+        self.gr_loss_hvn = self.game_rule_settings["lose_when_high_value_target_lost"]
+        self.gr_loss_hvn_random_placement = self.game_rule_settings[
+            "choose_high_value_nodes_placement_at_random"
+        ]
+        self.gr_loss_hvn_furthest_away = self.game_rule_settings[
+            "choose_high_value_nodes_furthest_away_from_entry"
         ]
         self.gr_random_entry_nodes = self.game_rule_settings[
             "choose_entry_nodes_randomly"
@@ -308,13 +290,8 @@
         self.reset_random_vulns = self.reset_settings[
             "randomise_vulnerabilities_on_reset"
         ]
-<<<<<<< HEAD
-        self.reset_move_hvn = self.reset_settings[
-            "choose_new_high_value_node_on_reset"
-=======
         self.reset_move_hvt = self.reset_settings[
-            "choose_new_high_value_targets_on_reset"
->>>>>>> 18465108
+            "choose_new_high_value_nodes_on_reset"
         ]
         self.reset_move_entry_nodes = self.reset_settings[
             "choose_new_entry_nodes_on_reset"
@@ -412,12 +389,73 @@
                     entry_nodes.append(nodes[i])
 
         self.entry_nodes = entry_nodes
-<<<<<<< HEAD
-        self.possible_high_value_nodes = [] if high_value_node is None else [high_value_node]
+
+        self._high_value_target_setup(high_value_nodes=high_value_nodes)
+
+        # initialises the deceptive nodes and their names and amount
+        self.deceptive_nodes = []
+        for i in range(0, self.blue_max_deceptive_nodes):
+            name = "d" + str(i)
+            self.deceptive_nodes.append(name)
+        # a pointer to to point to the current deceptive node (when a new node is added but the max is reached the
+        # oldest node is replaced)
+        self.deceptive_node_pointer = 0
+        self.current_deceptive_nodes = 0
+        self.reached_max_deceptive_nodes = False
+
+        # a edge dictionary to give each edge a unique single number
+        self.edge_map = {}
+        edges = self.base_graph.edges
+        for counter, i in enumerate(edges):
+            self.edge_map[counter] = i
+
+        self.red_current_location = None
+
+        # a list of all of the failed attacks that occurred on this turn
+        self.true_attacks = []
+        # a list of all the failed attacks that blue has been able to detect
+        self.detected_attacks = []
+
+        self.current_network_variables = copy.deepcopy(self.initial_network_variables)
+
+        edges_per_node = len(self.current_graph.edges) / (
+                2 * len(self.current_graph.nodes)
+        )
+
+        self.connectivity = -math.exp(-0.1 * edges_per_node) + 1
+
+        self.adj_matrix = nx.to_numpy_array(self.current_graph)
+
+    def _high_value_target_setup(
+            self,
+            high_value_nodes: List[str]
+    ):
+        """
+        Sets up the high value targets to be used by the training environment
+
+        Args:
+            high_value_nodes: a list of strings that identify which nodes are to be marked as high value targets
+        """
+        nodes = [str(i) for i in range(len(self.matrix))]
+
+        # number of possible high value targets
+        # calculated by seeing how many nodes there are minus the entry nodes, then only having 15% of the nodes
+        # left over to be high value targets
         number_possible_high_value = math.ceil(
             (len(self.current_graph.nodes) - len(self.entry_nodes) + 1) * 0.15
         )
-        if high_value_node is None:
+
+        # print warning that the number of high value targets exceed the above
+        # preferably this would be handled elsewhere i.e. configuration
+        if self.gr_number_of_high_value_nodes > number_possible_high_value:
+            warnings.warn(
+                "The configured number of high value targets exceed the allowable number in the given network. " +
+                str(number_possible_high_value) + " high value targets will be created")
+            self.gr_number_of_high_value_nodes = number_possible_high_value
+
+        # if no high value targets set, set up the possible high value target list
+        if not self.high_value_nodes_provided:
+            self.possible_high_value_nodes = []
             # chooses a random node to be the high value target
             if self.gr_loss_hvn_random_placement:
                 self.possible_high_value_nodes = list(
@@ -439,129 +477,28 @@
                     counters.update(itemset.keys())
                 # averages the distances to find the node that is, on average, the furthest away
                 result = {x: float(sums[x]) / counters[x] for x in sums.keys()}
+
                 for i in range(number_possible_high_value):
                     current = max(result, key=result.get)
                     self.possible_high_value_nodes.append(current)
                     result.pop(current)
 
+                # prevent high value targets from becoming entry nodes
+                self.possible_high_value_nodes = list(
+                    set(self.possible_high_value_nodes).difference(self.entry_nodes))
+
         if self.gr_loss_hvn:
-            self.high_value_node = random.choices(
-                population=self.possible_high_value_nodes, k=1
-            )[0]
-        else:
-            self.high_value_node = None
-=======
-
-        self._high_value_target_setup(high_value_targets=high_value_targets)
->>>>>>> 18465108
-
-        # initialises the deceptive nodes and their names and amount
-        self.deceptive_nodes = []
-        for i in range(0, self.blue_max_deceptive_nodes):
-            name = "d" + str(i)
-            self.deceptive_nodes.append(name)
-        # a pointer to to point to the current deceptive node (when a new node is added but the max is reached the
-        # oldest node is replaced)
-        self.deceptive_node_pointer = 0
-        self.current_deceptive_nodes = 0
-        self.reached_max_deceptive_nodes = False
-
-        # a edge dictionary to give each edge a unique single number
-        self.edge_map = {}
-        edges = self.base_graph.edges
-        for counter, i in enumerate(edges):
-            self.edge_map[counter] = i
-
-        self.red_current_location = None
-
-        # a list of all of the failed attacks that occurred on this turn
-        self.true_attacks = []
-        # a list of all the failed attacks that blue has been able to detect
-        self.detected_attacks = []
-
-        self.current_network_variables = copy.deepcopy(self.initial_network_variables)
-
-        edges_per_node = len(self.current_graph.edges) / (
-                2 * len(self.current_graph.nodes)
-        )
-
-        self.connectivity = -math.exp(-0.1 * edges_per_node) + 1
-
-        self.adj_matrix = nx.to_numpy_array(self.current_graph)
-
-    def _high_value_target_setup(
-            self,
-            high_value_targets: List[str]
-    ):
-        """
-        Sets up the high value targets to be used by the training environment
-
-        Args:
-            high_value_targets: a list of strings that identify which nodes are to be marked as high value targets
-        """
-        nodes = [str(i) for i in range(len(self.matrix))]
-
-        # number of possible high value targets
-        # calculated by seeing how many nodes there are minus the entry nodes, then only having 15% of the nodes
-        # left over to be high value targets
-        number_possible_high_value = math.ceil(
-            (len(self.current_graph.nodes) - len(self.entry_nodes) + 1) * 0.15
-        )
-
-        # print warning that the number of high value targets exceed the above
-        # preferably this would be handled elsewhere i.e. configuration
-        if self.gr_number_of_high_value_targets > number_possible_high_value:
-            warnings.warn(
-                "The configured number of high value targets exceed the allowable number in the given network. " +
-                str(number_possible_high_value) + " high value targets will be created")
-            self.gr_number_of_high_value_targets = number_possible_high_value
-
-        # if no high value targets set, set up the possible high value target list
-        if not self.high_value_targets_provided:
-            self.possible_high_value_targets = []
-            # chooses a random node to be the high value target
-            if self.gr_loss_hvt_random_placement:
-                self.possible_high_value_targets = list(
-                    set(nodes).difference(set(self.entry_nodes))
-                )
-            # Choose the node that is furthest away from the entry points as the high value target
-            if self.gr_loss_hvt_furthest_away:
-                # gets all the paths between nodes
-                paths = []
-                for i in self.entry_nodes:
-                    paths.append(
-                        dict(nx.all_pairs_shortest_path_length(self.current_graph))[i]
-                    )
-                sums = Counter()
-                counters = Counter()
-                # gets the distances to the entry points
-                for itemset in paths:
-                    sums.update(itemset)
-                    counters.update(itemset.keys())
-                # averages the distances to find the node that is, on average, the furthest away
-                result = {x: float(sums[x]) / counters[x] for x in sums.keys()}
-
-                for i in range(number_possible_high_value):
-                    current = max(result, key=result.get)
-                    self.possible_high_value_targets.append(current)
-                    result.pop(current)
-
-                # prevent high value targets from becoming entry nodes
-                self.possible_high_value_targets = list(
-                    set(self.possible_high_value_targets).difference(self.entry_nodes))
-
-        if self.gr_loss_hvt:
             # if high value targets were provided, use them
-            if self.high_value_targets_provided:
-                self.high_value_targets = high_value_targets
+            if self.high_value_nodes_provided:
+                self.high_value_nodes = high_value_nodes
             # else randomly pick a configured number of high value targets from the list of possible targets
             else:
                 # randomly pick unique nodes from a list of possible high value targets
-                self.high_value_targets = random.sample(
-                    set(self.possible_high_value_targets), self.gr_number_of_high_value_targets
+                self.high_value_nodes = random.sample(
+                    set(self.possible_high_value_nodes), self.gr_number_of_high_value_nodes
                 )
         else:
-            self.high_value_targets = None
+            self.high_value_nodes = None
 
     """
     GETTERS
@@ -753,19 +690,9 @@
         """
         return self.current_network_variables[node]["node_position"]
 
-<<<<<<< HEAD
-    def get_target_node(self):
-        """Get the node index for the target node."""
-        return self.red_pursues_node
-
-    def get_high_value_node(self):
-        """Get the node index for the high value node."""
-        return self.high_value_node
-=======
-    def get_high_value_targets(self) -> List[str]:
+    def get_high_value_nodes(self) -> List[str]:
         """Get the node index for the high value target."""
-        return self.high_value_targets
->>>>>>> 18465108
+        return self.high_value_nodes
 
     def get_red_location(self) -> str:
         """Get the node index for the red agents current position."""
@@ -1009,13 +936,7 @@
 
         # Gets the locations of any special nodes in the network (entry nodes and high value nodes)
         entry_nodes = []
-<<<<<<< HEAD
-        high_value_node = []
-        target_node = []
-
-=======
         nodes = []
->>>>>>> 18465108
         if self.obs_special_nodes:
             # gets the entry nodes
             entry_nodes = {name: 0 for name in self.get_nodes()}
@@ -1024,36 +945,17 @@
             entry_nodes = list(entry_nodes.values())
             entry_nodes = np.pad(entry_nodes, (0, open_spaces), "constant")
 
-<<<<<<< HEAD
             if self.gr_loss_hvn:
-                # gets the high value target node
-                high_value_node = {name: 0 for name in self.get_nodes()}
-                high_value_node[self.high_value_node] = 1
-                high_value_node = list(high_value_node.values())
-                high_value_node = np.pad(
-                    high_value_node, (0, open_spaces), "constant"
-                )
-
-            if self.red_pursues_node is not None:
-                # gets the high value target node
-                target_node = {name: 0 for name in self.get_nodes()}
-                target_node[self.red_pursues_node] = 1
-                target_node = list(target_node.values())
-                target_node = np.pad(
-                    target_node, (0, open_spaces), "constant"
-=======
-            if self.gr_loss_hvt:
                 # gets the high value target nodes
                 nodes = {name: 0 for name in self.get_nodes()}
 
                 # set high value targets to 1
-                for target in self.high_value_targets:
+                for target in self.high_value_nodes:
                     nodes[target] = 1
 
                 nodes = list(nodes.values())
                 nodes = np.pad(
                     nodes, (0, open_spaces), "constant"
->>>>>>> 18465108
                 )
 
         # gets the skill of the red agent
@@ -1072,12 +974,7 @@
                 attacking_nodes,
                 attacked_nodes,
                 entry_nodes,
-<<<<<<< HEAD
-                high_value_node,
-                target_node,
-=======
                 nodes,
->>>>>>> 18465108
                 skill,
             ),
             axis=None,
@@ -1317,53 +1214,9 @@
             )
             self.entry_nodes = entry_nodes
 
-<<<<<<< HEAD
-            if self.gr_loss_hvn and self.reset_move_hvn:
-
-                if self.gr_loss_hvn_random_placement:
-                    self.possible_high_value_nodes = list(
-                        set(self.current_graph.nodes()).difference(
-                            set(self.entry_nodes)
-                        )
-                    )
-
-                if self.gr_loss_hvn_furthest_away:
-                    self.possible_high_value_nodes = []
-
-                    # Unsure what this is here for - Unused but may be relevant
-                    # number_possible_high_value = math.ceil(
-                    #    (len(self.current_graph.nodes) - len(self.entry_nodes) + 1)
-                    #    * 0.15
-                    # )
-                    # gets all the paths between nodes
-                    paths = []
-                    for i in self.entry_nodes:
-                        paths.append(
-                            dict(nx.all_pairs_shortest_path_length(self.current_graph))[
-                                i
-                            ]
-                        )
-                    sums = Counter()
-                    counters = Counter()
-                    # gets the distances to the entry points
-                    for itemset in paths:
-                        sums.update(itemset)
-                        counters.update(itemset.keys())
-                    # averages the distances to find the node that is, on average, the furthest away
-                    result = {x: float(sums[x]) / counters[x] for x in sums.keys()}
-                    current = max(result, key=result.get)
-                    self.possible_high_value_nodes.append(current)
-        # If turned on in the config file then choose a new high value target to defend
-        if self.reset_move_hvn and self.gr_loss_hvn:
-            # change the position of the high value target to a new random position
-            self.high_value_node = random.choices(
-                population=self.possible_high_value_nodes, k=1
-            )[0]
-=======
         # set high value targets
-        self._high_value_target_setup(high_value_targets=self.high_value_targets)
-
->>>>>>> 18465108
+        self._high_value_target_setup(high_value_nodes=self.high_value_nodes)
+
         if self.reset_random_vulns:
             # change all of the node vulnerabilities to new random values
             vulnerabilities = generate_vulnerabilities(
