from __future__ import annotations

import copy
import itertools
import json
import math
import random
from collections import defaultdict
from datetime import datetime
from logging import getLogger
from typing import Dict, List, Tuple, Union

import networkx as nx
import numpy as np

<<<<<<< HEAD
from yawning_titan.config.game_config.game_mode import GameMode
from yawning_titan.networks.network import Network
from yawning_titan.networks.node import Node

_LOGGER = getLogger(__name__)
=======
if TYPE_CHECKING:
    from yawning_titan.game_modes.game_mode import GameMode
    from yawning_titan.networks.network import Network
>>>>>>> 7374eed3


class NetworkInterface:
    """The primary interface between both red and blue agents and the underlying environment."""

    def __init__(self, game_mode: GameMode, network: Network):
        """
        Initialise the Network Interface and initialises all the necessary components.

        Args:
            matrix: An adjacency matrix containing the connections between nodes in the network.
            positions: A dictionary containing the positions of the nodes in the network (when displayed as a graph).
            game_mode_path: The file path that locates the game_mode page. If no path is supplied then the default
                game_mode page is used.
            entry_nodes: A list of nodes that act as gateways or doors in the network for the red agent. While the red
                agent does not start in the network, they can access the network at these nodes.
            vulnerabilities: A dictionary containing the vulnerabilities of the nodes.
            high_value_nodes: A name of a node that when taken means the red agent instantly wins.
        """
        # opens the fle the user has specified to be the location of the game_mode

        self.game_mode: GameMode = game_mode
        self.current_graph: Network = network

        self.random_seed = self.game_mode.miscellaneous.random_seed.value

        # initialise the base graph
        self.base_graph = copy.deepcopy(self.current_graph)
        self.initial_base_graph = copy.deepcopy(self.current_graph)

        # initialises the deceptive nodes and their names and amount
        self.initialise_deceptive_nodes()

        # a pointer to to point to the current deceptive node (when a new node is added but the max is reached the
        # oldest node is replaced)
        self.deceptive_node_pointer = 0
        self.current_deceptive_nodes = 0
        self.reached_max_deceptive_nodes = False

        # a edge dictionary to give each edge a unique single number
        self.initialise_edge_map()

        self.red_current_location: Node = None

        # a list of all of the failed attacks that occurred on this turn
        self.true_attacks = []
        # a list of all the failed attacks that blue has been able to detect
        self.detected_attacks = []

        edges_per_node = len(self.current_graph.edges) / (
            2 * len(self.current_graph.nodes)
        )

        self.connectivity = -math.exp(-0.1 * edges_per_node) + 1

        self.adj_matrix = nx.to_numpy_array(self.current_graph)

    """
    GETTERS
    The following block of code contains the getters for the network interface. Getters are methods that (given
    parameters) will return some attribute from the class
    """

    def get_shortest_distances_to_target(self, nodes: List[str]) -> List[float]:
        """Get a list of the shortest distances from each node to the target."""
        # TODO: add option where only shortest distance provided

        dist_matrix = dict(
            nx.single_source_shortest_path_length(
                self.current_graph, self.get_target_node()
            )
        )
        distances = [dist_matrix[n] for n in nodes]
        return distances

    def get_target_node(self) -> Node:
        """
        Get the node which is being targeted in the config.

        Returns:
            The target node if it exists
        """
        # TODO: change to uuid of a network node
        return self.current_graph.get_node_from_name(
            self.game_mode.red.target_mechanism.target_specific_node.target.value
        )

    def get_total_num_nodes(self) -> int:
        """
        Get the total number of nodes including any yet to be placed deceptive nodes.

        Returns:
            The number of nodes that there are including deceptive nodes that may not have been placed yet
        """
        return (
            self.current_graph.number_of_nodes()
            + self.get_number_unused_deceptive_nodes()
        )

    def get_midpoint(self, node1: Node, node2: Node) -> Tuple[float, float]:
        """
        Get the midpoint between the position of two nodes.

        Args:
            node1: the name of the first node to get the midpoint from
            node2: the name of the second node to get the midpoint from

        Returns:
            The x and y coordinates of the midpoint between two nodes
        """
        # calculate midpoint
        x = (float(node1.x_pos) + float(node2.x_pos)) / 2
        y = (float(node1.y_pos) + float(node2.y_pos)) / 2

        return x, y

    def get_current_connected_nodes(self, node: Node) -> List[Node]:
        """
        Get all of the nodes currently connected to a target node.

        Args:
            node: The name of the node to get the current connections of

        Returns:
            A list of nodes
        """
        return [
            self.current_graph.get_node_from_uuid(n.uuid)
            for n in self.current_graph.neighbors(node)
        ]

    def get_base_connected_nodes(self, node: Node) -> List[Node]:
        """
        Get all of the nodes connected to the given node in the base graph.

        Args:
            node: The name of the node to get the current connections of

        Returns:
            A list of nodes
        """
        return [
            self.base_graph.get_node_from_uuid(n.uuid)
            for n in self.base_graph.neighbors(node)
        ]

    def get_current_graph_as_dict(self) -> Dict:
        """
        Get the current networkx graph for the environment and convert it to a dict of dicts.

        Returns:
            The networkx graph as a dict  of dicts
        """
        return nx.to_dict_of_dicts(self.current_graph)

    def get_attributes_from_key(self, key: str, key_by_uuid: bool = True) -> dict:
        """
        Take in a key and return a dictionary.

        The keys are the names of the nodes and the values are the attribute values that are stored for
        that node under the specified key

        :param key: The name of the attribute to extract
        :param key_by_uuid: Use the nodes uuid attribute as the key if True otherwise use the node object itself.

        Returns:
            A dictionary of attributes
        """
        if key_by_uuid:
            return {n.uuid: getattr(n, key) for n in self.current_graph.get_nodes()}
        return {n: getattr(n, key) for n in self.current_graph.get_nodes()}

    def get_all_vulnerabilities(self) -> dict:
        """Get a dictionary of vulnerability scores."""
        return self.get_attributes_from_key("vulnerability_score")

    def get_all_isolation(self) -> dict:
        """Get a dictionary of the isolation status of all the nodes."""
        return self.get_attributes_from_key("isolated")

    def get_all_node_compromised_states(self) -> dict:
        """Get a dictionary of compromised states."""
        return self.get_attributes_from_key("true_compromised_status")

    def get_all_node_blue_view_compromised_states(self) -> dict:
        """Get a dictionary of compromised states."""
        return self.get_attributes_from_key("blue_view_compromised_status")

    def get_all_node_positions(self) -> dict:
        """Get a dictionary of node positions."""
        return self.get_attributes_from_key("node_position", key_by_uuid=False)

    def get_number_unused_deceptive_nodes(self):
        """Get the current number of unused deceptive nodes."""
        return (
            self.game_mode.blue.action_set.deceptive_nodes.max_number.value
            - self.current_deceptive_nodes
        )

    def get_current_observation(self) -> np.array:
        """
        Get the current observation of the environment.

        The composition of the observation space is based on the configuration file used for the scenario.

        Returns:
            numpy array containing the above details
        """
        # number of spaces open for deceptive nodes
        open_spaces = self.get_number_unused_deceptive_nodes()

        # Builds the observation space using multiple different metrics from the env

        # Gets the adj matrix for the current graph
        node_connections = []
        if self.game_mode.blue_can_observe.node_connections.value:
            node_connections = self.adj_matrix
            # pads the array to account for any missing deceptive nodes that may not have been placed yet
            node_connections = np.pad(node_connections, (0, open_spaces), "constant")

        # Gets the current safe/compromised status of all of the nodes
        compromised_state = []
        if self.game_mode.blue_can_observe.compromised_status.value:
            compromised_state = np.asarray(
                list(
                    self.get_attributes_from_key(
                        "blue_view_compromised_status"
                    ).values()
                )
            )
            compromised_state = np.pad(compromised_state, (0, open_spaces), "constant")
        # Gets the vulnerability score of all of the nodes
        vulnerabilities = []
        if self.game_mode.blue_can_observe.vulnerabilities.value:
            vulnerabilities = np.asarray(
                list(self.get_attributes_from_key("vulnerability_score").values())
            )
            vulnerabilities = np.pad(vulnerabilities, (0, open_spaces), "constant")

        # Gets the average vulnerability of all the nodes
        avg_vuln = []
        if self.game_mode.blue_can_observe.average_vulnerability.value:
            all_vuln = self.get_attributes_from_key("vulnerability_score").values()
            avg_vuln = [sum(all_vuln) / len(all_vuln)]

        # Gets the connectivity of the graph, closer to 1 means more edges per node
        connectivity = []
        if self.game_mode.blue_can_observe.graph_connectivity.value:
            connectivity = [self.connectivity]

        # Gets the attacks that the blue agent detected
        attacking_nodes = []
        attacked_nodes = []
        if (
            self.game_mode.blue_can_observe.attacking_nodes.value
            or self.game_mode.blue_can_observe.attacked_nodes.value
        ):
            attacking = {n: 0 for n in self.current_graph.get_nodes()}
            attacked = {n: 0 for n in self.current_graph.get_nodes()}
            for node_set in self.detected_attacks:
                if node_set[0] is not None:
                    # extract the attacking node (as long as the attacking node is not None)
                    attacking[node_set[0]] = 1
                # extract the node that was attacked
                attacked[node_set[1]] = 1
            if self.game_mode.blue_can_observe.attacking_nodes.value:
                # attacking nodes
                attacking_nodes = list(attacking.values())
                attacking_nodes = np.pad(attacking_nodes, (0, open_spaces), "constant")
            if self.game_mode.blue_can_observe.attacked_nodes.value:
                # nodes attacked
                attacked_nodes = list(attacked.values())
                attacked_nodes = np.pad(attacked_nodes, (0, open_spaces), "constant")

        # Gets the locations of any special nodes in the network (entry nodes and high value nodes)
        entry_nodes = []
        nodes = []
        target_nodes = []

        if self.game_mode.blue_can_observe.special_nodes.value:
            # gets the entry nodes
            entry_nodes = {n: 0 for n in self.current_graph.get_nodes()}
            for n in self.current_graph.entry_nodes:
                entry_nodes[n] = 1
            entry_nodes = list(entry_nodes.values())
            entry_nodes = np.pad(entry_nodes, (0, open_spaces), "constant")

            if self.game_mode.game_rules.blue_loss_condition.target_node_lost.value:
                # gets the target node
                target_nodes = {n: 0 for n in self.current_graph.get_nodes()}
                target_nodes[self.get_target_node()] = 1
                target_nodes = list(target_nodes.values())
                target_nodes = np.pad(target_nodes, (0, open_spaces), "constant")

            if self.game_mode.game_rules.blue_loss_condition.high_value_node_lost.value:
                # gets the high value node nodes
                nodes = {n: 0 for n in self.current_graph.get_nodes()}

                # set high value nodes to 1
                for node in self.current_graph.high_value_nodes:
                    nodes[node] = 1

                nodes = list(nodes.values())
                nodes = np.pad(nodes, (0, open_spaces), "constant")

        # gets the skill of the red agent
        skill = []
        if self.game_mode.blue_can_observe.red_agent_skill.value:
            skill = [self.game_mode.red.agent_attack.skill.value.value]

        # combines all of the env observations together to create the observation that the blue agent gets
        obs = np.concatenate(
            (
                node_connections,
                compromised_state,
                vulnerabilities,
                avg_vuln,
                connectivity,
                attacking_nodes,
                attacked_nodes,
                entry_nodes,
                nodes,
                target_nodes,
                skill,
            ),
            axis=None,
            dtype=np.float32,
        )

        return obs

    def get_observation_size_base(self, with_feather: bool) -> int:
        """
        Get the size of the observation space.

        This is based on the game_mode that are turned on/off.

        Returns:
            The size of the observation space
        """
        # gets the max number of nodes in the env (including deceptive nodes)
        observation_size = 0
        max_number_of_nodes = self.get_total_num_nodes()
        if with_feather:
            node_connections = 500
        else:
            node_connections = max_number_of_nodes * max_number_of_nodes

        # calculate the size of the observation space
        # the size depends on what observations are turned on/off in the config file
        if self.game_mode.blue_can_observe.node_connections.value:
            observation_size += node_connections
        if self.game_mode.blue_can_observe.compromised_status.value:
            observation_size += max_number_of_nodes
        if self.game_mode.blue_can_observe.vulnerabilities.value:
            observation_size += max_number_of_nodes
        if self.game_mode.blue_can_observe.average_vulnerability.value:
            observation_size += 1
        if self.game_mode.blue_can_observe.graph_connectivity.value:
            observation_size += 1
        if self.game_mode.blue_can_observe.attacking_nodes.value:
            observation_size += max_number_of_nodes
        if self.game_mode.blue_can_observe.attacked_nodes.value:
            observation_size += max_number_of_nodes
        if self.game_mode.blue_can_observe.special_nodes.value:
            observation_size += max_number_of_nodes
            if self.game_mode.game_rules.blue_loss_condition.target_node_lost.value:
                observation_size += max_number_of_nodes
            if self.game_mode.game_rules.blue_loss_condition.high_value_node_lost.value:
                observation_size += max_number_of_nodes

        if self.game_mode.blue_can_observe.red_agent_skill.value:
            observation_size += 1
        return observation_size

    def get_observation_size(self) -> int:
        """Use base observation size calculator with feather switched off."""
        return self.get_observation_size_base(False)

    """
    SETTERS
    The following block of code contains the setters for the network_interface. Setters are a type of method that update
    or change a class attribute
    """

    def initialise_deceptive_nodes(self):
        """Create a separate list of :class: `~yawning_titan.networks.node.Node` objects take represent deceptive nodes."""
        self.available_deceptive_nodes: List[Node] = []
        for i in range(self.game_mode.blue.action_set.deceptive_nodes.max_number.value):
            name = "d" + str(i)
            deceptive_node = Node(
                name=name,
                vulnerability=self.current_graph._generate_random_vulnerability(),
            )
            deceptive_node.deceptive_node = True
            self.available_deceptive_nodes.append(deceptive_node)

    def initialise_edge_map(self):
        """Create a lookup that maps a unique integer key to an networkx edge (node pair)."""
        self.edge_map = {}
        edges: List[Tuple[Node, Node]] = self.current_graph.edges
        for i, node_pair in enumerate(edges):
            self.edge_map[i] = node_pair

    def update_stored_attacks(
        self, attacking_nodes: List[Node], target_nodes: List[Node], success: List[bool]
    ):
        """
        Update this turns current attacks.

        This function collects all of the failed attacks and stores them for the
        blue agent to use in their action decision

        Args:
            attacking_nodes: Nodes red has attacked from
            target_nodes: Nodes red is attacking
            success: If the attacks were a success or not
        """
        # Runs through all the nodes attacked
        for attacking_node, target_node, success in zip(
            attacking_nodes, target_nodes, success
        ):
            # Deceptive nodes have a different chance of detecting attacks
            if target_node.deceptive_node:
                if success:
                    # chance of seeing the attack if the attack succeeded
                    if (
                        100
                        * self.game_mode.blue.attack_discovery.succeeded_attacks_known_compromise.chance.deceptive_node.value
                        > random.randint(0, 99)
                    ):
                        self.detected_attacks.append([attacking_node, target_node])
                else:
                    # chance of seeing the attack if the attack fails
                    if (
                        100
                        * self.game_mode.blue.attack_discovery.failed_attacks.chance.deceptive_node.value
                        > random.randint(0, 99)
                    ):
                        self.detected_attacks.append([attacking_node, target_node])
            else:
                # If the attack did not succeed
                if success is False:
                    if self.game_mode.blue.attack_discovery.failed_attacks.use.value:
                        if (
                            100
                            * self.game_mode.blue.attack_discovery.failed_attacks.chance.standard_node.value
                            > random.randint(0, 99)
                        ):
                            # Adds the attack to the list of current attacks for this turn
                            self.detected_attacks.append([attacking_node, target_node])
                else:
                    # If the attack succeeded and the blue agent detected it
                    if target_node.blue_view_compromised_status == 1:
                        if (
                            self.game_mode.blue.attack_discovery.succeeded_attacks_known_compromise.use.value
                        ):
                            if (
                                self.game_mode.blue.attack_discovery.succeeded_attacks_known_compromise.chance.standard_node.value
                                > random.randint(0, 99)
                            ):
                                self.detected_attacks.append(
                                    [attacking_node, target_node]
                                )
                    else:
                        # If the attack succeeded but blue did not detect it
                        if (
                            self.game_mode.blue.attack_discovery.succeeded_attacks_unknown_compromise.use.value
                        ):
                            if (
                                100
                                * self.game_mode.blue.attack_discovery.succeeded_attacks_unknown_compromise.chance.standard_node.value
                                > random.randint(0, 99)
                            ):
                                self.detected_attacks.append(
                                    [attacking_node, target_node]
                                )
            # Also compiles a list of all the attacks even those that blue did not "see"
            self.true_attacks.append([attacking_node, target_node])

    """
    RESET METHODS
    The following block of code contains the methods that are used to reset some portion of the network interface
    """

    def reset_stored_attacks(self):
        """
        Reset the attacks list.

        This needs to be called every timestep to ensure that only the current attacks are contained.
        """
        self.true_attacks = []
        self.detected_attacks: List[List[Node]] = []

    def reset(self):
        """Reset the network back to its default state."""
        # red location
        self.red_current_location = None

        # resets the network graph from the saved base graph
        self.current_graph = copy.deepcopy(self.initial_base_graph)
        self.base_graph = copy.deepcopy(self.initial_base_graph)

        # resets the edge map to match the new current graph
        self.initialise_edge_map()
        self.initialise_deceptive_nodes()

        # pointers and helpers for deceptive nodes are reset
        self.deceptive_node_pointer = 0
        self.current_deceptive_nodes = 0
        self.reached_max_deceptive_nodes = False

        # any previous attacks are removed
        self.reset_stored_attacks()

        # updates the stored adj matrix
        self.adj_matrix = nx.to_numpy_array(self.current_graph)

        if self.game_mode.on_reset.choose_new_entry_nodes.value:
            self.current_graph.reset_random_entry_nodes()

        # set high value nodes
        if self.game_mode.on_reset.choose_new_high_value_nodes.value:
            self.current_graph.reset_random_high_value_nodes()

        if self.game_mode.on_reset.randomise_vulnerabilities.value:
            self.current_graph.reset_random_vulnerabilities()

    """
    STANDARD METHODS
    The following block of code contains the standard methods that are used to interact with the network interface in
    in some complex way.
    """

    def __push_red(self):
        """
        Remove red from the target node and move to a new location.

        If the blue agent patches the node that the red agent is in the red agent will be pushed to a connected
        compromised node. If there are none then the red agent will be pushed out of the network
        """
        connected = self.get_current_connected_nodes(self.red_current_location)
        # Randomises the order of the nodes to pick a random one
        random.shuffle(connected)
        done = False
        for node in connected:
            if node.true_compromised_status == 1:
                self.red_current_location = node
                done = True
                break
        if done is False:
            # If there were no nodes then the agent is removed from the network
            self.red_current_location = None

    def add_deceptive_node(self, node1: Node, node2: Node) -> Union[bool, Node]:
        """
        Add a deceptive node into the network.

        The deceptive node will sit between two actual nodes and act as a normal node in all
        regards other than the fact that it give more information when it is attacked

        Args:
            node1: Name of the first node to connect to the deceptive node
            node2: Name of the second to connect to the deceptive node

        Returns:
            False if failed, the name of the new node if succeeded

        """
        # Check if there exists an edge between the two nodes
        if self.base_graph.has_edge(node1, node2):
            # If the red agent is in the deceptive node at its old position, push it out to a surrounding node
            if (
                self.red_current_location is not None
                and self.red_current_location.deceptive_node
            ):
                self.__push_red()

            # get the new node and add the new node
            deceptive_node = self.available_deceptive_nodes[self.deceptive_node_pointer]

            # If the node is already in use, remove it from the base graph
            if self.base_graph.has_node(deceptive_node):
                self.__remove_node_yt(deceptive_node, self.base_graph)

            # inserts a new node on the base graph
            # self.__insert_node_between(copy.deepcopy(deceptive_node), node1, node2, self.base_graph)
            self.__insert_node_between(deceptive_node, node1, node2, self.base_graph)

            # If the node is already in use, remove it from the current graph
            if self.current_graph.has_node(deceptive_node):
                self.__remove_node_yt(deceptive_node, self.current_graph)

            # check the isolation status of the nodes
            if not node1.isolated and not node2.isolated:
                # neither are isolated: use the insert between method to insert the new node on the current graph
                self.__insert_node_between(
                    deceptive_node, node1, node2, self.current_graph
                )
            elif not node1.isolated:
                # one node is isolated: add the node to the graph and add a single edge to the non-isolated node
                self.current_graph.add_node(deceptive_node)
                self.current_graph.add_edge(node1, deceptive_node)
            elif not node2.isolated:
                # one node is isolated: add the node to the graph and add a single edge to the non-isolated node
                self.current_graph.add_node(deceptive_node)
                self.current_graph.add_edge(node2, deceptive_node)
            else:
                # both nodes are isolated: add the node to the graph
                self.current_graph.add_node(deceptive_node)

            # increase the pointer to point to the next element in the list (the next deceptive node to use)
            self.deceptive_node_pointer += 1
            if not self.reached_max_deceptive_nodes:
                # checks if all the deceptive nodes are in play
                self.current_deceptive_nodes += 1
            if (
                self.deceptive_node_pointer
                == self.game_mode.blue.action_set.deceptive_nodes.max_number.value
            ):
                self.deceptive_node_pointer = 0
            if (
                self.current_deceptive_nodes
                == self.game_mode.blue.action_set.deceptive_nodes.max_number.value
            ):
                self.reached_max_deceptive_nodes = True
            if (
                self.game_mode.blue.action_set.deceptive_nodes.new_node_on_relocate.value
            ):
                # TODO: check if the following can be replaced by a node reset method
                deceptive_node.vulnerability = (
                    self.current_graph._generate_random_vulnerability()
                )
                deceptive_node.true_compromised_status = 0
                deceptive_node.blue_view_compromised_status = 0
                deceptive_node.node_position = [0, 0]
                deceptive_node.deceptive_node = True
                deceptive_node.blue_knows_intrusion = False
                deceptive_node.isolated = False

            # updates the position of the node based on its new location
            deceptive_node.node_position = self.get_midpoint(node1, node2)
            # updates the current adjacency matrix
            self.adj_matrix = nx.to_numpy_array(self.current_graph)
            return deceptive_node
        else:
            # If no edge return false as the deceptive node cannot be put here
            return False

    def __remove_node_yt(self, node: Node, graph: nx.Graph) -> None:
        """
        Remove a node from a graph.

        Removing a node removes all connections to and from that node

        Args:
            node: the name of the node to remove
            graph: the networkx graph to remove the node from
        """
        self.reconnect_node(
            node
        )  # TODO: check this is correct. This is a workaround to reattach connections to the node to delete so as to establish
        # the correct paths to reform.

        # extracts the 0th element from a list where a variable "to_remove" has been removed
        extract_connections = lambda x, to_remove: list(  # noqa
            filter(lambda z: z != to_remove, x)  # noqa
        )[
            0
        ]  # noqa

        # gets all of the edges from a node
        links = graph.edges(node)

        # gets the connections to this node using the extract_connections lambda function
        connections = [extract_connections(x, node) for x in links]
        if len(connections) >= 2:
            # generates the new connections
            new_links = list(itertools.combinations(connections, 2))
            # adds the new edges
            graph.add_edges_from(new_links)
        # removes the old node
        graph.remove_node(node)

    def __insert_node_between(
        self, new_node: Node, node1: Node, node2: Node, graph: Network
    ) -> None:
        """
        Insert a node in between two nodes.

        Args:
            new_node: the name of the new node
            node1: the name of the first node the new node will be connected to
            node2: the name of the second node the new node will be connected to
            graph: the networkx graph to add the new node to

        """
        # removes the old edge between the nodes
        if graph.has_edge(node1, node2):
            graph.remove_edge(node1, node2)
        graph.add_node(new_node)
        # adds the new node in and updates the edges
        graph.add_edge(node1, new_node)
        graph.add_edge(new_node, node2)

    def isolate_node(self, node: Node):
        """
        Isolate a node (disable all of the nodes connections).

        Args:
            node: the node to disable the connections of

        """
        node.isolated = True
        current_connections = self.get_current_connected_nodes(node)
        for cn in current_connections:
            self.current_graph.remove_edge(node, cn)

        self.adj_matrix = nx.to_numpy_array(self.current_graph)

    def reconnect_node(self, node: Node):
        """
        Re-enable any connections that may have previously been disabled.

        Args:
            node: the node to re-enable
        """
        if node.isolated:
            node.isolated = False
            base_connections = self.get_base_connected_nodes(node)
            for bn in base_connections:
                cn = self.current_graph.get_node_from_uuid(bn.uuid)
                if (
                    not cn.isolated
                ):  # ensure a different isolated node cannot be reconnected
                    self.current_graph.add_edge(node, cn)

            self.adj_matrix = nx.to_numpy_array(self.current_graph)

    def attack_node(
        self,
        node: Node,
        skill: float = 0.5,
        use_skill: bool = False,
        use_vulnerability: bool = False,
        guarantee: bool = False,
    ) -> bool:
        """
        Attack a target node.

        Uses a random chance to succeed that is modified by the skill of the attack and the
        vulnerability of the node. Both the skill and the vulnerability can be toggled to either be used or not

        Args:
            node: The name of the node to target
            skill: The skill of the attacker
            use_skill: A boolean value that is used to determine if skill is used in the calculation to check if the
                       attack succeeds
            use_vulnerability: A boolean value that is used to determine if vulnerability is used in the calculation to
                               check if the attack succeeds
            guarantee: If True then attack automatically succeeds

        Returns:
            A boolean value that represents if the attack succeeded or not
        """
        # check if vulnerability and score are being used. If they are not then select a value
        if use_vulnerability:
            defence = 1 - node.vulnerability_score
        else:
            defence = 0
        if not use_skill:
            skill = 1

        # calculate the attack score, the higher the score the more likely the attack is to succeed
        attack_score = ((skill * skill) / (skill + defence)) * 100

        # check if the attack hits based on the attack score
        if guarantee or (attack_score > random.randint(0, 100)):
            node.true_compromised_status = 1
            self.__immediate_attempt_view_update(node)
            return True
        else:
            return False

    def make_node_safe(self, node: Node):
        """
        Make the state for a given node safe.

        Args:
            node: the node to make safe
        """
        node.true_compromised_status = 0
        node.blue_view_compromised_status = 0
        if self.red_current_location == node:
            # If the red agent is in the node that just got made safe then the red agent needs to be pushed back
            self.__push_red()
        node.blue_knows_intrusion = False

    def __immediate_attempt_view_update(self, node: Node, chance: float = None):
        """
        Attempt to update the view of a specific node for the blue agent.

        There is a chance that intrusions will not be detected.

        :param node: the node to try and update the view for
        """
        if node.blue_knows_intrusion is True:
            # if we have seen the intrusion before we don't want to forget about it
            node.blue_view_compromised_status = node.true_compromised_status
        if node.true_compromised_status == 1:
            if chance is None and (
                random.randint(0, 99)
                < self.game_mode.blue.intrusion_discovery_chance.immediate.standard_node.value
                * 100
                or node.deceptive_node
            ):
                node.blue_view_compromised_status = node.true_compromised_status
                # remember this intrusion so we don't forget about it
                node.blue_knows_intrusion = True
            elif chance is not None and (random.randint(0, 99) < chance * 100):
                node.blue_view_compromised_status = node.true_compromised_status

        else:
            node.blue_view_compromised_status = node.true_compromised_status

    def scan_node(self, node: Node) -> None:
        """
        Scan a target node to determine compromise based on the chance of discovery of compromise.

        Args:
            node: The node to be scanned
        """
        if node.blue_knows_intrusion:
            node.blue_view_compromised_status = 1
        elif node.true_compromised_status == 1:
            if (
                random.randint(0, 99)
                < self.game_mode.blue.intrusion_discovery_chance.on_scan.standard_node.value
                * 100
                or node.deceptive_node
            ):
                node.blue_knows_intrusion = True
                node.blue_view_compromised_status = 1

    def save_json(self, data_dict: dict, ts: int) -> None:
        """
        Save a given dictionary to a json file.

        Args:
            data_dict: Data to save to the json file
            ts: The current timestamp of the data
        """
        now = datetime.now()
        time_stamp = str(datetime.timestamp(now)).replace(".", "")
        name = (
            "yawning_titan/envs/helpers/json_timesteps/output_"
            + str(ts)
            + "_"
            + str(time_stamp)
            + ".json"
        )
        with open(name, "w+") as json_file:
            json.dump(data_dict, json_file)

    def create_json_time_step(self) -> dict:
        """
        Create a dictionary that contains the current state of the environment and returns it.

        Returns:
            A dictionary containing the node connections, states and vulnerability scores
        """
        convert_str = lambda x: str(x) if x is not None else None  # noqa

        # Gets the edges from the networkx object
        connections = [
            list(map(convert_str, list(e))) for e in self.current_graph.edges
        ]
        # Gets the vulnerability and compromised status
        node_states = self.get_all_node_compromised_states()
        node_vulnerabilities = self.get_all_vulnerabilities()

        # Combines the features into a defaultdict and then returns a dictionary
        combined_features = defaultdict(list)

        for feature in (node_states, node_vulnerabilities):
            for key, value in feature.items():
                combined_features[key].append(value)

        current_state_dict = {"edges": connections, "features": combined_features}

        return current_state_dict<|MERGE_RESOLUTION|>--- conflicted
+++ resolved
@@ -13,17 +13,11 @@
 import networkx as nx
 import numpy as np
 
-<<<<<<< HEAD
-from yawning_titan.config.game_config.game_mode import GameMode
+from yawning_titan.game_modes.game_mode import GameMode
 from yawning_titan.networks.network import Network
 from yawning_titan.networks.node import Node
 
 _LOGGER = getLogger(__name__)
-=======
-if TYPE_CHECKING:
-    from yawning_titan.game_modes.game_mode import GameMode
-    from yawning_titan.networks.network import Network
->>>>>>> 7374eed3
 
 
 class NetworkInterface:
