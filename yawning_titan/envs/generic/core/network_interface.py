from __future__ import annotations

import copy
import itertools
import json
import math
import random
from collections import defaultdict
from datetime import datetime
from logging import getLogger
from typing import Dict, List, Tuple, Union

import networkx as nx
import numpy as np

from yawning_titan.game_modes.game_mode import GameMode
from yawning_titan.networks.network import Network
from yawning_titan.networks.node import Node

_LOGGER = getLogger(__name__)


class NetworkInterface:
    """The primary interface between both red and blue agents and the underlying environment."""

    def __init__(self, game_mode: GameMode, network: Network):
        """
        Initialise the Network Interface and initialises all the necessary components.

        :param game_mode: the :class:`~yawning_titan.game_modes.game_mode.GameMode` that defines the abilities of the agents.
        :param network: the :class:`~yawning_titan.networks.network.Network` that defines the network within which the agents act.
        """
        # opens the fle the user has specified to be the location of the game_mode

        self.game_mode: GameMode = game_mode
<<<<<<< HEAD
        self.network: Network = network
        self.random_seed = self.game_mode.miscellaneous.random_seed.value

        number_of_nodes = len(self.network.matrix)

        # check if high value nodes were provided
        if self.network.high_value_nodes:
            self.high_value_nodes = self.network.high_value_nodes.nodes
=======
        self.current_graph: Network = network
>>>>>>> 8b2c6735

        self.random_seed = self.game_mode.miscellaneous.random_seed.value

        # initialise the base graph
        self.base_graph = copy.deepcopy(self.current_graph)
        self.initial_base_graph = copy.deepcopy(self.current_graph)

        # initialises the deceptive nodes and their names and amount
        self.initialise_deceptive_nodes()

        # a pointer to to point to the current deceptive node (when a new node is added but the max is reached the
        # oldest node is replaced)
        self.deceptive_node_pointer = 0
        self.current_deceptive_nodes = 0
        self.reached_max_deceptive_nodes = False

        # a edge dictionary to give each edge a unique single number
        self.initialise_edge_map()

        self.red_current_location: Node = None

        # a list of all of the failed attacks that occurred on this turn
        self.true_attacks = []
        # a list of all the failed attacks that blue has been able to detect
        self.detected_attacks = []

        edges_per_node = len(self.current_graph.edges) / (
            2 * len(self.current_graph.nodes)
        )

        self.connectivity = -math.exp(-0.1 * edges_per_node) + 1

        self.adj_matrix = nx.to_numpy_array(self.current_graph)

    """
    GETTERS
    The following block of code contains the getters for the network interface. Getters are methods that (given
    parameters) will return some attribute from the class
    """

    def get_shortest_distances_to_target(self, nodes: List[str]) -> List[float]:
        """Get a list of the shortest distances from each node to the target."""
        # TODO: add option where only shortest distance provided

        dist_matrix = dict(
            nx.single_source_shortest_path_length(
                self.current_graph, self.get_target_node()
            )
        )
        distances = [dist_matrix[n] for n in nodes]
        return distances

    def get_target_node(self) -> Node:
        """
        Get the node which is being targeted in the config.

        Returns:
            The target node if it exists
        """
        # TODO: change to uuid of a network node
        return self.current_graph.get_node_from_name(
            self.game_mode.red.target_mechanism.target_specific_node.target.value
        )

    def get_total_num_nodes(self) -> int:
        """
        Get the total number of nodes including any yet to be placed deceptive nodes.

        Returns:
            The number of nodes that there are including deceptive nodes that may not have been placed yet
        """
        return (
            self.current_graph.number_of_nodes()
            + self.get_number_unused_deceptive_nodes()
        )

    def get_midpoint(self, node1: Node, node2: Node) -> Tuple[float, float]:
        """
        Get the midpoint between the position of two nodes.

        Args:
            node1: the name of the first node to get the midpoint from
            node2: the name of the second node to get the midpoint from

        Returns:
            The x and y coordinates of the midpoint between two nodes
        """
        # calculate midpoint
        x = (float(node1.x_pos) + float(node2.x_pos)) / 2
        y = (float(node1.y_pos) + float(node2.y_pos)) / 2

        return x, y

    def get_current_connected_nodes(self, node: Node) -> List[Node]:
        """
        Get all of the nodes currently connected to a target node.

        Args:
            node: The name of the node to get the current connections of

        Returns:
            A list of nodes
        """
        return [
            self.current_graph.get_node_from_uuid(n.uuid)
            for n in self.current_graph.neighbors(node)
        ]

    def get_base_connected_nodes(self, node: Node) -> List[Node]:
        """
        Get all of the nodes connected to the given node in the base graph.

        Args:
            node: The name of the node to get the current connections of

        Returns:
            A list of nodes
        """
        return [
            self.base_graph.get_node_from_uuid(n.uuid)
            for n in self.base_graph.neighbors(node)
        ]

    def get_current_graph_as_dict(self) -> Dict:
        """
        Get the current networkx graph for the environment and convert it to a dict of dicts.

        Returns:
            The networkx graph as a dict  of dicts
        """
        return nx.to_dict_of_dicts(self.current_graph)

    def get_attributes_from_key(self, key: str, key_by_uuid: bool = True) -> dict:
        """
        Take in a key and return a dictionary.

        The keys are the names of the nodes and the values are the attribute values that are stored for
        that node under the specified key

        :param key: The name of the attribute to extract
        :param key_by_uuid: Use the nodes uuid attribute as the key if True otherwise use the node object itself.

        Returns:
            A dictionary of attributes
        """
        if key_by_uuid:
            return {n.uuid: getattr(n, key) for n in self.current_graph.get_nodes()}
        return {n: getattr(n, key) for n in self.current_graph.get_nodes()}

    def get_all_vulnerabilities(self) -> dict:
        """Get a dictionary of vulnerability scores."""
        return self.get_attributes_from_key("vulnerability_score")

    def get_all_isolation(self) -> dict:
        """Get a dictionary of the isolation status of all the nodes."""
        return self.get_attributes_from_key("isolated")

    def get_all_node_compromised_states(self) -> dict:
        """Get a dictionary of compromised states."""
        return self.get_attributes_from_key("true_compromised_status")

    def get_all_node_blue_view_compromised_states(self) -> dict:
        """Get a dictionary of compromised states."""
        return self.get_attributes_from_key("blue_view_compromised_status")

    def get_all_node_positions(self) -> dict:
        """Get a dictionary of node positions."""
        return self.get_attributes_from_key("node_position", key_by_uuid=False)

    def get_number_unused_deceptive_nodes(self):
        """Get the current number of unused deceptive nodes."""
        return (
            self.game_mode.blue.action_set.deceptive_nodes.max_number.value
            - self.current_deceptive_nodes
        )

    def get_current_observation(self) -> np.array:
        """
        Get the current observation of the environment.

        The composition of the observation space is based on the configuration file used for the scenario.

        Returns:
            numpy array containing the above details
        """
        # number of spaces open for deceptive nodes
        open_spaces = self.get_number_unused_deceptive_nodes()

        # Builds the observation space using multiple different metrics from the env

        # Gets the adj matrix for the current graph
        node_connections = []
        if self.game_mode.blue_can_observe.node_connections.value:
            node_connections = self.adj_matrix
            # pads the array to account for any missing deceptive nodes that may not have been placed yet
            node_connections = np.pad(node_connections, (0, open_spaces), "constant")

        # Gets the current safe/compromised status of all of the nodes
        compromised_state = []
        if self.game_mode.blue_can_observe.compromised_status.value:
            compromised_state = np.asarray(
                list(
                    self.get_attributes_from_key(
                        "blue_view_compromised_status"
                    ).values()
                )
            )
            compromised_state = np.pad(compromised_state, (0, open_spaces), "constant")
        # Gets the vulnerability score of all of the nodes
        vulnerabilities = []
        if self.game_mode.blue_can_observe.vulnerabilities.value:
            vulnerabilities = np.asarray(
                list(self.get_attributes_from_key("vulnerability_score").values())
            )
            vulnerabilities = np.pad(vulnerabilities, (0, open_spaces), "constant")

        # Gets the average vulnerability of all the nodes
        avg_vuln = []
        if self.game_mode.blue_can_observe.average_vulnerability.value:
            all_vuln = self.get_attributes_from_key("vulnerability_score").values()
            avg_vuln = [sum(all_vuln) / len(all_vuln)]

        # Gets the connectivity of the graph, closer to 1 means more edges per node
        connectivity = []
        if self.game_mode.blue_can_observe.graph_connectivity.value:
            connectivity = [self.connectivity]

        # Gets the attacks that the blue agent detected
        attacking_nodes = []
        attacked_nodes = []
        if (
            self.game_mode.blue_can_observe.attacking_nodes.value
            or self.game_mode.blue_can_observe.attacked_nodes.value
        ):
            attacking = {n: 0 for n in self.current_graph.get_nodes()}
            attacked = {n: 0 for n in self.current_graph.get_nodes()}
            for node_set in self.detected_attacks:
                if node_set[0] is not None:
                    # extract the attacking node (as long as the attacking node is not None)
                    attacking[node_set[0]] = 1
                # extract the node that was attacked
                attacked[node_set[1]] = 1
            if self.game_mode.blue_can_observe.attacking_nodes.value:
                # attacking nodes
                attacking_nodes = list(attacking.values())
                attacking_nodes = np.pad(attacking_nodes, (0, open_spaces), "constant")
            if self.game_mode.blue_can_observe.attacked_nodes.value:
                # nodes attacked
                attacked_nodes = list(attacked.values())
                attacked_nodes = np.pad(attacked_nodes, (0, open_spaces), "constant")

        # Gets the locations of any special nodes in the network (entry nodes and high value nodes)
        entry_nodes = []
        nodes = []
        target_nodes = []

        if self.game_mode.blue_can_observe.special_nodes.value:
            # gets the entry nodes
            entry_nodes = {n: 0 for n in self.current_graph.get_nodes()}
            for n in self.current_graph.entry_nodes:
                entry_nodes[n] = 1
            entry_nodes = list(entry_nodes.values())
            entry_nodes = np.pad(entry_nodes, (0, open_spaces), "constant")

            if self.game_mode.game_rules.blue_loss_condition.target_node_lost.value:
                # gets the target node
                target_nodes = {n: 0 for n in self.current_graph.get_nodes()}
                target_nodes[self.get_target_node()] = 1
                target_nodes = list(target_nodes.values())
                target_nodes = np.pad(target_nodes, (0, open_spaces), "constant")

            if self.game_mode.game_rules.blue_loss_condition.high_value_node_lost.value:
                # gets the high value node nodes
                nodes = {n: 0 for n in self.current_graph.get_nodes()}

                # set high value nodes to 1
                for node in self.current_graph.high_value_nodes:
                    nodes[node] = 1

                nodes = list(nodes.values())
                nodes = np.pad(nodes, (0, open_spaces), "constant")

        # gets the skill of the red agent
        skill = []
        if self.game_mode.blue_can_observe.red_agent_skill.value:
            skill = [self.game_mode.red.agent_attack.skill.value.value]

        # combines all of the env observations together to create the observation that the blue agent gets
        obs = np.concatenate(
            (
                node_connections,
                compromised_state,
                vulnerabilities,
                avg_vuln,
                connectivity,
                attacking_nodes,
                attacked_nodes,
                entry_nodes,
                nodes,
                target_nodes,
                skill,
            ),
            axis=None,
            dtype=np.float32,
        )
        return obs

    def get_observation_size_base(self, with_feather: bool) -> int:
        """
        Get the size of the observation space.

        This is based on the game_mode that are turned on/off.

        Returns:
            The size of the observation space
        """
        # gets the max number of nodes in the env (including deceptive nodes)
        observation_size = 0
        max_number_of_nodes = self.get_total_num_nodes()
        if with_feather:
            node_connections = 500
        else:
            node_connections = max_number_of_nodes * max_number_of_nodes

        # calculate the size of the observation space
        # the size depends on what observations are turned on/off in the config file
        if self.game_mode.blue_can_observe.node_connections.value:
            observation_size += node_connections
        if self.game_mode.blue_can_observe.compromised_status.value:
            observation_size += max_number_of_nodes
        if self.game_mode.blue_can_observe.vulnerabilities.value:
            observation_size += max_number_of_nodes
        if self.game_mode.blue_can_observe.average_vulnerability.value:
            observation_size += 1
        if self.game_mode.blue_can_observe.graph_connectivity.value:
            observation_size += 1
        if self.game_mode.blue_can_observe.attacking_nodes.value:
            observation_size += max_number_of_nodes
        if self.game_mode.blue_can_observe.attacked_nodes.value:
            observation_size += max_number_of_nodes
        if self.game_mode.blue_can_observe.special_nodes.value:
            observation_size += max_number_of_nodes
            if self.game_mode.game_rules.blue_loss_condition.target_node_lost.value:
                observation_size += max_number_of_nodes
            if self.game_mode.game_rules.blue_loss_condition.high_value_node_lost.value:
                observation_size += max_number_of_nodes

        if self.game_mode.blue_can_observe.red_agent_skill.value:
            observation_size += 1
        return observation_size

    def get_observation_size(self) -> int:
        """Use base observation size calculator with feather switched off."""
        return self.get_observation_size_base(False)

    """
    SETTERS
    The following block of code contains the setters for the network_interface. Setters are a type of method that update
    or change a class attribute
    """

    def initialise_deceptive_nodes(self):
        """Create a separate list of :class: `~yawning_titan.networks.node.Node` objects take represent deceptive nodes."""
        self.available_deceptive_nodes: List[Node] = []
        for i in range(self.game_mode.blue.action_set.deceptive_nodes.max_number.value):
            name = "d" + str(i)
            deceptive_node = Node(
                name=name,
                vulnerability=self.current_graph._generate_random_vulnerability(),
            )
            deceptive_node.deceptive_node = True
            self.available_deceptive_nodes.append(deceptive_node)

    def initialise_edge_map(self):
        """Create a lookup that maps a unique integer key to an networkx edge (node pair)."""
        self.edge_map = {}
        edges: List[Tuple[Node, Node]] = self.current_graph.edges
        for i, node_pair in enumerate(edges):
            self.edge_map[i] = node_pair

    def update_stored_attacks(
        self, attacking_nodes: List[Node], target_nodes: List[Node], success: List[bool]
    ):
        """
        Update this turns current attacks.

        This function collects all of the failed attacks and stores them for the
        blue agent to use in their action decision

        Args:
            attacking_nodes: Nodes red has attacked from
            target_nodes: Nodes red is attacking
            success: If the attacks were a success or not
        """
        # Runs through all the nodes attacked
        for attacking_node, target_node, success in zip(
            attacking_nodes, target_nodes, success
        ):
            # Deceptive nodes have a different chance of detecting attacks
            if target_node.deceptive_node:
                if success:
                    # chance of seeing the attack if the attack succeeded
                    if (
                        100
                        * self.game_mode.blue.attack_discovery.succeeded_attacks_known_compromise.chance.deceptive_node.value
                        > random.randint(0, 99)
                    ):
                        self.detected_attacks.append([attacking_node, target_node])
                else:
                    # chance of seeing the attack if the attack fails
                    if (
                        100
                        * self.game_mode.blue.attack_discovery.failed_attacks.chance.deceptive_node.value
                        > random.randint(0, 99)
                    ):
                        self.detected_attacks.append([attacking_node, target_node])
            else:
                # If the attack did not succeed
                if success is False:
                    if self.game_mode.blue.attack_discovery.failed_attacks.use.value:
                        if (
                            100
                            * self.game_mode.blue.attack_discovery.failed_attacks.chance.standard_node.value
                            > random.randint(0, 99)
                        ):
                            # Adds the attack to the list of current attacks for this turn
                            self.detected_attacks.append([attacking_node, target_node])
                else:
                    # If the attack succeeded and the blue agent detected it
                    if target_node.blue_view_compromised_status == 1:
                        if (
                            self.game_mode.blue.attack_discovery.succeeded_attacks_known_compromise.use.value
                        ):
                            if (
                                self.game_mode.blue.attack_discovery.succeeded_attacks_known_compromise.chance.standard_node.value
                                > random.randint(0, 99)
                            ):
                                self.detected_attacks.append(
                                    [attacking_node, target_node]
                                )
                    else:
                        # If the attack succeeded but blue did not detect it
                        if (
                            self.game_mode.blue.attack_discovery.succeeded_attacks_unknown_compromise.use.value
                        ):
                            if (
                                100
                                * self.game_mode.blue.attack_discovery.succeeded_attacks_unknown_compromise.chance.standard_node.value
                                > random.randint(0, 99)
                            ):
                                self.detected_attacks.append(
                                    [attacking_node, target_node]
                                )
            # Also compiles a list of all the attacks even those that blue did not "see"
            self.true_attacks.append([attacking_node, target_node])

    """
    RESET METHODS
    The following block of code contains the methods that are used to reset some portion of the network interface
    """

    def reset_stored_attacks(self):
        """
        Reset the attacks list.

        This needs to be called every timestep to ensure that only the current attacks are contained.
        """
        self.true_attacks = []
        self.detected_attacks: List[List[Node]] = []

    def reset(self):
        """Reset the network back to its default state."""
        # red location
        self.red_current_location = None

        # resets the network graph from the saved base graph
        self.current_graph = copy.deepcopy(self.initial_base_graph)
        self.base_graph = copy.deepcopy(self.initial_base_graph)

        # resets the edge map to match the new current graph
        self.initialise_edge_map()
        self.initialise_deceptive_nodes()

        # pointers and helpers for deceptive nodes are reset
        self.deceptive_node_pointer = 0
        self.current_deceptive_nodes = 0
        self.reached_max_deceptive_nodes = False

        # any previous attacks are removed
        self.reset_stored_attacks()

        # updates the stored adj matrix
        self.adj_matrix = nx.to_numpy_array(self.current_graph)

        if self.game_mode.on_reset.choose_new_entry_nodes.value:
            self.current_graph.reset_random_entry_nodes()

        # set high value nodes
        if self.game_mode.on_reset.choose_new_high_value_nodes.value:
            self.current_graph.reset_random_high_value_nodes()

        if self.game_mode.on_reset.randomise_vulnerabilities.value:
            self.current_graph.reset_random_vulnerabilities()

    """
    STANDARD METHODS
    The following block of code contains the standard methods that are used to interact with the network interface in
    in some complex way.
    """

    def __push_red(self):
        """
        Remove red from the target node and move to a new location.

        If the blue agent patches the node that the red agent is in the red agent will be pushed to a connected
        compromised node. If there are none then the red agent will be pushed out of the network
        """
        connected = self.get_current_connected_nodes(self.red_current_location)
        # Randomises the order of the nodes to pick a random one
        random.shuffle(connected)
        done = False
        for node in connected:
            if node.true_compromised_status == 1:
                self.red_current_location = node
                done = True
                break
        if done is False:
            # If there were no nodes then the agent is removed from the network
            self.red_current_location = None

    def add_deceptive_node(self, node1: Node, node2: Node) -> Union[bool, Node]:
        """
        Add a deceptive node into the network.

        The deceptive node will sit between two actual nodes and act as a normal node in all
        regards other than the fact that it give more information when it is attacked

        Args:
            node1: Name of the first node to connect to the deceptive node
            node2: Name of the second to connect to the deceptive node

        Returns:
            False if failed, the name of the new node if succeeded

        """
        # Check if there exists an edge between the two nodes
        if self.base_graph.has_edge(node1, node2):
            # If the red agent is in the deceptive node at its old position, push it out to a surrounding node
            if (
                self.red_current_location is not None
                and self.red_current_location.deceptive_node
            ):
                self.__push_red()

            # get the new node and add the new node
            deceptive_node = self.available_deceptive_nodes[self.deceptive_node_pointer]

            # If the node is already in use, remove it from the base graph
            if self.base_graph.has_node(deceptive_node):
                self.__remove_node_yt(deceptive_node, self.base_graph)

            # inserts a new node on the base graph
            # self.__insert_node_between(copy.deepcopy(deceptive_node), node1, node2, self.base_graph)
            self.__insert_node_between(deceptive_node, node1, node2, self.base_graph)

            # If the node is already in use, remove it from the current graph
            if self.current_graph.has_node(deceptive_node):
                self.__remove_node_yt(deceptive_node, self.current_graph)

            # check the isolation status of the nodes
            if not node1.isolated and not node2.isolated:
                # neither are isolated: use the insert between method to insert the new node on the current graph
                self.__insert_node_between(
                    deceptive_node, node1, node2, self.current_graph
                )
            elif not node1.isolated:
                # one node is isolated: add the node to the graph and add a single edge to the non-isolated node
                self.current_graph.add_node(deceptive_node)
                self.current_graph.add_edge(node1, deceptive_node)
            elif not node2.isolated:
                # one node is isolated: add the node to the graph and add a single edge to the non-isolated node
                self.current_graph.add_node(deceptive_node)
                self.current_graph.add_edge(node2, deceptive_node)
            else:
                # both nodes are isolated: add the node to the graph
                self.current_graph.add_node(deceptive_node)

            # increase the pointer to point to the next element in the list (the next deceptive node to use)
            self.deceptive_node_pointer += 1
            if not self.reached_max_deceptive_nodes:
                # checks if all the deceptive nodes are in play
                self.current_deceptive_nodes += 1
            if (
                self.deceptive_node_pointer
                == self.game_mode.blue.action_set.deceptive_nodes.max_number.value
            ):
                self.deceptive_node_pointer = 0
            if (
                self.current_deceptive_nodes
                == self.game_mode.blue.action_set.deceptive_nodes.max_number.value
            ):
                self.reached_max_deceptive_nodes = True
            if (
                self.game_mode.blue.action_set.deceptive_nodes.new_node_on_relocate.value
            ):
                # TODO: check if the following can be replaced by a node reset method
                deceptive_node.vulnerability = (
                    self.current_graph._generate_random_vulnerability()
                )
                deceptive_node.true_compromised_status = 0
                deceptive_node.blue_view_compromised_status = 0
                deceptive_node.node_position = [0, 0]
                deceptive_node.deceptive_node = True
                deceptive_node.blue_knows_intrusion = False
                deceptive_node.isolated = False

            # updates the position of the node based on its new location
            deceptive_node.node_position = self.get_midpoint(node1, node2)
            # updates the current adjacency matrix
            self.adj_matrix = nx.to_numpy_array(self.current_graph)
            return deceptive_node
        else:
            # If no edge return false as the deceptive node cannot be put here
            return False

    def __remove_node_yt(self, node: Node, graph: nx.Graph) -> None:
        """
        Remove a node from a graph.

        Removing a node removes all connections to and from that node

        Args:
            node: the name of the node to remove
            graph: the networkx graph to remove the node from
        """
        self.reconnect_node(
            node
        )  # TODO: check this is correct. This is a workaround to reattach connections to the node to delete so as to establish
        # the correct paths to reform.

        # extracts the 0th element from a list where a variable "to_remove" has been removed
        extract_connections = lambda x, to_remove: list(  # noqa
            filter(lambda z: z != to_remove, x)  # noqa
        )[
            0
        ]  # noqa

        # gets all of the edges from a node
        links = graph.edges(node)

        # gets the connections to this node using the extract_connections lambda function
        connections = [extract_connections(x, node) for x in links]
        if len(connections) >= 2:
            # generates the new connections
            new_links = list(itertools.combinations(connections, 2))
            # adds the new edges
            graph.add_edges_from(new_links)
        # removes the old node
        graph.remove_node(node)

    def __insert_node_between(
        self, new_node: Node, node1: Node, node2: Node, graph: Network
    ) -> None:
        """
        Insert a node in between two nodes.

        Args:
            new_node: the name of the new node
            node1: the name of the first node the new node will be connected to
            node2: the name of the second node the new node will be connected to
            graph: the networkx graph to add the new node to

        """
        # removes the old edge between the nodes
        if graph.has_edge(node1, node2):
            graph.remove_edge(node1, node2)
        graph.add_node(new_node)
        # adds the new node in and updates the edges
        graph.add_edge(node1, new_node)
        graph.add_edge(new_node, node2)

    def isolate_node(self, node: Node):
        """
        Isolate a node (disable all of the nodes connections).

        Args:
            node: the node to disable the connections of

        """
        node.isolated = True
        current_connections = self.get_current_connected_nodes(node)
        for cn in current_connections:
            self.current_graph.remove_edge(node, cn)

        self.adj_matrix = nx.to_numpy_array(self.current_graph)

    def reconnect_node(self, node: Node):
        """
        Re-enable any connections that may have previously been disabled.

        Args:
            node: the node to re-enable
        """
        if node.isolated:
            node.isolated = False
            base_connections = self.get_base_connected_nodes(node)
            for bn in base_connections:
                cn = self.current_graph.get_node_from_uuid(bn.uuid)
                if (
                    not cn.isolated
                ):  # ensure a different isolated node cannot be reconnected
                    self.current_graph.add_edge(node, cn)

            self.adj_matrix = nx.to_numpy_array(self.current_graph)

    def attack_node(
        self,
        node: Node,
        skill: float = 0.5,
        use_skill: bool = False,
        use_vulnerability: bool = False,
        guarantee: bool = False,
    ) -> bool:
        """
        Attack a target node.

        Uses a random chance to succeed that is modified by the skill of the attack and the
        vulnerability of the node. Both the skill and the vulnerability can be toggled to either be used or not

        Args:
            node: The name of the node to target
            skill: The skill of the attacker
            use_skill: A boolean value that is used to determine if skill is used in the calculation to check if the
                       attack succeeds
            use_vulnerability: A boolean value that is used to determine if vulnerability is used in the calculation to
                               check if the attack succeeds
            guarantee: If True then attack automatically succeeds

        Returns:
            A boolean value that represents if the attack succeeded or not
        """
        # check if vulnerability and score are being used. If they are not then select a value
        if use_vulnerability:
            defence = 1 - node.vulnerability_score
        else:
            defence = 0
        if not use_skill:
            skill = 1

        # calculate the attack score, the higher the score the more likely the attack is to succeed
        attack_score = ((skill * skill) / (skill + defence)) * 100

        # check if the attack hits based on the attack score
        if guarantee or (attack_score > random.randint(0, 100)):
            node.true_compromised_status = 1
            self.__immediate_attempt_view_update(node)
            return True
        else:
            return False

    def make_node_safe(self, node: Node):
        """
        Make the state for a given node safe.

        Args:
            node: the node to make safe
        """
        node.true_compromised_status = 0
        node.blue_view_compromised_status = 0
        if self.red_current_location == node:
            # If the red agent is in the node that just got made safe then the red agent needs to be pushed back
            self.__push_red()
        node.blue_knows_intrusion = False

    def __immediate_attempt_view_update(self, node: Node, chance: float = None):
        """
        Attempt to update the view of a specific node for the blue agent.

        There is a chance that intrusions will not be detected.

        :param node: the node to try and update the view for
        """
        if node.blue_knows_intrusion is True:
            # if we have seen the intrusion before we don't want to forget about it
            node.blue_view_compromised_status = node.true_compromised_status
        if node.true_compromised_status == 1:
            if chance is None and (
                random.randint(0, 99)
                < self.game_mode.blue.intrusion_discovery_chance.immediate.standard_node.value
                * 100
                or node.deceptive_node
            ):
                node.blue_view_compromised_status = node.true_compromised_status
                # remember this intrusion so we don't forget about it
                node.blue_knows_intrusion = True
            elif chance is not None and (random.randint(0, 99) < chance * 100):
                node.blue_view_compromised_status = node.true_compromised_status

        else:
            node.blue_view_compromised_status = node.true_compromised_status

    def scan_node(self, node: Node) -> None:
        """
        Scan a target node to determine compromise based on the chance of discovery of compromise.

        Args:
            node: The node to be scanned
        """
        if node.blue_knows_intrusion:
            node.blue_view_compromised_status = 1
        elif node.true_compromised_status == 1:
            if (
                random.randint(0, 99)
                < self.game_mode.blue.intrusion_discovery_chance.on_scan.standard_node.value
                * 100
                or node.deceptive_node
            ):
                node.blue_knows_intrusion = True
                node.blue_view_compromised_status = 1

    def save_json(self, data_dict: dict, ts: int) -> None:
        """
        Save a given dictionary to a json file.

        Args:
            data_dict: Data to save to the json file
            ts: The current timestamp of the data
        """
        now = datetime.now()
        time_stamp = str(datetime.timestamp(now)).replace(".", "")
        name = (
            "yawning_titan/envs/helpers/json_timesteps/output_"
            + str(ts)
            + "_"
            + str(time_stamp)
            + ".json"
        )
        with open(name, "w+") as json_file:
            json.dump(data_dict, json_file)

    def create_json_time_step(self) -> dict:
        """
        Create a dictionary that contains the current state of the environment and returns it.

        Returns:
            A dictionary containing the node connections, states and vulnerability scores
        """
        convert_str = lambda x: str(x) if x is not None else None  # noqa

        # Gets the edges from the networkx object
        connections = [
            list(map(convert_str, list(e))) for e in self.current_graph.edges
        ]
        # Gets the vulnerability and compromised status
        node_states = self.get_all_node_compromised_states()
        node_vulnerabilities = self.get_all_vulnerabilities()

        # Combines the features into a defaultdict and then returns a dictionary
        combined_features = defaultdict(list)

        for feature in (node_states, node_vulnerabilities):
            for key, value in feature.items():
                combined_features[key].append(value)

        current_state_dict = {"edges": connections, "features": combined_features}

        return current_state_dict<|MERGE_RESOLUTION|>--- conflicted
+++ resolved
@@ -33,18 +33,7 @@
         # opens the fle the user has specified to be the location of the game_mode
 
         self.game_mode: GameMode = game_mode
-<<<<<<< HEAD
-        self.network: Network = network
-        self.random_seed = self.game_mode.miscellaneous.random_seed.value
-
-        number_of_nodes = len(self.network.matrix)
-
-        # check if high value nodes were provided
-        if self.network.high_value_nodes:
-            self.high_value_nodes = self.network.high_value_nodes.nodes
-=======
         self.current_graph: Network = network
->>>>>>> 8b2c6735
 
         self.random_seed = self.game_mode.miscellaneous.random_seed.value
 
@@ -796,7 +785,6 @@
 
         # calculate the attack score, the higher the score the more likely the attack is to succeed
         attack_score = ((skill * skill) / (skill + defence)) * 100
-
         # check if the attack hits based on the attack score
         if guarantee or (attack_score > random.randint(0, 100)):
             node.true_compromised_status = 1
