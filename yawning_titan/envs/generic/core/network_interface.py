import copy
import functools
import itertools
import json
import math
import random
<<<<<<< HEAD
import sys
import warnings
=======
>>>>>>> 7086aa3c
from collections import Counter, defaultdict
from datetime import datetime
from logging import getLogger
from typing import Dict, List, Optional, Tuple, Union

import networkx as nx
import numpy as np
import pandas as pd
import yaml
from numpy.random import choice
from yaml.loader import SafeLoader

from yawning_titan.config.game_modes import default_game_mode_path
from yawning_titan.envs.generic.helpers.environment_input_validation import \
    check_input
from yawning_titan.envs.generic.helpers.node_attribute_gen import (
    generate_vulnerabilities,
    generate_vulnerability,
)

_LOGGER = getLogger(__name__)

class NetworkInterface:
    """The primary interface between both red and blue agents and the underlying environment."""

    def __init__(
<<<<<<< HEAD
            self,
            matrix: np.array,
            positions: dict,
            settings_path: str = None,
            entry_nodes: List[str] = None,
            vulnerabilities: dict = None,
            high_value_targets: List[str] = None,
=======
        self,
        matrix: np.array,
        positions: dict,
        settings_path: Optional[str] = None,
        entry_nodes: Optional[List[str]] = None,
        vulnerabilities: Optional[Dict] = None,
        high_value_target: Optional[str] = None,
>>>>>>> 7086aa3c
    ):
        """
        Initialise the Network Interface and initialises all of the necessary components.

        Args:
            matrix: An adjacency matrix containing the connections between nodes in the network
            positions: A dictionary containing the positions of the nodes in the network (when displayed as a graph)
            settings_path: The file path that locates the settings page. If no path is supplied then the default settings page is used
            entry_nodes: A list of nodes that act as gateways or doors in the network for the red agent. While the red
            agent does not start in the network, they can access the network at these nodes.
            vulnerabilities: A dictionary containing the vulnerabilities of the nodes
            high_value_targets: A name of a node that when taken means the red agent instantly wins
        """
        # opens the fle the user has specified to be the location of the settings
        if not settings_path:
            settings_path = default_game_mode_path()
        try:
            with open(settings_path) as f:
                settings = yaml.load(f, Loader=SafeLoader)
        except FileNotFoundError as e:
            msg = f"Configuration file does not exist: {settings_path}"
            print(msg)  # TODO: Remove once proper logging is setup
            _LOGGER.critical(msg, exc_info=True)
            raise e

        self.matrix = matrix
        number_of_nodes = len(matrix)

        # check if entry nodes were provided
        self.entry_nodes_provided = False
        if entry_nodes:
            self.entry_nodes = entry_nodes
            self.entry_nodes_provided = True

        # check if high value targets were provided
        self.high_value_targets_provided = False
        if high_value_targets:
            self.high_value_targets = high_value_targets
            self.high_value_targets_provided = True

        # check if any of the defined high value targets intersect with entry nodes, then send a warning
        if (self.high_value_targets_provided and self.entry_nodes_provided and
                (set(self.entry_nodes) & set(self.high_value_targets))):
            warnings.warn(
                "Provided entry nodes and high value targets intersect and may cause the training to prematurely end")

        # check the settings are valid
        check_input(settings, number_of_nodes, high_value_targets)

        self.settings = settings

        # Top level Groupings
        self.red_settings = settings["RED"]
        self.observation_space_settings = settings["OBSERVATION_SPACE"]
        self.blue_settings = settings["BLUE"]
        self.game_rule_settings = settings["GAME_RULES"]
        self.reset_settings = settings["RESET"]
        self.reward_settings = settings["REWARDS"]
        self.misc_settings = settings["MISCELLANEOUS"]

        # Red Settings
        self.red_skill = self.red_settings["red_skill"]
        self.red_use_skill = self.red_settings["red_uses_skill"]
        self.red_ignore_defences = self.red_settings["red_ignores_defences"]
        self.red_always_succeeds = self.red_settings["red_always_succeeds"]
        self.red_attack_from_current_position = self.red_settings[
            "red_can_only_attack_from_red_agent_node"
        ]
        self.red_attack_from_any_node = self.red_settings[
            "red_can_attack_from_any_red_node"
        ]
        self.red_naturally_spread = self.red_settings["red_can_naturally_spread"]
        self.red_chance_to_spread_to_connected_node = self.red_settings[
            "chance_to_spread_to_connected_node"
        ]
        self.red_chance_to_spread_to_unconnected_node = self.red_settings[
            "chance_to_spread_to_unconnected_node"
        ]
        self.red_spread_action = self.red_settings["red_uses_spread_action"]
        self.red_spread_action_likelihood = self.red_settings[
            "spread_action_likelihood"
        ]
        self.red_spread_success_chance = self.red_settings["chance_for_red_to_spread"]
        self.red_random_infection_action = self.red_settings[
            "red_uses_random_infect_action"
        ]
        self.red_random_infection_likelihood = self.red_settings[
            "red_uses_random_infect_action"
        ]
        self.red_random_infection_success_chance = self.red_settings[
            "chance_for_red_to_random_compromise"
        ]
        self.red_basic_attack_action = self.red_settings["red_uses_basic_attack_action"]
        self.red_basic_attack_likelihood = self.red_settings[
            "basic_attack_action_likelihood"
        ]
        self.red_do_nothing_action = self.red_settings["red_uses_do_nothing_action"]
        self.red_do_nothing_likelihood = self.red_settings[
            "do_nothing_action_likelihood"
        ]
        self.red_move_action = self.red_settings["red_uses_move_action"]
        self.red_move_action_likelihood = self.red_settings["move_action_likelihood"]
        self.red_zero_day_action = self.red_settings["red_uses_zero_day_action"]
        self.red_zero_day_start_amount = self.red_settings["zero_day_start_amount"]
        self.red_zero_day_days_required_to_create = self.red_settings[
            "days_required_for_zero_day"
        ]
        self.red_targeting_random = self.red_settings["red_chooses_target_at_random"]
        self.red_targeting_prioritise_connected_nodes = self.red_settings[
            "red_prioritises_connected_nodes"
        ]
        self.red_targeting_prioritise_unconnected_nodes = self.red_settings[
            "red_prioritises_un_connected_nodes"
        ]
        self.red_targeting_prioritise_vulnerable_nodes = self.red_settings[
            "red_prioritises_vulnerable_nodes"
        ]
        self.red_targeting_prioritise_resilient_nodes = self.red_settings[
            "red_prioritises_resilient_nodes"
        ]

        # Observation Space Settings
        self.obs_compromised_status = self.observation_space_settings[
            "compromised_status"
        ]
        self.obs_node_vuln_status = self.observation_space_settings["vulnerabilities"]
        self.obs_node_connections = self.observation_space_settings["node_connections"]
        self.obs_avg_vuln = self.observation_space_settings["average_vulnerability"]
        self.obs_graph_connectivity = self.observation_space_settings[
            "graph_connectivity"
        ]
        self.obs_attack_sources = self.observation_space_settings["attacking_nodes"]
        self.obs_attack_targets = self.observation_space_settings["attacked_nodes"]
        self.obs_special_nodes = self.observation_space_settings["special_nodes"]
        self.obs_red_agent_skill = self.observation_space_settings["red_agent_skill"]

        # Blue Settings
        self.blue_max_deceptive_nodes = self.blue_settings["max_number_deceptive_nodes"]
        self.blue_immediate_detection_chance = self.blue_settings[
            "chance_to_immediately_discover_intrusion"
        ]
        self.blue_scan_detection_chance = self.blue_settings[
            "chance_to_discover_intrusion_on_scan"
        ]
        self.blue_deception_immediate_detection_chance = self.blue_settings[
            "chance_to_immediately_discover_intrusion_deceptive_node"
        ]  # noqa
        self.blue_deception_scan_detection_chance = self.blue_settings[
            "chance_to_discover_intrusion_on_scan_deceptive_node"
        ]  # noqa
        self.blue_discover_failed_attacks = self.blue_settings[
            "can_discover_failed_attacks"
        ]
        self.blue_discover_attack_source_if_detected = self.blue_settings[
            "can_discover_succeeded_attacks_if_compromise_is_discovered"
        ]  # noqa
        self.blue_discover_attack_source_if_not_detected = self.blue_settings[
            "can_discover_succeeded_attacks_if_compromise_is_not_discovered"
        ]  # noqa
        self.blue_chance_to_discover_source_failed = self.blue_settings[
            "chance_to_discover_failed_attack"
        ]
        self.blue_chance_to_discover_source_succeed_known = self.blue_settings[
            "chance_to_discover_succeeded_attack_compromise_known"
        ]  # noqa
        self.blue_chance_to_discover_source_succeed_unknown = self.blue_settings[
            "chance_to_discover_succeeded_attack_compromise_not_known"
        ]  # noqa
        self.blue_chance_to_discover_source_deceptive_failed = self.blue_settings[
            "chance_to_discover_failed_attack_deceptive_node"
        ]  # noqa
        self.blue_chance_to_discover_source_deceptive_succeed = self.blue_settings[
            "chance_to_discover_succeeded_attack_deceptive_node"
        ]  # noqa
        self.blue_make_node_safe_modifies_vuln = self.blue_settings[
            "making_node_safe_modifies_vulnerability"
        ]
        self.blue_vuln_change_amount_make_safe = self.blue_settings[
            "vulnerability_change_during_node_patch"
        ]
        self.blue_make_safe_random_vuln = self.blue_settings[
            "making_node_safe_gives_random_vulnerability"
        ]
        self.blue_reduce_vuln_action = self.blue_settings[
            "blue_uses_reduce_vulnerability"
        ]
        self.blue_restore_node_action = self.blue_settings["blue_uses_restore_node"]
        self.blue_make_node_safe_action = self.blue_settings["blue_uses_make_node_safe"]
        self.blue_scan_action = self.blue_settings["blue_uses_scan"]
        self.blue_isolate_action = self.blue_settings["blue_uses_isolate_node"]
        self.blue_reconnect_action = self.blue_settings["blue_uses_reconnect_node"]
        self.blue_do_nothing_action = self.blue_settings["blue_uses_do_nothing"]
        self.blue_deceptive_action = self.blue_settings["blue_uses_deceptive_nodes"]
        self.blue_deceptive_node_make_new = self.blue_settings[
            "relocating_deceptive_nodes_generates_a_new_node"
        ]

        # Game Rule Settings
        self.gr_node_vuln_lower = self.game_rule_settings[
            "node_vulnerability_lower_bound"
        ]
        self.gr_node_vuln_upper = self.game_rule_settings[
            "node_vulnerability_upper_bound"
        ]
        self.gr_max_steps = self.game_rule_settings["max_steps"]
        self.gr_loss_total_compromise = self.game_rule_settings[
            "lose_when_all_nodes_lost"
        ]
        self.gr_loss_pc_nodes_compromised = self.game_rule_settings[
            "lose_when_n_percent_of_nodes_lost"
        ]
        self.gr_loss_pc_node_compromised_pc = self.game_rule_settings[
            "percentage_of_nodes_compromised_equals_loss"
        ]
        self.gr_number_of_high_value_targets = self.game_rule_settings[
            "number_of_high_value_targets"
        ]
        self.gr_loss_hvt = self.game_rule_settings["lose_when_high_value_target_lost"]
        self.gr_loss_hvt_random_placement = self.game_rule_settings[
            "choose_high_value_targets_placement_at_random"
        ]
        self.gr_loss_hvt_furthest_away = self.game_rule_settings[
            "choose_high_value_targets_furthest_away_from_entry"
        ]
        self.gr_random_entry_nodes = self.game_rule_settings[
            "choose_entry_nodes_randomly"
        ]
        self.gr_num_entry_nodes = self.game_rule_settings["number_of_entry_nodes"]
        self.gr_prefer_central_entry = self.game_rule_settings[
            "prefer_central_nodes_for_entry_nodes"
        ]
        self.gr_prefer_edge_nodes = self.game_rule_settings[
            "prefer_edge_nodes_for_entry_nodes"
        ]
        self.gr_grace_period = self.game_rule_settings["grace_period_length"]

        # Reset Settings
        self.reset_random_vulns = self.reset_settings[
            "randomise_vulnerabilities_on_reset"
        ]
        self.reset_move_hvt = self.reset_settings[
            "choose_new_high_value_targets_on_reset"
        ]
        self.reset_move_entry_nodes = self.reset_settings[
            "choose_new_entry_nodes_on_reset"
        ]

        # Reward Settings
        self.reward_loss = self.reward_settings["rewards_for_loss"]
        self.reward_success = self.reward_settings["rewards_for_reaching_max_steps"]
        self.reward_end_multiplier = self.reward_settings[
            "end_rewards_are_multiplied_by_end_state"
        ]
        self.reward_reduce_negative_rewards = self.reward_settings[
            "reduce_negative_rewards_for_closer_fails"
        ]
        self.reward_function = self.reward_settings["reward_function"]

        # Misc Settings
        self.misc_json_out = self.misc_settings["output_timestep_data_to_json"]

        nodes = [str(i) for i in range(number_of_nodes)]
        df = pd.DataFrame(matrix, index=nodes, columns=nodes)
        graph = nx.from_pandas_adjacency(df)

        # initialise the current graph
        self.current_graph = graph

        # initialise the base graph
        self.base_graph = copy.deepcopy(graph)
        self.initial_base_graph = copy.deepcopy(graph)

        # initialise data storage

        self.initial_network_variables = {
            i: {
                "vulnerability_score": 0,
                "true_compromised_status": 0,
                "blue_view_compromised_status": 0,
                "node_position": 0,
                "deceptive_node": False,
                "blue_knows_intrusion": False,
                "isolated": False,
            }
            for i in nodes
        }

        # If no vulnerabilities supplied then generate some
        if vulnerabilities is None:
            vulnerabilities = generate_vulnerabilities(
                number_of_nodes, self.gr_node_vuln_lower, self.gr_node_vuln_upper
            )

        # initialise the network variables
        for node in nodes:
            # vulnerability scores
            self.initial_network_variables[node][
                "vulnerability_score"
            ] = vulnerabilities[node]
            # node positions
            self.initial_network_variables[node]["node_position"] = positions[node]

        self.initial_deceptive_vulnerabilities = {}

        # If no entry nodes supplied then the first node in the network is chosen as the initial node
        self.entry_node_weights = [1 / number_of_nodes for _ in range(number_of_nodes)]
        if entry_nodes is None:
            if self.gr_random_entry_nodes:
                try:
                    node_dict = nx.algorithms.centrality.eigenvector_centrality(
                        self.current_graph, max_iter=500
                    )
                except nx.PowerIterationFailedConvergence:
                    node_dict = {node: 0.5 for node in self.current_graph.nodes()}
                weights = list(node_dict.values())
                all_nodes = list(node_dict.keys())

                if self.gr_prefer_edge_nodes:
                    weights = list(map(lambda x: (1 / x) ** 4, weights))
                elif self.gr_prefer_central_entry:
                    weights = list(map(lambda x: x ** 4, weights))
                else:
                    weights = [1] * len(all_nodes)

                weights_normal = [float(i) / sum(weights) for i in weights]
                self.entry_node_weights = weights_normal
                entry_nodes = choice(
                    all_nodes,
                    self.gr_num_entry_nodes,
                    replace=False,
                    p=weights_normal,
                )

            else:
                entry_nodes = []
                for i in range(self.gr_num_entry_nodes):
                    entry_nodes.append(nodes[i])

        self.entry_nodes = entry_nodes

        self.__high_value_target_setup(high_value_targets=high_value_targets)

        # initialises the deceptive nodes and their names and amount
        self.deceptive_nodes = []
        for i in range(0, self.blue_max_deceptive_nodes):
            name = "d" + str(i)
            self.deceptive_nodes.append(name)
        # a pointer to to point to the current deceptive node (when a new node is added but the max is reached the
        # oldest node is replaced)
        self.deceptive_node_pointer = 0
        self.current_deceptive_nodes = 0
        self.reached_max_deceptive_nodes = False

        # a edge dictionary to give each edge a unique single number
        self.edge_map = {}
        edges = self.base_graph.edges
        for counter, i in enumerate(edges):
            self.edge_map[counter] = i

        self.red_current_location = None

        # a list of all of the failed attacks that occurred on this turn
        self.true_attacks = []
        # a list of all the failed attacks that blue has been able to detect
        self.detected_attacks = []

        self.current_network_variables = copy.deepcopy(self.initial_network_variables)

        edges_per_node = len(self.current_graph.edges) / (
                2 * len(self.current_graph.nodes)
        )

        self.connectivity = -math.exp(-0.1 * edges_per_node) + 1

        self.adj_matrix = nx.to_numpy_array(self.current_graph)

    def __high_value_target_setup(
            self,
            high_value_targets: List[str]
    ):
        """
        Sets up the high value targets to be used by the training environment

        Args:
            high_value_targets: a list of strings that identify which nodes are to be marked as high value targets
        """
        nodes = [str(i) for i in range(len(self.matrix))]

        # number of possible high value targets
        # calculated by seeing how many nodes there are minus the entry nodes, then only having 15% of the nodes
        # left over to be high value targets
        number_possible_high_value = math.ceil(
            (len(self.current_graph.nodes) - len(self.entry_nodes) + 1) * 0.15
        )

        # print warning that the number of high value targets exceed the above
        # preferably this would be handled elsewhere i.e. configuration
        if self.gr_number_of_high_value_targets > number_possible_high_value:
            warnings.warn(
                "The configured number of high value targets exceed the allowable number in the given network. " +
                str(number_possible_high_value) + " high value targets will be created")
            self.gr_number_of_high_value_targets = number_possible_high_value

        # if no high value targets set, set up the possible high value target list
        if not self.high_value_targets_provided:
            self.possible_high_value_targets = []
            # chooses a random node to be the high value target
            if self.gr_loss_hvt_random_placement:
                self.possible_high_value_targets = list(
                    set(nodes).difference(set(self.entry_nodes))
                )
            # Choose the node that is furthest away from the entry points as the high value target
            if self.gr_loss_hvt_furthest_away:
                # gets all the paths between nodes
                paths = []
                for i in self.entry_nodes:
                    paths.append(
                        dict(nx.all_pairs_shortest_path_length(self.current_graph))[i]
                    )
                sums = Counter()
                counters = Counter()
                # gets the distances to the entry points
                for itemset in paths:
                    sums.update(itemset)
                    counters.update(itemset.keys())
                # averages the distances to find the node that is, on average, the furthest away
                result = {x: float(sums[x]) / counters[x] for x in sums.keys()}

                for i in range(number_possible_high_value):
                    current = max(result, key=result.get)
                    self.possible_high_value_targets.append(current)
                    result.pop(current)

                # prevent high value targets from becoming entry nodes
                self.possible_high_value_targets = list(
                    set(self.possible_high_value_targets).difference(self.entry_nodes))

        if self.gr_loss_hvt:
            # if high value targets were provided, use them
            if self.high_value_targets_provided:
                self.high_value_targets = high_value_targets
            # else randomly pick a configured number of high value targets from the list of possible targets
            else:
                # randomly pick unique nodes from a list of possible high value targets
                self.high_value_targets = random.sample(
                    set(self.possible_high_value_targets), self.gr_number_of_high_value_targets
                )
        else:
            self.high_value_targets = None

    """
    GETTERS
    The following block of code contains the getters for the network interface. Getters are methods that (given
    parameters) will return some attribute from the class
    """

    def get_number_base_edges(self) -> int:
        """
        Get the number of edges in the base original graph.

        This is not affected by nodes being isolated or modified by the agents.

        Returns:
            The number of base edges in the network
        """
        return len(self.base_graph.edges)

    def get_number_current_edges(self) -> int:
        """
        Get the number of edges in the current original graph.

        This is not affected by nodes being isolated or modified by the agents.

        Returns:
            The number of base edges in the network
        """
        return len(self.current_graph.edges)

    def get_entry_nodes(self) -> List[str]:
        """
        Get the entry nodes within the environment.

        Returns:
            The entry nodes for the network
        """
        return self.entry_nodes

    def get_number_of_nodes(self) -> int:
        """
        Get the total number of nodes within the environment.

        Returns:
            The number of nodes in the network
        """
        return len(self.current_network_variables.keys())

    def get_total_num_nodes(self) -> int:
        """
        Get the total number of nodes including any yet to be placed deceptive nodes.

        Returns:
            The number of nodes that there are including deceptive nodes that may not have been placed yet
        """
        return self.get_number_of_nodes() + self.get_number_unused_deceptive_nodes()

    def get_midpoint(self, node1: str, node2: str) -> Tuple[float, float]:
        """
        Get the midpoint between the position of two nodes.

        Args:
            node1: the name of the first node to get the midpoint from
            node2: the name of the second node to get the midpoint from

        Returns:
            The x and y coordinates of the midpoint between two nodes
        """
        # get positions of nodes
        pos1_x, pos1_y = self.current_network_variables[node1]["node_position"]
        pos2_x, pos2_y = self.current_network_variables[node2]["node_position"]

        # calculate midpoint
        x = (float(pos1_x) + float(pos2_x)) / 2
        y = (float(pos1_y) + float(pos2_y)) / 2

        return x, y

    def get_current_connected_nodes(self, node: str) -> List[str]:
        """
        Get all of the nodes currently connected to a target node.

        Args:
            node: The name of the node to get the current connections of

        Returns:
            A list of nodes
        """
        return list(self.current_graph.neighbors(node))

    def get_edge_map(self) -> dict:
        """
        Get an edge map which maps network edges to numbers.

        Returns:
            Returns the edge map
        """
        return self.edge_map

    def get_base_connected_nodes(self, node: str) -> List[str]:
        """
        Get all of the nodes connected to the given node in the base graph.

        Args:
            node: The name of the node to get the current connections of

        Returns:
            A list of nodes
        """
        return list(self.base_graph.neighbors(node))

    def get_single_node_state(self, node: str) -> int:
        """
        Get the current state of a node (safe or compromised).

        Args:
            node: The name of the node to check the compromised status of

        Returns:
            0: safe, 1: compromised
        """
        return self.current_network_variables[node]["true_compromised_status"]

    def get_single_node_blue_view(self, node: str) -> int:
        """
        Get the current state of a node (safe or compromised).

        Args:
            node: The name of the node to check the compromised status of

        Returns:
            0: safe, 1: compromised

        """
        return self.current_network_variables[node]["blue_view_compromised_status"]

    def get_single_node_vulnerability(self, node: str) -> int:
        """
        Get the current vulnerability of a node.

        Args:
            node: The name of the node to check the vulnerability of

        Returns:
            0: safe, 1: compromised
        """
        return self.current_network_variables[node]["vulnerability_score"]

    def get_single_node_known_intrusion_status(self, node: str) -> bool:
        """
        Return True if blue knows about the intrusion in this node, False if not.

        Args:
            node: The name of the node to check the status of

        Returns:
            True if blue knows about the intrusion in this node, False if not
        """
        return self.current_network_variables[node]["blue_knows_intrusion"]

    def get_single_node_isolation_status(self, node: str) -> bool:
        """
        Get the isolation status for a single node.

        Args:
            node: The name of the node to get the isolation status for

        Returns:
            Boolean representing the isolation status of the node
        """
        return self.current_network_variables[node]["isolated"]

    def get_single_node_position(self, node: str) -> Tuple[int, int]:
        """
        Get the position of a single node.

        Args:
            node: The name of the node to get the position of

        Returns:
            A list containing an x coord and a y coord
        """
        return self.current_network_variables[node]["node_position"]

    def get_high_value_targets(self) -> List[str]:
        """Get the node index for the high value target."""
        return self.high_value_targets

    def get_red_location(self) -> str:
        """Get the node index for the red agents current position."""
        return self.red_current_location

    def get_current_adj_matrix(self):
        """Get the current adjacency matrix for the environment."""
        return self.adj_matrix

    def get_current_graph_as_dict(self) -> Dict:
        """
        Get the current networkx graph for the environment and convert it to a dict of dicts.

        Returns:
            The networkx graph as a dict  of dicts
        """
        return nx.to_dict_of_dicts(self.current_graph)

    def get_attributes_from_key(self, key: str) -> dict:
        """
        Take in a key and return a dictionary.

        The keys are the names of the nodes and the values are the attribute values that are stored for
        that node under the specified key

        Args:
            key: The name of the attribute to extract

        Returns:
            A dictionary of attributes
        """
        filter_on_key = lambda x, node: {  # noqa
            node: attribute for name, attribute in x.items() if name == key  # noqa
        }  # noqa
        extract = lambda x: map(filter_on_key, x.values(), x.keys())  # noqa
        out = functools.reduce(
            lambda x, y: {**x, **y}, extract(self.current_network_variables)  # noqa
        )

        return out

    def get_nodes(
            self,
            filter_true_compromised: bool = False,
            filter_blue_view_compromised: bool = False,
            filter_true_safe: bool = False,
            filter_blue_view_safe: bool = False,
            filter_isolated: bool = False,
            filter_non_isolated: bool = False,
            filter_deceptive: bool = False,
            filter_non_deceptive: bool = False,
    ) -> List[str]:
        """
        Get all of the nodes from the network and apply a filter(s) to extract a specific subset of the nodes.

        Args:
            filter_true_compromised: Filter so only nodes that are compromised remain
            filter_blue_view_compromised: Filter so only nodes that blue can see are compromised remain
            filter_true_safe: Filter so only nodes that are safe remain
            filter_blue_view_safe: Filter so only nodes that blue can see are safe remain
            filter_isolated: Filter so only isolated nodes remain
            filter_non_isolated: Filter so only connected nodes remain
            filter_deceptive: Filter so only deceptive nodes remain
            filter_non_deceptive: Filter so only non-deceptive nodes remain

        Returns:
            A list of nodes
        """
        filter_functions = [True]
        if filter_true_compromised:
            # Return true if compromised status is 1
            filter_functions.append(
                lambda x: self.current_network_variables[x]["true_compromised_status"]
                          == 1
            )
        if filter_blue_view_compromised:
            # Return True if blue view compromised status is 1
            filter_functions.append(
                lambda x: self.current_network_variables[x][
                              "blue_view_compromised_status"
                          ]
                          == 1
            )
        if filter_true_safe:
            # Return True if compromised status is 0
            filter_functions.append(
                lambda x: self.current_network_variables[x]["true_compromised_status"]
                          == 0
            )
        if filter_blue_view_safe:
            # Return True if blue view compromised status is 0
            filter_functions.append(
                lambda x: self.current_network_variables[x][
                              "blue_view_compromised_status"
                          ]
                          == 0
            )
        if filter_isolated:
            # Return True if isolated is True
            filter_functions.append(
                lambda x: self.current_network_variables[x]["isolated"] is True
            )
        if filter_non_isolated:
            # Return True if isolated is False
            filter_functions.append(
                lambda x: self.current_network_variables[x]["isolated"] is False
            )
        if filter_deceptive:
            # Return True if deceptive node is True
            filter_functions.append(
                lambda x: self.current_network_variables[x]["deceptive_node"] is True
            )
        if filter_non_deceptive:
            # Return True if deceptive node is False
            filter_functions.append(
                lambda x: self.current_network_variables[x]["deceptive_node"] is False
            )

        # Combine all of the selected filters into a single statement
        combined_filters = lambda node: functools.reduce(  # noqa
            lambda x, y: x and y(node), filter_functions
        )

        # Apply the filters to the list of nodes
        filtered_nodes = list(
            filter(combined_filters, self.current_network_variables.keys())
        )
        if filtered_nodes is None:
            return []
        return filtered_nodes

    def get_all_vulnerabilities(self) -> dict:
        """Get a dictionary of vulnerability scores."""
        return self.get_attributes_from_key("vulnerability_score")

    def get_all_isolation(self) -> dict:
        """Get a dictionary of the isolation status of all the nodes."""
        return self.get_attributes_from_key("isolated")

    def get_all_node_compromised_states(self) -> dict:
        """Get a dictionary of compromised states."""
        return self.get_attributes_from_key("true_compromised_status")

    def get_all_node_blue_view_compromised_states(self) -> dict:
        """Get a dictionary of compromised states."""
        return self.get_attributes_from_key("blue_view_compromised_status")

    def get_all_node_positions(self) -> dict:
        """Get a dictionary of node positions."""
        return self.get_attributes_from_key("node_position")

    def get_detected_attacks(self) -> List[str]:
        """
        Get a list of lists containing detected attacks.

        The format of this list of lists is [["3", "4"]] for example.
        This means that the blue agent detected an attack originating from
        node "3" which was attacking node "4".
        """
        return self.detected_attacks

    def get_true_attacks(self) -> List[str]:
        """
        Get a list of lists containing all attacks (those detected by blue and those not detected by blue).

        The format of this list of lists is the same as the ``get_detected_attacks`` function above.
        """
        return self.true_attacks

    def get_number_unused_deceptive_nodes(self):
        """Get the current number of unused deceptive nodes."""
        return self.blue_max_deceptive_nodes - self.current_deceptive_nodes

    def get_current_observation(self) -> np.array:
        """
        Get the current observation of the environment.

        The composition of the observation space is based on the configuration file used for the scenario.

        Returns:
            numpy array containing the above details
        """
        # number of spaces open for deceptive nodes
        open_spaces = self.get_number_unused_deceptive_nodes()

        # Builds the observation space using multiple different metrics from the env

        # Gets the adj matrix for the current graph
        node_connections = []
        if self.obs_node_connections:
            node_connections = self.adj_matrix
            # pads the array to account for any missing deceptive nodes that may not have been placed yet
            node_connections = np.pad(node_connections, (0, open_spaces), "constant")

        # Gets the current safe/compromised status of all of the nodes
        compromised_state = []
        if self.obs_compromised_status:
            compromised_state = np.asarray(
                list(self.get_attributes_from_key("true_compromised_status").values())
            )
            compromised_state = np.pad(compromised_state, (0, open_spaces), "constant")
        # Gets the vulnerability score of all of the nodes
        vulnerabilities = []
        if self.obs_node_vuln_status:
            vulnerabilities = np.asarray(
                list(self.get_attributes_from_key("vulnerability_score").values())
            )
            vulnerabilities = np.pad(vulnerabilities, (0, open_spaces), "constant")

        # Gets the average vulnerability of all the nodes
        avg_vuln = []
        if self.obs_avg_vuln:
            all_vuln = self.get_attributes_from_key("vulnerability_score").values()
            avg_vuln = [sum(all_vuln) / len(all_vuln)]

        # Gets the connectivity of the graph, closer to 1 means more edges per node
        connectivity = []
        if self.obs_graph_connectivity:
            connectivity = [self.connectivity]

        # Gets the attacks that the blue agent detected
        attacking_nodes = []
        attacked_nodes = []
        if self.obs_attack_sources or self.obs_attack_targets:
            attacking = {name: 0 for name in self.get_nodes()}
            attacked = {name: 0 for name in self.get_nodes()}
            for i in self.detected_attacks:
                if i[0] is not None:
                    # extract the attacking node (as long as the attacking node is not None)
                    attacking[i[0]] = 1
                # extract the node that was attacked
                attacked[i[1]] = 1
            if self.obs_attack_sources:
                # attacking nodes
                attacking_nodes = list(attacking.values())
                attacking_nodes = np.pad(attacking_nodes, (0, open_spaces), "constant")
            if self.obs_attack_targets:
                # nodes attacked
                attacked_nodes = list(attacked.values())
                attacked_nodes = np.pad(attacked_nodes, (0, open_spaces), "constant")

        # Gets the locations of any special nodes in the network (entry nodes and high value nodes)
        entry_nodes = []
        nodes = []
        if self.obs_special_nodes:
            # gets the entry nodes
            entry_nodes = {name: 0 for name in self.get_nodes()}
            for i in self.entry_nodes:
                entry_nodes[i] = 1
            entry_nodes = list(entry_nodes.values())
            entry_nodes = np.pad(entry_nodes, (0, open_spaces), "constant")

            if self.gr_loss_hvt:
                # gets the high value target nodes
                nodes = {name: 0 for name in self.get_nodes()}

                # set high value targets to 1
                for target in self.high_value_targets:
                    nodes[target] = 1

                nodes = list(nodes.values())
                nodes = np.pad(
                    nodes, (0, open_spaces), "constant"
                )

        # gets the skill of the red agent
        skill = []
        if self.obs_red_agent_skill:
            skill = [self.red_skill]

        # combines all of the env observations together to create the observation that the blue agent gets
        obs = np.concatenate(
            (
                node_connections,
                compromised_state,
                vulnerabilities,
                avg_vuln,
                connectivity,
                attacking_nodes,
                attacked_nodes,
                entry_nodes,
                nodes,
                skill,
            ),
            axis=None,
            dtype=np.float32,
        )

        return obs

    def get_observation_size(self) -> int:
        """
        Get the size of the observation space.

        This is based on the settings that are turned on/off.

        Returns:
            The size of the observation space
        """
        # gets the max number of nodes in the env (including deceptive nodes)
        observation_size = 0
        max_number_of_nodes = self.get_total_num_nodes()

        # calculate the size of the observation space
        # the size depends on what observations are turned on/off in the config file
        if self.obs_node_connections:
            observation_size += max_number_of_nodes * max_number_of_nodes
        if self.obs_compromised_status:
            observation_size += max_number_of_nodes
        if self.obs_node_vuln_status:
            observation_size += max_number_of_nodes
        if self.obs_avg_vuln:
            observation_size += 1
        if self.obs_graph_connectivity:
            observation_size += 1
        if self.obs_attack_sources:
            observation_size += max_number_of_nodes
        if self.obs_attack_targets:
            observation_size += max_number_of_nodes
        if self.obs_special_nodes:
            observation_size += max_number_of_nodes
            if self.gr_loss_hvt:
                observation_size += max_number_of_nodes
        if self.obs_red_agent_skill:
            observation_size += 1

        return observation_size

    """
    SETTERS
    The following block of code contains the setters for the network_interface. Setters are a type of method that update
    or change a class attribute
    """

    def update_single_node_compromised_status(self, node: str, value: int):
        """
        Modify the value of the compromised status of a single node.

        Args:
            node: The name of the node to affect
            value: The new value of the compromised status for the node
        """
        self.current_network_variables[node]["true_compromised_status"] = value

    def update_single_node_vulnerability(self, node: str, value: float):
        """
        Modify the value of the vulnerability status of a single node.

        Args:
            node: The name of the node to affect
            value: The new value of the vulnerability for the node
        """
        self.current_network_variables[node]["vulnerability_score"] = value

    def update_single_node_blue_view(self, node: str, status: int):
        """
        Update the blue's view of the compromised status of a node.

        Args:
            node: The name of the node to update the status for
            status: The new status of the node
        """
        self.current_network_variables[node]["blue_view_compromised_status"] = status

    def update_single_node_known_intrusions(self, node: str, value: bool):
        """
        Modify the value of the known intrusion status of a single node.

        Args:
            node: The name of the node to affect
            value: The new value of the known intrusion status for the node
        """
        self.current_network_variables[node]["blue_knows_intrusion"] = value

    def update_red_location(self, location: str):
        """
        Modify the value of the red location.

        Args:
            location: The name of the node the red agent is now occupying
        """
        self.red_current_location = location

    def update_stored_attacks(
            self, attacking_nodes: List[str], target_nodes: List[str], success: List[bool]
    ):
        """
        Update this turns current attacks.

        This function collects all of the failed attacks and stores them for the
        blue agent to use in their action decision

        Args:
            attacking_nodes: Nodes red has attacked from
            target_nodes: Nodes red is attacking
            success: If the attacks were a success or not
        """
        # Runs through all the nodes attacked
        for i, j, k in zip(attacking_nodes, target_nodes, success):
            # Deceptive nodes have a different chance of detecting attacks
            if self.current_network_variables[j]["deceptive_node"]:
                if k:
                    # chance of seeing the attack if the attack succeeded
                    if (
                            100 * self.blue_chance_to_discover_source_deceptive_succeed
                            > random.randint(0, 99)
                    ):
                        self.detected_attacks.append([i, j])
                else:
                    # chance of seeing the attack if the attack fails
                    if (
                            100 * self.blue_chance_to_discover_source_deceptive_failed
                            > random.randint(0, 99)
                    ):
                        self.detected_attacks.append([i, j])
            else:
                # If the attack did not succeed
                if k is False:
                    if self.blue_discover_failed_attacks:
                        if (
                                100 * self.blue_chance_to_discover_source_failed
                                > random.randint(0, 99)
                        ):
                            # Adds the attack to the list of current attacks for this turn
                            self.detected_attacks.append([i, j])
                else:
                    # If the attack succeeded and the blue agent detected it
                    if (
                            self.current_network_variables[j][
                                "blue_view_compromised_status"
                            ]
                            == 1
                    ):
                        if self.blue_discover_attack_source_if_detected:
                            if (
                                    self.blue_chance_to_discover_source_succeed_known
                                    > random.randint(0, 99)
                            ):
                                self.detected_attacks.append([i, j])
                    else:
                        # If the attack succeeded but blue did not detect it
                        if self.blue_chance_to_discover_source_succeed_unknown:
                            if (
                                    100
                                    * self.blue_chance_to_discover_source_succeed_unknown
                                    > random.randint(0, 99)
                            ):
                                self.detected_attacks.append([i, j])
            # Also compiles a list of all the attacks even those that blue did not "see"
            self.true_attacks.append([i, j])

    """
    RESET METHODS
    The following block of code contains the methods that are used to reset some portion of the network interface
    """

    def reset_stored_attacks(self):
        """
        Reset the attacks list.

        This needs to be called every timestep to ensure that only the current attacks are contained.
        """
        self.true_attacks = []
        self.detected_attacks = []

    def reset(self):
        """Reset the network back to its default state."""
        # red location
        self.red_current_location = None

        # Environment variables are reset
        self.current_network_variables = {
            node: {
                heading: value
                for heading, value in self.initial_network_variables[node].items()
            }
            for node in self.initial_network_variables.keys()
        }

        # resets the network graph from the saved base graph
        self.base_graph = nx.Graph()
        self.base_graph.add_nodes_from(self.initial_base_graph.nodes)
        self.base_graph.add_edges_from(self.initial_base_graph.edges)
        # pointers and helpers for deceptive nodes are reset
        self.deceptive_node_pointer = 0
        self.current_deceptive_nodes = 0
        self.reached_max_deceptive_nodes = False
        # resets the current network graph from the base graph
        self.current_graph = nx.Graph()
        self.current_graph.add_nodes_from(self.base_graph.nodes)
        self.current_graph.add_edges_from(self.base_graph.edges)
        # any previous attacks are removed
        self.true_attacks = []
        self.detected_attacks = []
        # updates the stored adj matrix
        self.adj_matrix = nx.to_numpy_array(self.current_graph)

        if self.reset_move_entry_nodes:
            # change the entry nodes to a number of new random entry nodes using the pre-made wights
            entry_nodes = choice(
                self.get_nodes(),
                self.gr_num_entry_nodes,
                replace=False,
                p=self.entry_node_weights,
            )
            self.entry_nodes = entry_nodes

        # set high value targets
        self.__high_value_target_setup(high_value_targets=self.high_value_targets)

        if self.reset_random_vulns:
            # change all of the node vulnerabilities to new random values
            vulnerabilities = generate_vulnerabilities(
                self.get_number_of_nodes(),
                self.gr_node_vuln_lower,
                self.gr_node_vuln_upper,
            )

            # modify the vulnerabilities to be new values
            for node in self.get_nodes():
                # update the initial stored vulnerabilities
                self.initial_network_variables[node][
                    "vulnerability_score"
                ] = vulnerabilities[node]
                self.current_network_variables[node][
                    "vulnerability_score"
                ] = vulnerabilities[node]

    def reset_single_node_vulnerability(self, node: str):
        """
        Reset a nodes vulnerability score back to the same value it started with.

        Args:
            node: The name of the node to change the vulnerability of
        """
        if "d" in node:
            self.current_network_variables[node][
                "vulnerability_score"
            ] = self.initial_deceptive_vulnerabilities[node]
        else:
            self.current_network_variables[node][
                "vulnerability_score"
            ] = self.initial_network_variables[node]["vulnerability_score"]

    """
    STANDARD METHODS
    The following block of code contains the standard methods that are used to interact with the network interface in
    in some complex way.
    """

    def __push_red(self):
        """
        Remove red from the target node and move to a new location.

        If the blue agent patches the node that the red agent is in the red agent will be pushed to a connected
        compromised node. If there are none then the red agent will be pushed out of the network
        """
        connected = self.get_current_connected_nodes(self.red_current_location)
        # Randomises the order of the nodes to pick a random one
        random.shuffle(connected)
        done = False
        for node in connected:
            if self.get_single_node_state(node) == 1:
                self.red_current_location = node
                done = True
                break
        if done is False:
            # If there were no nodes then the agent is removed from the network
            self.red_current_location = None

    def add_deceptive_node(self, node1: str, node2: str) -> Union[bool, str]:
        """
        Add a deceptive node into the network.

        The deceptive node will sit between two actual nodes and act as a normal node in all
        regards other than the fact that it give more information when it is attacked

        Args:
            node1: Name of the first node to connect to the deceptive node to
            node2: Name of the second to connect the deceptive node to

        Returns:
            False if failed, the name of the new node if succeeded

        """
        # Check if there exists an edge between the two nodes
        if self.base_graph.has_edge(node1, node2):
            # If the red agent is in the deceptive node at its old position, push it out to a surrounding node
            if self.red_current_location == "d" + str(self.deceptive_node_pointer):
                self.__push_red()
            # get the name of the new node and add the new node

            node_name = self.deceptive_nodes[self.deceptive_node_pointer]
            # If the node is already in use, remove it from the base graph
            if self.base_graph.has_node(node_name):
                self.__remove_node_yt(node_name, self.base_graph)

            # inserts a new node on the base graph
            self.__insert_node_between(node_name, node1, node2, self.base_graph)

            # If the node is already in use, remove it from the current graph
            if self.current_graph.has_node(node_name):
                self.__remove_node_yt(node_name, self.current_graph)

            # check the isolation status of the nodes
            if (node1, node2) in self.current_graph.edges(node1) or (
                    node2,
                    node1,
            ) in self.current_graph.edges(node1):
                # neither are isolated: use the insert between method to insert the new node on the current graph
                self.__insert_node_between(node_name, node1, node2, self.current_graph)
            elif self.current_network_variables[node1]["isolated"] is False:
                # one node is isolated: add the node to the graph and add a single edge to the non-isolated node
                self.current_graph.add_node(node_name)
                self.current_graph.add_edge(node1, node_name)
            elif self.current_network_variables[node2]["isolated"] is False:
                # one node is isolated: add the node to the graph and add a single edge to the non-isolated node
                self.current_graph.add_node(node_name)
                self.current_graph.add_edge(node2, node_name)
            else:
                # both nodes are isolated: add the node to the graph
                self.current_graph.add_node(node_name)

            # increase the pointer to point to the next element in the list (the next deceptive node to use)
            self.deceptive_node_pointer += 1
            if not self.reached_max_deceptive_nodes:
                # checks if all the deceptive nodes are in play
                self.current_deceptive_nodes += 1
            if self.deceptive_node_pointer == len(self.deceptive_nodes):
                self.deceptive_node_pointer = 0
            if self.current_deceptive_nodes == len(self.deceptive_nodes):
                self.reached_max_deceptive_nodes = True

            new_vulnerability = generate_vulnerability(
                self.gr_node_vuln_lower, self.gr_node_vuln_upper
            )

            if node_name not in self.current_network_variables:
                # sets the state of the node (only if it was not used before)
                self.current_network_variables[node_name] = {
                    "vulnerability_score": new_vulnerability,
                    "true_compromised_status": 0,
                    "blue_view_compromised_status": 0,
                    "node_position": self.get_midpoint(node1, node2),
                    "deceptive_node": True,
                    "blue_knows_intrusion": False,
                    "isolated": False,
                }
                self.initial_deceptive_vulnerabilities[node_name] = new_vulnerability
            # updates all of the nodes attributes if the setting is True
            if self.blue_deceptive_node_make_new:
                self.current_network_variables[node_name] = {
                    "vulnerability_score": new_vulnerability,
                    "true_compromised_status": 0,
                    "blue_view_compromised_status": 0,
                    "node_position": 0,
                    "deceptive_node": True,
                    "blue_knows_intrusion": False,
                    "isolated": False,
                }
                self.initial_deceptive_vulnerabilities[node_name] = new_vulnerability
            # updates the position of the node based on its new location
            self.current_network_variables[node_name][
                "node_position"
            ] = self.get_midpoint(node1, node2)
            # updates the current adjacency matrix
            self.adj_matrix = self.adj_matrix = nx.to_numpy_array(self.current_graph)
            return node_name
        else:
            # If no edge return false as the deceptive node cannot be put here
            return False

    def __remove_node_yt(self, node_name: str, graph: nx.Graph) -> None:
        """
        Remove a node from a graph.

        Removing a node removes all connections to and from that node

        Args:
            node_name: the name of the node to remove
            graph: the networkx graph to remove the node from
        """
        # extracts the 0th element from a list where a variable "to_remove" has been removed
        extract_connections = lambda x, to_remove: list(  # noqa
            filter(lambda z: z != to_remove, x)  # noqa
        )[
            0
        ]  # noqa

        # gets all of the edges from a node
        links = graph.edges(node_name)
        # gets the connections to this node using the extract_connections lambda function
        connections = [extract_connections(x, node_name) for x in links]
        if len(connections) >= 2:
            # generates the new connections
            new_links = list(itertools.combinations(connections, 2))
            # adds the new edges
            graph.add_edges_from(new_links)
        # removes the old node
        graph.remove_node(node_name)

    def __insert_node_between(
            self, new_node: str, node1: str, node2: str, graph: nx.Graph
    ) -> None:
        """
        Insert a node in between two nodes.

        Args:
            new_node: the name of the new node
            node1: the name of the first node the new node will be connected to
            node2: the name of the second node the new node will be connected to
            graph: the networkx graph to add the new node to

        """
        # removes the old edge between the nodes
        graph.remove_edge(node1, node2)
        graph.add_node(new_node)
        # adds the new node in and updates the edges
        graph.add_edge(node1, new_node)
        graph.add_edge(new_node, node2)

    def isolate_node(self, node: str):
        """
        Isolate a node (disable all of the nodes connections).

        Args:
            node: the node to disable the connections of

        """
        current_connections = self.get_current_connected_nodes(node)
        for i in current_connections:
            self.current_graph.remove_edge(node, i)
        self.current_network_variables[node]["isolated"] = True
        self.adj_matrix = self.adj_matrix = nx.to_numpy_array(self.current_graph)

    def reconnect_node(self, node: str):
        """
        Re-enable any connections that may have previously been disabled.

        Args:
            node: the node to re-enable
        """
        base_connections = self.get_base_connected_nodes(node)
        for i in base_connections:
            if not self.current_network_variables[i]["isolated"]:
                self.current_graph.add_edge(node, i)
        self.current_network_variables[node]["isolated"] = False
        self.adj_matrix = self.adj_matrix = nx.to_numpy_array(self.current_graph)

    def attack_node(
            self,
            node: str,
            skill: float = 0.5,
            use_skill: bool = False,
            use_vulnerability: bool = False,
            guarantee: bool = False,
    ) -> bool:
        """
        Attack a target node.

        Uses a random chance to succeed that is modified by the skill of the attack and the
        vulnerability of the node. Both the skill and the vulnerability can be toggled to either be used or not

        Args:
            node: The name of the node to target
            skill: The skill of the attacker
            use_skill: A boolean value that is used to determine if skill is used in the calculation to check if the
                       attack succeeds
            use_vulnerability: A boolean value that is used to determine if vulnerability is used in the calculation to
                               check if the attack succeeds
            guarantee: If True then attack automatically succeeds

        Returns:
            A boolean value that represents if the attack succeeded or not
        """
        if guarantee:
            # IF guaranteed then compromise the node
            self.current_network_variables[node]["true_compromised_status"] = 1
            self.__immediate_attempt_view_update(node)
            return True

        # check if vulnerability and score are being used. If they are not then select a value
        if use_vulnerability:
            defence = 1 - self.current_network_variables[node]["vulnerability_score"]
        else:
            defence = 0
        if not use_skill:
            skill = 1

        # calculate the attack score, the higher the score the more likely the attack is to succeed
        attack_score = ((skill * skill) / (skill + defence)) * 100

        # check if the attack hits based on the attack score
        if attack_score > random.randint(0, 100):
            self.current_network_variables[node]["true_compromised_status"] = 1
            self.__immediate_attempt_view_update(node)
            return True
        else:
            return False

    def make_node_safe(self, node: str):
        """
        Make the state for a given node safe.

        Args:
            node: the node to make safe
        """
        self.current_network_variables[node]["true_compromised_status"] = 0
        self.current_network_variables[node]["blue_view_compromised_status"] = 0
        if self.red_current_location == node:
            # If the red agent is in the node that just got made safe then the red agent needs to be pushed back
            self.__push_red()
        self.current_network_variables[node]["blue_knows_intrusion"] = False

    def __immediate_attempt_view_update(self, node: str):
        """
        Attempt to update the view of a specific node for the blue agent.

        There is a chance that intrusions will not be detected.

        Args:
            node: the node to try and update the view for
        """
        true_state = self.current_network_variables[node]["true_compromised_status"]
        if (
                self.current_network_variables[node]["blue_knows_intrusion"] is True
        ):  # if we have seen the intrusion before we don't want to forget about it
            self.current_network_variables[node][
                "blue_view_compromised_status"
            ] = true_state
        if true_state == 1:
            if (
                    random.randint(0, 99)
                    < self.settings["BLUE"]["chance_to_immediately_discover_intrusion"]
                    * 100
                    or node in self.deceptive_nodes
            ):
                self.current_network_variables[node][
                    "blue_view_compromised_status"
                ] = true_state
                # remember this intrusion so we don't forget about it
                self.current_network_variables[node]["blue_knows_intrusion"] = True

        else:
            self.current_network_variables[node][
                "blue_view_compromised_status"
            ] = true_state

    def __immediate_attempt_view_update_with_specified_chance(
            self, node: str, chance: float
    ):
        """
        Update the blue view of a node but with a specified chance and not the chance used in the settings file.

        Args:
            node: The node to attempt to update
            chance: The chance blue has of updating the node and detecting a red intrusion
        """
        true_state = self.current_network_variables[node]["true_compromised_status"]
        if true_state == 1:
            if random.randint(0, 99) < chance * 100:
                self.current_network_variables[node][
                    "blue_view_compromised_status"
                ] = true_state
        else:
            self.current_network_variables[node][
                "blue_view_compromised_status"
            ] = true_state

    def scan_node(self, node: str) -> None:
        """
        Scan a target node to determine compromise based on the chance of discovery of compromise.

        Args:
            node: The node to be scanned
        """
        if self.current_network_variables[node]["blue_knows_intrusion"]:
            self.current_network_variables[node]["blue_view_compromised_status"] = 1
        else:
            true_state = self.current_network_variables[node]["true_compromised_status"]
            if true_state == 1:
                if (
                        random.randint(0, 99) < self.blue_scan_detection_chance * 100
                        or self.current_network_variables[node]["deceptive_node"]
                ):
                    self.current_network_variables[node]["blue_knows_intrusion"] = True
                    self.current_network_variables[node][
                        "blue_view_compromised_status"
                    ] = 1

    def save_json(self, data_dict: dict, ts: int) -> None:
        """
        Save a given dictionary to a json file.

        Args:
            data_dict: Data to save to the json file
            ts: The current timestamp of the data
        """
        now = datetime.now()
        time_stamp = str(datetime.timestamp(now)).replace(".", "")
        name = (
                "yawning_titan/envs/helpers/json_timesteps/output_"
                + str(ts)
                + "_"
                + str(time_stamp)
                + ".json"
        )
        with open(name, "w+") as json_file:
            json.dump(data_dict, json_file)

    def create_json_time_step(self) -> dict:
        """
        Create a dictionary that contains the current state of the environment and returns it.

        Returns:
            A dictionary containing the node connections, states and vulnerability scores
        """
        convert_str = lambda x: str(x) if x is not None else None  # noqa

        # Gets the edges from the networkx object
        connections = [
            list(map(convert_str, list(e))) for e in self.current_graph.edges
        ]
        # Gets the vulnerability and compromised status
        node_states = self.get_all_node_compromised_states()
        node_vulnerabilities = self.get_all_vulnerabilities()

        # Combines the features into a defaultdict and then returns a dictionary
        combined_features = defaultdict(list)

        for feature in (node_states, node_vulnerabilities):
            for key, value in feature.items():
                combined_features[key].append(value)

        current_state_dict = {"edges": connections, "features": combined_features}

        return current_state_dict<|MERGE_RESOLUTION|>--- conflicted
+++ resolved
@@ -4,15 +4,11 @@
 import json
 import math
 import random
-<<<<<<< HEAD
-import sys
-import warnings
-=======
->>>>>>> 7086aa3c
 from collections import Counter, defaultdict
 from datetime import datetime
 from logging import getLogger
 from typing import Dict, List, Optional, Tuple, Union
+import warnings
 
 import networkx as nx
 import numpy as np
@@ -35,23 +31,13 @@
     """The primary interface between both red and blue agents and the underlying environment."""
 
     def __init__(
-<<<<<<< HEAD
-            self,
-            matrix: np.array,
-            positions: dict,
-            settings_path: str = None,
-            entry_nodes: List[str] = None,
-            vulnerabilities: dict = None,
-            high_value_targets: List[str] = None,
-=======
         self,
         matrix: np.array,
         positions: dict,
         settings_path: Optional[str] = None,
         entry_nodes: Optional[List[str]] = None,
         vulnerabilities: Optional[Dict] = None,
-        high_value_target: Optional[str] = None,
->>>>>>> 7086aa3c
+        high_value_targets: Optional[List[str]] = None,
     ):
         """
         Initialise the Network Interface and initialises all of the necessary components.
