import copy
import functools
import itertools
import json
import math
import pathlib
import random
<<<<<<< HEAD
import sys

from scipy.sparse.csgraph import dijkstra
=======
>>>>>>> 9f55979a
from collections import Counter, defaultdict
from datetime import datetime
from logging import getLogger
from typing import Dict, List, Optional, Tuple, Union

import networkx as nx
import numpy as np
import pandas as pd
import yaml
from numpy.random import choice
from yaml.loader import SafeLoader

from yawning_titan.config.game_modes import default_game_mode_path
from yawning_titan.envs.generic.helpers.environment_input_validation import \
    check_input
from yawning_titan.envs.generic.helpers.node_attribute_gen import (
    generate_vulnerabilities,
    generate_vulnerability,
)

_LOGGER = getLogger(__name__)

class NetworkInterface:
    """The primary interface between both red and blue agents and the underlying environment."""

    def __init__(
        self,
        matrix: np.array,
        positions: dict,
<<<<<<< HEAD
        settings_path: str = None,
        entry_nodes: List[str] = None,
        vulnerabilities: dict = None,
        high_value_node: str = None,
=======
        settings_path: Optional[str] = None,
        entry_nodes: Optional[List[str]] = None,
        vulnerabilities: Optional[Dict] = None,
        high_value_target: Optional[str] = None,
>>>>>>> 9f55979a
    ):
        """
        Initialise the Network Interface and initialises all of the necessary components.

        Args:
            matrix: An adjacency matrix containing the connections between nodes in the network
            positions: A dictionary containing the positions of the nodes in the network (when displayed as a graph)
            settings_path: The file path that locates the settings page. If no path is supplied then the default settings page is used
            entry_nodes: A list of nodes that act as gateways or doors in the network for the red agent. While the red
            agent does not start in the network, they can access the network at these nodes.
            vulnerabilities: A dictionary containing the vulnerabilities of the nodes
            high_value_node: A name of a node that when taken means the red agent instantly wins
        """
        # opens the fle the user has specified to be the location of the settings
        if not settings_path:
            settings_path = default_game_mode_path()
        try:
            with open(settings_path) as f:
                settings = yaml.load(f, Loader=SafeLoader)
        except FileNotFoundError as e:
            msg = f"Configuration file does not exist: {settings_path}"
            print(msg)  # TODO: Remove once proper logging is setup
            _LOGGER.critical(msg, exc_info=True)
            raise e

        number_of_nodes = len(matrix)

        # check the settings are valid
        check_input(settings, number_of_nodes)

        self.settings = settings
        self.matrix = matrix

        # Top level Groupings
        self.red_settings = settings["RED"]
        self.observation_space_settings = settings["OBSERVATION_SPACE"]
        self.blue_settings = settings["BLUE"]
        self.game_rule_settings = settings["GAME_RULES"]
        self.reset_settings = settings["RESET"]
        self.reward_settings = settings["REWARDS"]
        self.misc_settings = settings["MISCELLANEOUS"]

        # Red Settings
        self.red_skill = self.red_settings["red_skill"]
        self.red_use_skill = self.red_settings["red_uses_skill"]
        self.red_ignore_defences = self.red_settings["red_ignores_defences"]
        self.red_always_succeeds = self.red_settings["red_always_succeeds"]
        self.red_attack_from_current_position = self.red_settings[
            "red_can_only_attack_from_red_agent_node"
        ]
        self.red_attack_from_any_node = self.red_settings[
            "red_can_attack_from_any_red_node"
        ]
        self.red_naturally_spread = self.red_settings["red_can_naturally_spread"]
        self.red_chance_to_spread_to_connected_node = self.red_settings[
            "chance_to_spread_to_connected_node"
        ]
        self.red_chance_to_spread_to_unconnected_node = self.red_settings[
            "chance_to_spread_to_unconnected_node"
        ]
        self.red_spread_action = self.red_settings["red_uses_spread_action"]
        self.red_spread_action_likelihood = self.red_settings[
            "spread_action_likelihood"
        ]
        self.red_spread_success_chance = self.red_settings["chance_for_red_to_spread"]
        self.red_random_infection_action = self.red_settings[
            "red_uses_random_infect_action"
        ]
        self.red_random_infection_likelihood = self.red_settings[
            "red_uses_random_infect_action"
        ]
        self.red_random_infection_success_chance = self.red_settings[
            "chance_for_red_to_random_compromise"
        ]
        self.red_basic_attack_action = self.red_settings["red_uses_basic_attack_action"]
        self.red_basic_attack_likelihood = self.red_settings[
            "basic_attack_action_likelihood"
        ]
        self.red_do_nothing_action = self.red_settings["red_uses_do_nothing_action"]
        self.red_do_nothing_likelihood = self.red_settings[
            "do_nothing_action_likelihood"
        ]
        self.red_move_action = self.red_settings["red_uses_move_action"]
        self.red_move_action_likelihood = self.red_settings["move_action_likelihood"]
        self.red_zero_day_action = self.red_settings["red_uses_zero_day_action"]
        self.red_zero_day_start_amount = self.red_settings["zero_day_start_amount"]
        self.red_zero_day_days_required_to_create = self.red_settings[
            "days_required_for_zero_day"
        ]
        self.red_targeting_random = self.red_settings["red_chooses_target_at_random"]
        self.red_targeting_prioritise_connected_nodes = self.red_settings[
            "red_prioritises_connected_nodes"
        ]
        self.red_targeting_prioritise_unconnected_nodes = self.red_settings[
            "red_prioritises_un_connected_nodes"
        ]
        self.red_targeting_prioritise_vulnerable_nodes = self.red_settings[
            "red_prioritises_vulnerable_nodes"
        ]
        self.red_targeting_prioritise_resilient_nodes = self.red_settings[
            "red_prioritises_resilient_nodes"
        ]
        self.red_pursues_node = str(self.red_settings["red_pursues_node"]) if self.red_settings["red_pursues_node"] is not None else None

        # Observation Space Settings
        self.obs_compromised_status = self.observation_space_settings[
            "compromised_status"
        ]
        self.obs_node_vuln_status = self.observation_space_settings["vulnerabilities"]
        self.obs_node_connections = self.observation_space_settings["node_connections"]
        self.obs_avg_vuln = self.observation_space_settings["average_vulnerability"]
        self.obs_graph_connectivity = self.observation_space_settings[
            "graph_connectivity"
        ]
        self.obs_attack_sources = self.observation_space_settings["attacking_nodes"]
        self.obs_attack_targets = self.observation_space_settings["attacked_nodes"]
        self.obs_special_nodes = self.observation_space_settings["special_nodes"]
        self.obs_red_agent_skill = self.observation_space_settings["red_agent_skill"]

        # Blue Settings
        self.blue_max_deceptive_nodes = self.blue_settings["max_number_deceptive_nodes"]
        self.blue_immediate_detection_chance = self.blue_settings[
            "chance_to_immediately_discover_intrusion"
        ]
        self.blue_scan_detection_chance = self.blue_settings[
            "chance_to_discover_intrusion_on_scan"
        ]
        self.blue_deception_immediate_detection_chance = self.blue_settings[
            "chance_to_immediately_discover_intrusion_deceptive_node"
        ]  # noqa
        self.blue_deception_scan_detection_chance = self.blue_settings[
            "chance_to_discover_intrusion_on_scan_deceptive_node"
        ]  # noqa
        self.blue_discover_failed_attacks = self.blue_settings[
            "can_discover_failed_attacks"
        ]
        self.blue_discover_attack_source_if_detected = self.blue_settings[
            "can_discover_succeeded_attacks_if_compromise_is_discovered"
        ]  # noqa
        self.blue_discover_attack_source_if_not_detected = self.blue_settings[
            "can_discover_succeeded_attacks_if_compromise_is_not_discovered"
        ]  # noqa
        self.blue_chance_to_discover_source_failed = self.blue_settings[
            "chance_to_discover_failed_attack"
        ]
        self.blue_chance_to_discover_source_succeed_known = self.blue_settings[
            "chance_to_discover_succeeded_attack_compromise_known"
        ]  # noqa
        self.blue_chance_to_discover_source_succeed_unknown = self.blue_settings[
            "chance_to_discover_succeeded_attack_compromise_not_known"
        ]  # noqa
        self.blue_chance_to_discover_source_deceptive_failed = self.blue_settings[
            "chance_to_discover_failed_attack_deceptive_node"
        ]  # noqa
        self.blue_chance_to_discover_source_deceptive_succeed = self.blue_settings[
            "chance_to_discover_succeeded_attack_deceptive_node"
        ]  # noqa
        self.blue_make_node_safe_modifies_vuln = self.blue_settings[
            "making_node_safe_modifies_vulnerability"
        ]
        self.blue_vuln_change_amount_make_safe = self.blue_settings[
            "vulnerability_change_during_node_patch"
        ]
        self.blue_make_safe_random_vuln = self.blue_settings[
            "making_node_safe_gives_random_vulnerability"
        ]
        self.blue_reduce_vuln_action = self.blue_settings[
            "blue_uses_reduce_vulnerability"
        ]
        self.blue_restore_node_action = self.blue_settings["blue_uses_restore_node"]
        self.blue_make_node_safe_action = self.blue_settings["blue_uses_make_node_safe"]
        self.blue_scan_action = self.blue_settings["blue_uses_scan"]
        self.blue_isolate_action = self.blue_settings["blue_uses_isolate_node"]
        self.blue_reconnect_action = self.blue_settings["blue_uses_reconnect_node"]
        self.blue_do_nothing_action = self.blue_settings["blue_uses_do_nothing"]
        self.blue_deceptive_action = self.blue_settings["blue_uses_deceptive_nodes"]
        self.blue_deceptive_node_make_new = self.blue_settings[
            "relocating_deceptive_nodes_generates_a_new_node"
        ]

        # Game Rule Settings
        self.gr_node_vuln_lower = self.game_rule_settings[
            "node_vulnerability_lower_bound"
        ]
        self.gr_node_vuln_upper = self.game_rule_settings[
            "node_vulnerability_upper_bound"
        ]
        self.gr_max_steps = self.game_rule_settings["max_steps"]
        self.gr_loss_total_compromise = self.game_rule_settings[
            "lose_when_all_nodes_lost"
        ]
        self.gr_loss_pc_nodes_compromised = self.game_rule_settings[
            "lose_when_n_percent_of_nodes_lost"
        ]
        self.gr_loss_pc_node_compromised_pc = self.game_rule_settings[
            "percentage_of_nodes_compromised_equals_loss"
        ]
        self.gr_loss_hvn = self.game_rule_settings["lose_when_high_value_node_lost"]
        self.gr_loss_tn = self.game_rule_settings["lose_when_target_node_lost"]
        self.gr_loss_hvn_random_placement = self.game_rule_settings[
            "choose_high_value_node_placement_at_random"
        ]
        self.gr_loss_hvn_furthest_away = self.game_rule_settings[
            "choose_high_value_node_furthest_away_from_entry"
        ]
        self.gr_random_entry_nodes = self.game_rule_settings[
            "choose_entry_nodes_randomly"
        ]
        self.gr_num_entry_nodes = self.game_rule_settings["number_of_entry_nodes"]
        self.gr_prefer_central_entry = self.game_rule_settings[
            "prefer_central_nodes_for_entry_nodes"
        ]
        self.gr_prefer_edge_nodes = self.game_rule_settings[
            "prefer_edge_nodes_for_entry_nodes"
        ]
        self.gr_grace_period = self.game_rule_settings["grace_period_length"]

        # Reset Settings
        self.reset_random_vulns = self.reset_settings[
            "randomise_vulnerabilities_on_reset"
        ]
        self.reset_move_hvn = self.reset_settings[
            "choose_new_high_value_node_on_reset"
        ]
        self.reset_move_entry_nodes = self.reset_settings[
            "choose_new_entry_nodes_on_reset"
        ]

        # Reward Settings
        self.reward_loss = self.reward_settings["rewards_for_loss"]
        self.reward_success = self.reward_settings["rewards_for_reaching_max_steps"]
        self.reward_end_multiplier = self.reward_settings[
            "end_rewards_are_multiplied_by_end_state"
        ]
        self.reward_reduce_negative_rewards = self.reward_settings[
            "reduce_negative_rewards_for_closer_fails"
        ]
        self.reward_function = self.reward_settings["reward_function"]

        # Misc Settings
        self.misc_json_out = self.misc_settings["output_timestep_data_to_json"]

        nodes = [str(i) for i in range(number_of_nodes)]
        df = pd.DataFrame(matrix, index=nodes, columns=nodes)
        graph = nx.from_pandas_adjacency(df)

        # initialise the current graph
        self.current_graph = graph

        # initialise the base graph
        self.base_graph = copy.deepcopy(graph)
        self.initial_base_graph = copy.deepcopy(graph)

        # initialise data storage

        self.initial_network_variables = {
            i: {
                "vulnerability_score": 0,
                "true_compromised_status": 0,
                "blue_view_compromised_status": 0,
                "node_position": 0,
                "deceptive_node": False,
                "blue_knows_intrusion": False,
                "isolated": False,
            }
            for i in nodes
        }

        # If no vulnerabilities supplied then generate some
        if vulnerabilities is None:
            vulnerabilities = generate_vulnerabilities(
                number_of_nodes, self.gr_node_vuln_lower, self.gr_node_vuln_upper
            )

        # initialise the network variables
        for node in nodes:
            # vulnerability scores
            self.initial_network_variables[node][
                "vulnerability_score"
            ] = vulnerabilities[node]
            # node positions
            self.initial_network_variables[node]["node_position"] = positions[node]

        self.initial_deceptive_vulnerabilities = {}

        # If no entry nodes supplied then the first node in the network is chosen as the initial node
        self.entry_node_weights = [1 / number_of_nodes for _ in range(number_of_nodes)]
        if entry_nodes is None:
            if self.gr_random_entry_nodes:
                try:
                    node_dict = nx.algorithms.centrality.eigenvector_centrality(
                        self.current_graph, max_iter=500
                    )
                except nx.PowerIterationFailedConvergence:
                    node_dict = {node: 0.5 for node in self.current_graph.nodes()}
                weights = list(node_dict.values())
                all_nodes = list(node_dict.keys())

                if self.gr_prefer_edge_nodes:
                    weights = list(map(lambda x: (1 / x) ** 4, weights))
                elif self.gr_prefer_central_entry:
                    weights = list(map(lambda x: x**4, weights))
                else:
                    weights = [1] * len(all_nodes)

                weights_normal = [float(i) / sum(weights) for i in weights]
                self.entry_node_weights = weights_normal
                entry_nodes = choice(
                    all_nodes,
                    self.gr_num_entry_nodes,
                    replace=False,
                    p=weights_normal,
                )

            else:
                entry_nodes = []
                for i in range(self.gr_num_entry_nodes):
                    entry_nodes.append(nodes[i])

        self.entry_nodes = entry_nodes
        self.possible_high_value_nodes = [] if high_value_node is None else [high_value_node]
        number_possible_high_value = math.ceil(
            (len(self.current_graph.nodes) - len(self.entry_nodes) + 1) * 0.15
        )
        if high_value_node is None:
            # chooses a random node to be the high value target
            if self.gr_loss_hvn_random_placement:
                self.possible_high_value_nodes = list(
                    set(nodes).difference(set(self.entry_nodes))
                )
            # Choose the node that is furthest away from the entry points as the high value target
            if self.gr_loss_hvn_furthest_away:
                # gets all the paths between nodes
                paths = []
                for i in self.entry_nodes:
                    paths.append(
                        dict(nx.all_pairs_shortest_path_length(self.current_graph))[i]
                    )
                sums = Counter()
                counters = Counter()
                # gets the distances to the entry points
                for itemset in paths:
                    sums.update(itemset)
                    counters.update(itemset.keys())
                # averages the distances to find the node that is, on average, the furthest away
                result = {x: float(sums[x]) / counters[x] for x in sums.keys()}
                for i in range(number_possible_high_value):
                    current = max(result, key=result.get)
                    self.possible_high_value_nodes.append(current)
                    result.pop(current)

        if self.gr_loss_hvn:
            self.high_value_node = random.choices(
                population=self.possible_high_value_nodes, k=1
            )[0]
        else:
            self.high_value_node = None

        # initialises the deceptive nodes and their names and amount
        self.deceptive_nodes = []
        for i in range(0, self.blue_max_deceptive_nodes):
            name = "d" + str(i)
            self.deceptive_nodes.append(name)
        # a pointer to to point to the current deceptive node (when a new node is added but the max is reached the
        # oldest node is replaced)
        self.deceptive_node_pointer = 0
        self.current_deceptive_nodes = 0
        self.reached_max_deceptive_nodes = False

        # a edge dictionary to give each edge a unique single number
        self.edge_map = {}
        edges = self.base_graph.edges
        for counter, i in enumerate(edges):
            self.edge_map[counter] = i

        self.red_current_location = None

        # a list of all of the failed attacks that occurred on this turn
        self.true_attacks = []
        # a list of all the failed attacks that blue has been able to detect
        self.detected_attacks = []

        self.current_network_variables = copy.deepcopy(self.initial_network_variables)

        edges_per_node = len(self.current_graph.edges) / (
            2 * len(self.current_graph.nodes)
        )

        self.connectivity = -math.exp(-0.1 * edges_per_node) + 1

        self.adj_matrix = nx.to_numpy_array(self.current_graph)

    """
    GETTERS
    The following block of code contains the getters for the network interface. Getters are methods that (given
    parameters) will return some attribute from the class
    """
    def get_shortest_distances_to_target(self,nodes:List[str])->List[float]:
        """
        
        """
        #TODO: add option where only shortest distance provided
        dist_matrix = dijkstra(csgraph=self.matrix, directed=False, indices=int(self.red_pursues_node), min_only=False)
        distances = [dist_matrix[int(n)] for n in nodes]
        return distances

    def get_number_base_edges(self) -> int:
        """
        Get the number of edges in the base original graph.

        This is not affected by nodes being isolated or modified by the agents.

        Returns:
            The number of base edges in the network
        """
        return len(self.base_graph.edges)

    def get_number_current_edges(self) -> int:
        """
        Get the number of edges in the current original graph.

        This is not affected by nodes being isolated or modified by the agents.

        Returns:
            The number of base edges in the network
        """
        return len(self.current_graph.edges)

    def get_entry_nodes(self) -> List[str]:
        """
        Get the entry nodes within the environment.

        Returns:
            The entry nodes for the network
        """
        return self.entry_nodes

    def get_number_of_nodes(self) -> int:
        """
        Get the total number of nodes within the environment.

        Returns:
            The number of nodes in the network
        """
        return len(self.current_network_variables.keys())

    def get_total_num_nodes(self) -> int:
        """
        Get the total number of nodes including any yet to be placed deceptive nodes.

        Returns:
            The number of nodes that there are including deceptive nodes that may not have been placed yet
        """
        return self.get_number_of_nodes() + self.get_number_unused_deceptive_nodes()

    def get_midpoint(self, node1: str, node2: str) -> Tuple[float, float]:
        """
        Get the midpoint between the position of two nodes.

        Args:
            node1: the name of the first node to get the midpoint from
            node2: the name of the second node to get the midpoint from

        Returns:
            The x and y coordinates of the midpoint between two nodes
        """
        # get positions of nodes
        pos1_x, pos1_y = self.current_network_variables[node1]["node_position"]
        pos2_x, pos2_y = self.current_network_variables[node2]["node_position"]

        # calculate midpoint
        x = (float(pos1_x) + float(pos2_x)) / 2
        y = (float(pos1_y) + float(pos2_y)) / 2

        return x, y

    def get_current_connected_nodes(self, node: str) -> List[str]:
        """
        Get all of the nodes currently connected to a target node.

        Args:
            node: The name of the node to get the current connections of

        Returns:
            A list of nodes
        """
        return list(self.current_graph.neighbors(node))

    def get_edge_map(self) -> dict:
        """
        Get an edge map which maps network edges to numbers.

        Returns:
            Returns the edge map
        """
        return self.edge_map

    def get_base_connected_nodes(self, node: str) -> List[str]:
        """
        Get all of the nodes connected to the given node in the base graph.

        Args:
            node: The name of the node to get the current connections of

        Returns:
            A list of nodes
        """
        return list(self.base_graph.neighbors(node))

    def get_single_node_state(self, node: str) -> int:
        """
        Get the current state of a node (safe or compromised).

        Args:
            node: The name of the node to check the compromised status of

        Returns:
            0: safe, 1: compromised
        """
        return self.current_network_variables[node]["true_compromised_status"]

    def get_single_node_blue_view(self, node: str) -> int:
        """
        Get the current state of a node (safe or compromised).

        Args:
            node: The name of the node to check the compromised status of

        Returns:
            0: safe, 1: compromised

        """
        return self.current_network_variables[node]["blue_view_compromised_status"]

    def get_single_node_vulnerability(self, node: str) -> int:
        """
        Get the current vulnerability of a node.

        Args:
            node: The name of the node to check the vulnerability of

        Returns:
            0: safe, 1: compromised
        """
        return self.current_network_variables[node]["vulnerability_score"]

    def get_single_node_known_intrusion_status(self, node: str) -> bool:
        """
        Return True if blue knows about the intrusion in this node, False if not.

        Args:
            node: The name of the node to check the status of

        Returns:
            True if blue knows about the intrusion in this node, False if not
        """
        return self.current_network_variables[node]["blue_knows_intrusion"]

    def get_single_node_isolation_status(self, node: str) -> bool:
        """
        Get the isolation status for a single node.

        Args:
            node: The name of the node to get the isolation status for

        Returns:
            Boolean representing the isolation status of the node
        """
        return self.current_network_variables[node]["isolated"]

    def get_single_node_position(self, node: str) -> Tuple[int, int]:
        """
        Get the position of a single node.

        Args:
            node: The name of the node to get the position of

        Returns:
            A list containing an x coord and a y coord
        """
        return self.current_network_variables[node]["node_position"]

    def get_target_node(self):
        """Get the node index for the target node."""
        return self.red_pursues_node

    def get_high_value_node(self):
        """Get the node index for the high value node."""
        return self.high_value_node

    def get_red_location(self) -> str:
        """Get the node index for the red agents current position."""
        return self.red_current_location

    def get_current_adj_matrix(self):
        """Get the current adjacency matrix for the environment."""
        return self.adj_matrix

    def get_current_graph_as_dict(self) -> Dict:
        """
        Get the current networkx graph for the environment and convert it to a dict of dicts.

        Returns:
            The networkx graph as a dict  of dicts
        """
        return nx.to_dict_of_dicts(self.current_graph)

    def get_attributes_from_key(self, key: str) -> dict:
        """
        Take in a key and return a dictionary.

        The keys are the names of the nodes and the values are the attribute values that are stored for
        that node under the specified key

        Args:
            key: The name of the attribute to extract

        Returns:
            A dictionary of attributes
        """
        filter_on_key = lambda x, node: {  # noqa
            node: attribute for name, attribute in x.items() if name == key  # noqa
        }  # noqa
        extract = lambda x: map(filter_on_key, x.values(), x.keys())  # noqa
        out = functools.reduce(
            lambda x, y: {**x, **y}, extract(self.current_network_variables)  # noqa
        )

        return out

    def get_nodes(
        self,
        filter_true_compromised: bool = False,
        filter_blue_view_compromised: bool = False,
        filter_true_safe: bool = False,
        filter_blue_view_safe: bool = False,
        filter_isolated: bool = False,
        filter_non_isolated: bool = False,
        filter_deceptive: bool = False,
        filter_non_deceptive: bool = False,
    ) -> List[str]:
        """
        Get all of the nodes from the network and apply a filter(s) to extract a specific subset of the nodes.

        Args:
            filter_true_compromised: Filter so only nodes that are compromised remain
            filter_blue_view_compromised: Filter so only nodes that blue can see are compromised remain
            filter_true_safe: Filter so only nodes that are safe remain
            filter_blue_view_safe: Filter so only nodes that blue can see are safe remain
            filter_isolated: Filter so only isolated nodes remain
            filter_non_isolated: Filter so only connected nodes remain
            filter_deceptive: Filter so only deceptive nodes remain
            filter_non_deceptive: Filter so only non-deceptive nodes remain

        Returns:
            A list of nodes
        """
        filter_functions = [True]
        if filter_true_compromised:
            # Return true if compromised status is 1
            filter_functions.append(
                lambda x: self.current_network_variables[x]["true_compromised_status"]
                == 1
            )
        if filter_blue_view_compromised:
            # Return True if blue view compromised status is 1
            filter_functions.append(
                lambda x: self.current_network_variables[x][
                    "blue_view_compromised_status"
                ]
                == 1
            )
        if filter_true_safe:
            # Return True if compromised status is 0
            filter_functions.append(
                lambda x: self.current_network_variables[x]["true_compromised_status"]
                == 0
            )
        if filter_blue_view_safe:
            # Return True if blue view compromised status is 0
            filter_functions.append(
                lambda x: self.current_network_variables[x][
                    "blue_view_compromised_status"
                ]
                == 0
            )
        if filter_isolated:
            # Return True if isolated is True
            filter_functions.append(
                lambda x: self.current_network_variables[x]["isolated"] is True
            )
        if filter_non_isolated:
            # Return True if isolated is False
            filter_functions.append(
                lambda x: self.current_network_variables[x]["isolated"] is False
            )
        if filter_deceptive:
            # Return True if deceptive node is True
            filter_functions.append(
                lambda x: self.current_network_variables[x]["deceptive_node"] is True
            )
        if filter_non_deceptive:
            # Return True if deceptive node is False
            filter_functions.append(
                lambda x: self.current_network_variables[x]["deceptive_node"] is False
            )

        # Combine all of the selected filters into a single statement
        combined_filters = lambda node: functools.reduce(  # noqa
            lambda x, y: x and y(node), filter_functions
        )

        # Apply the filters to the list of nodes
        filtered_nodes = list(
            filter(combined_filters, self.current_network_variables.keys())
        )
        if filtered_nodes is None:
            return []
        return filtered_nodes

    def get_all_vulnerabilities(self) -> dict:
        """Get a dictionary of vulnerability scores."""
        return self.get_attributes_from_key("vulnerability_score")

    def get_all_isolation(self) -> dict:
        """Get a dictionary of the isolation status of all the nodes."""
        return self.get_attributes_from_key("isolated")

    def get_all_node_compromised_states(self) -> dict:
        """Get a dictionary of compromised states."""
        return self.get_attributes_from_key("true_compromised_status")

    def get_all_node_blue_view_compromised_states(self) -> dict:
        """Get a dictionary of compromised states."""
        return self.get_attributes_from_key("blue_view_compromised_status")

    def get_all_node_positions(self) -> dict:
        """Get a dictionary of node positions."""
        return self.get_attributes_from_key("node_position")

    def get_detected_attacks(self) -> List[str]:
        """
        Get a list of lists containing detected attacks.

        The format of this list of lists is [["3", "4"]] for example.
        This means that the blue agent detected an attack originating from
        node "3" which was attacking node "4".
        """
        return self.detected_attacks

    def get_true_attacks(self) -> List[str]:
        """
        Get a list of lists containing all attacks (those detected by blue and those not detected by blue).

        The format of this list of lists is the same as the ``get_detected_attacks`` function above.
        """
        return self.true_attacks

    def get_number_unused_deceptive_nodes(self):
        """Get the current number of unused deceptive nodes."""
        return self.blue_max_deceptive_nodes - self.current_deceptive_nodes

    def get_current_observation(self) -> np.array:
        """
        Get the current observation of the environment.

        The composition of the observation space is based on the configuration file used for the scenario.

        Returns:
            numpy array containing the above details
        """
        # number of spaces open for deceptive nodes
        open_spaces = self.get_number_unused_deceptive_nodes()

        # Builds the observation space using multiple different metrics from the env

        # Gets the adj matrix for the current graph
        node_connections = []
        if self.obs_node_connections:
            node_connections = self.adj_matrix
            # pads the array to account for any missing deceptive nodes that may not have been placed yet
            node_connections = np.pad(node_connections, (0, open_spaces), "constant")

        # Gets the current safe/compromised status of all of the nodes
        compromised_state = []
        if self.obs_compromised_status:
            compromised_state = np.asarray(
                list(self.get_attributes_from_key("true_compromised_status").values())
            )
            compromised_state = np.pad(compromised_state, (0, open_spaces), "constant")
        # Gets the vulnerability score of all of the nodes
        vulnerabilities = []
        if self.obs_node_vuln_status:
            vulnerabilities = np.asarray(
                list(self.get_attributes_from_key("vulnerability_score").values())
            )
            vulnerabilities = np.pad(vulnerabilities, (0, open_spaces), "constant")

        # Gets the average vulnerability of all the nodes
        avg_vuln = []
        if self.obs_avg_vuln:
            all_vuln = self.get_attributes_from_key("vulnerability_score").values()
            avg_vuln = [sum(all_vuln) / len(all_vuln)]

        # Gets the connectivity of the graph, closer to 1 means more edges per node
        connectivity = []
        if self.obs_graph_connectivity:
            connectivity = [self.connectivity]

        # Gets the attacks that the blue agent detected
        attacking_nodes = []
        attacked_nodes = []
        if self.obs_attack_sources or self.obs_attack_targets:
            attacking = {name: 0 for name in self.get_nodes()}
            attacked = {name: 0 for name in self.get_nodes()}
            for i in self.detected_attacks:
                if i[0] is not None:
                    # extract the attacking node (as long as the attacking node is not None)
                    attacking[i[0]] = 1
                # extract the node that was attacked
                attacked[i[1]] = 1
            if self.obs_attack_sources:
                # attacking nodes
                attacking_nodes = list(attacking.values())
                attacking_nodes = np.pad(attacking_nodes, (0, open_spaces), "constant")
            if self.obs_attack_targets:
                # nodes attacked
                attacked_nodes = list(attacked.values())
                attacked_nodes = np.pad(attacked_nodes, (0, open_spaces), "constant")

        # Gets the locations of any special nodes in the network (entry nodes and high value nodes)
        entry_nodes = []
        high_value_node = []
        target_node = []

        if self.obs_special_nodes:
            # gets the entry nodes
            entry_nodes = {name: 0 for name in self.get_nodes()}
            for i in self.entry_nodes:
                entry_nodes[i] = 1
            entry_nodes = list(entry_nodes.values())
            entry_nodes = np.pad(entry_nodes, (0, open_spaces), "constant")

            if self.gr_loss_hvn:
                # gets the high value target node
                high_value_node = {name: 0 for name in self.get_nodes()}
                high_value_node[self.high_value_node] = 1
                high_value_node = list(high_value_node.values())
                high_value_node = np.pad(
                    high_value_node, (0, open_spaces), "constant"
                )

            if self.red_pursues_node is not None:
                # gets the high value target node
                target_node = {name: 0 for name in self.get_nodes()}
                target_node[self.red_pursues_node] = 1
                target_node = list(target_node.values())
                target_node = np.pad(
                    target_node, (0, open_spaces), "constant"
                )

        # gets the skill of the red agent
        skill = []
        if self.obs_red_agent_skill:
            skill = [self.red_skill]

        # combines all of the env observations together to create the observation that the blue agent gets
        obs = np.concatenate(
            (
                node_connections,
                compromised_state,
                vulnerabilities,
                avg_vuln,
                connectivity,
                attacking_nodes,
                attacked_nodes,
                entry_nodes,
                high_value_node,
                target_node,
                skill,
            ),
            axis=None,
            dtype=np.float32,
        )

        return obs

    def get_observation_size_base(self,with_feather: bool) -> int:
        """
        Get the size of the observation space.

        This is based on the settings that are turned on/off.

        Returns:
            The size of the observation space
        """
        # gets the max number of nodes in the env (including deceptive nodes)
        observation_size = 0
        max_number_of_nodes = self.get_total_num_nodes()
        if with_feather:
            node_connections = 500
        else:
            node_connections = max_number_of_nodes * max_number_of_nodes

        # calculate the size of the observation space
        # the size depends on what observations are turned on/off in the config file
        if self.obs_node_connections:
            observation_size += node_connections
        if self.obs_compromised_status:
            observation_size += max_number_of_nodes
        if self.obs_node_vuln_status:
            observation_size += max_number_of_nodes
        if self.obs_avg_vuln:
            observation_size += 1
        if self.obs_graph_connectivity:
            observation_size += 1
        if self.obs_attack_sources:
            observation_size += max_number_of_nodes
        if self.obs_attack_targets:
            observation_size += max_number_of_nodes
        if self.obs_special_nodes:
            observation_size += max_number_of_nodes
            # if self.network_interface.gr_loss_tn:
            if self.get_target_node() is not None:
                observation_size += max_number_of_nodes
            if self.gr_loss_hvn:
                observation_size += max_number_of_nodes

        if self.obs_red_agent_skill:
            observation_size += 1

        return observation_size

    def get_observation_size(self) -> int:
        """
        use base observation size calculator with feather switched off
        """
        return self.get_observation_size_base(False)

    """
    SETTERS
    The following block of code contains the setters for the network_interface. Setters are a type of method that update
    or change a class attribute
    """

    def update_single_node_compromised_status(self, node: str, value: int):
        """
        Modify the value of the compromised status of a single node.

        Args:
            node: The name of the node to affect
            value: The new value of the compromised status for the node
        """
        self.current_network_variables[node]["true_compromised_status"] = value

    def update_single_node_vulnerability(self, node: str, value: float):
        """
        Modify the value of the vulnerability status of a single node.

        Args:
            node: The name of the node to affect
            value: The new value of the vulnerability for the node
        """
        self.current_network_variables[node]["vulnerability_score"] = value

    def update_single_node_blue_view(self, node: str, status: int):
        """
        Update the blue's view of the compromised status of a node.

        Args:
            node: The name of the node to update the status for
            status: The new status of the node
        """
        self.current_network_variables[node]["blue_view_compromised_status"] = status

    def update_single_node_known_intrusions(self, node: str, value: bool):
        """
        Modify the value of the known intrusion status of a single node.

        Args:
            node: The name of the node to affect
            value: The new value of the known intrusion status for the node
        """
        self.current_network_variables[node]["blue_knows_intrusion"] = value

    def update_red_location(self, location: str):
        """
        Modify the value of the red location.

        Args:
            location: The name of the node the red agent is now occupying
        """
        self.red_current_location = location

    def update_stored_attacks(
        self, attacking_nodes: List[str], target_nodes: List[str], success: List[bool]
    ):
        """
        Update this turns current attacks.

        This function collects all of the failed attacks and stores them for the
        blue agent to use in their action decision

        Args:
            attacking_nodes: Nodes red has attacked from
            target_nodes: Nodes red is attacking
            success: If the attacks were a success or not
        """
        # Runs through all the nodes attacked
        for i, j, k in zip(attacking_nodes, target_nodes, success):
            # Deceptive nodes have a different chance of detecting attacks
            if self.current_network_variables[j]["deceptive_node"]:
                if k:
                    # chance of seeing the attack if the attack succeeded
                    if (
                        100 * self.blue_chance_to_discover_source_deceptive_succeed
                        > random.randint(0, 99)
                    ):
                        self.detected_attacks.append([i, j])
                else:
                    # chance of seeing the attack if the attack fails
                    if (
                        100 * self.blue_chance_to_discover_source_deceptive_failed
                        > random.randint(0, 99)
                    ):
                        self.detected_attacks.append([i, j])
            else:
                # If the attack did not succeed
                if k is False:
                    if self.blue_discover_failed_attacks:
                        if (
                            100 * self.blue_chance_to_discover_source_failed
                            > random.randint(0, 99)
                        ):
                            # Adds the attack to the list of current attacks for this turn
                            self.detected_attacks.append([i, j])
                else:
                    # If the attack succeeded and the blue agent detected it
                    if (
                        self.current_network_variables[j][
                            "blue_view_compromised_status"
                        ]
                        == 1
                    ):
                        if self.blue_discover_attack_source_if_detected:
                            if (
                                self.blue_chance_to_discover_source_succeed_known
                                > random.randint(0, 99)
                            ):
                                self.detected_attacks.append([i, j])
                    else:
                        # If the attack succeeded but blue did not detect it
                        if self.blue_chance_to_discover_source_succeed_unknown:
                            if (
                                100
                                * self.blue_chance_to_discover_source_succeed_unknown
                                > random.randint(0, 99)
                            ):
                                self.detected_attacks.append([i, j])
            # Also compiles a list of all the attacks even those that blue did not "see"
            self.true_attacks.append([i, j])

    """
    RESET METHODS
    The following block of code contains the methods that are used to reset some portion of the network interface
    """

    def reset_stored_attacks(self):
        """
        Reset the attacks list.

        This needs to be called every timestep to ensure that only the current attacks are contained.
        """
        self.true_attacks = []
        self.detected_attacks = []

    def reset(self):
        """Reset the network back to its default state."""
        # red location
        self.red_current_location = None

        # Environment variables are reset
        self.current_network_variables = {
            node: {
                heading: value
                for heading, value in self.initial_network_variables[node].items()
            }
            for node in self.initial_network_variables.keys()
        }

        # resets the network graph from the saved base graph
        self.base_graph = nx.Graph()
        self.base_graph.add_nodes_from(self.initial_base_graph.nodes)
        self.base_graph.add_edges_from(self.initial_base_graph.edges)
        # pointers and helpers for deceptive nodes are reset
        self.deceptive_node_pointer = 0
        self.current_deceptive_nodes = 0
        self.reached_max_deceptive_nodes = False
        # resets the current network graph from the base graph
        self.current_graph = nx.Graph()
        self.current_graph.add_nodes_from(self.base_graph.nodes)
        self.current_graph.add_edges_from(self.base_graph.edges)
        # any previous attacks are removed
        self.true_attacks = []
        self.detected_attacks = []
        # updates the stored adj matrix
        self.adj_matrix = nx.to_numpy_array(self.current_graph)

        if self.reset_move_entry_nodes:
            # change the entry nodes to a number of new random entry nodes using the pre-made wights
            entry_nodes = choice(
                self.get_nodes(),
                self.gr_num_entry_nodes,
                replace=False,
                p=self.entry_node_weights,
            )
            self.entry_nodes = entry_nodes

            if self.gr_loss_hvn and self.reset_move_hvn:

                if self.gr_loss_hvn_random_placement:
                    self.possible_high_value_nodes = list(
                        set(self.current_graph.nodes()).difference(
                            set(self.entry_nodes)
                        )
                    )

                if self.gr_loss_hvn_furthest_away:
                    self.possible_high_value_nodes = []

                    # Unsure what this is here for - Unused but may be relevant
                    # number_possible_high_value = math.ceil(
                    #    (len(self.current_graph.nodes) - len(self.entry_nodes) + 1)
                    #    * 0.15
                    # )
                    # gets all the paths between nodes
                    paths = []
                    for i in self.entry_nodes:
                        paths.append(
                            dict(nx.all_pairs_shortest_path_length(self.current_graph))[
                                i
                            ]
                        )
                    sums = Counter()
                    counters = Counter()
                    # gets the distances to the entry points
                    for itemset in paths:
                        sums.update(itemset)
                        counters.update(itemset.keys())
                    # averages the distances to find the node that is, on average, the furthest away
                    result = {x: float(sums[x]) / counters[x] for x in sums.keys()}
                    current = max(result, key=result.get)
                    self.possible_high_value_nodes.append(current)
        # If turned on in the config file then choose a new high value target to defend
        if self.reset_move_hvn and self.gr_loss_hvn:
            # change the position of the high value target to a new random position
            self.high_value_node = random.choices(
                population=self.possible_high_value_nodes, k=1
            )[0]
        if self.reset_random_vulns:
            # change all of the node vulnerabilities to new random values
            vulnerabilities = generate_vulnerabilities(
                self.get_number_of_nodes(),
                self.gr_node_vuln_lower,
                self.gr_node_vuln_upper,
            )

            # modify the vulnerabilities to be new values
            for node in self.get_nodes():
                # update the initial stored vulnerabilities
                self.initial_network_variables[node][
                    "vulnerability_score"
                ] = vulnerabilities[node]
                self.current_network_variables[node][
                    "vulnerability_score"
                ] = vulnerabilities[node]

    def reset_single_node_vulnerability(self, node: str):
        """
        Reset a nodes vulnerability score back to the same value it started with.

        Args:
            node: The name of the node to change the vulnerability of
        """
        if "d" in node:
            self.current_network_variables[node][
                "vulnerability_score"
            ] = self.initial_deceptive_vulnerabilities[node]
        else:
            self.current_network_variables[node][
                "vulnerability_score"
            ] = self.initial_network_variables[node]["vulnerability_score"]

    """
    STANDARD METHODS
    The following block of code contains the standard methods that are used to interact with the network interface in
    in some complex way.
    """

    def push_red(self):
        """
        Remove red from the target node and move to a new location.

        If the blue agent patches the node that the red agent is in the red agent will be pushed to a connected
        compromised node. If there are none then the red agent will be pushed out of the network
        """
        connected = self.get_current_connected_nodes(self.red_current_location)
        # Randomises the order of the nodes to pick a random one
        random.shuffle(connected)
        done = False
        for node in connected:
            if self.get_single_node_state(node) == 1:
                self.red_current_location = node
                done = True
                break
        if done is False:
            # If there were no nodes then the agent is removed from the network
            self.red_current_location = None

    def add_deceptive_node(self, node1: str, node2: str) -> Union[bool, str]:
        """
        Add a deceptive node into the network.

        The deceptive node will sit between two actual nodes and act as a normal node in all
        regards other than the fact that it give more information when it is attacked

        Args:
            node1: Name of the first node to connect to the deceptive node to
            node2: Name of the second to connect the deceptive node to

        Returns:
            False if failed, the name of the new node if succeeded

        """
        # Check if there exists an edge between the two nodes
        if self.base_graph.has_edge(node1, node2):
            # If the red agent is in the deceptive node at its old position, push it out to a surrounding node
            if self.red_current_location == "d" + str(self.deceptive_node_pointer):
                self.push_red()
            # get the name of the new node and add the new node

            node_name = self.deceptive_nodes[self.deceptive_node_pointer]
            # If the node is already in use, remove it from the base graph
            if self.base_graph.has_node(node_name):
                self.remove_node_yt(node_name, self.base_graph)

            # inserts a new node on the base graph
            self.insert_node_between(node_name, node1, node2, self.base_graph)

            # If the node is already in use, remove it from the current graph
            if self.current_graph.has_node(node_name):
                self.remove_node_yt(node_name, self.current_graph)

            # check the isolation status of the nodes
            if (node1, node2) in self.current_graph.edges(node1) or (
                node2,
                node1,
            ) in self.current_graph.edges(node1):
                # neither are isolated: use the insert between method to insert the new node on the current graph
                self.insert_node_between(node_name, node1, node2, self.current_graph)
            elif self.current_network_variables[node1]["isolated"] is False:
                # one node is isolated: add the node to the graph and add a single edge to the non-isolated node
                self.current_graph.add_node(node_name)
                self.current_graph.add_edge(node1, node_name)
            elif self.current_network_variables[node2]["isolated"] is False:
                # one node is isolated: add the node to the graph and add a single edge to the non-isolated node
                self.current_graph.add_node(node_name)
                self.current_graph.add_edge(node2, node_name)
            else:
                # both nodes are isolated: add the node to the graph
                self.current_graph.add_node(node_name)

            # increase the pointer to point to the next element in the list (the next deceptive node to use)
            self.deceptive_node_pointer += 1
            if not self.reached_max_deceptive_nodes:
                # checks if all the deceptive nodes are in play
                self.current_deceptive_nodes += 1
            if self.deceptive_node_pointer == len(self.deceptive_nodes):
                self.deceptive_node_pointer = 0
            if self.current_deceptive_nodes == len(self.deceptive_nodes):
                self.reached_max_deceptive_nodes = True

            new_vulnerability = generate_vulnerability(
                self.gr_node_vuln_lower, self.gr_node_vuln_upper
            )

            if node_name not in self.current_network_variables:
                # sets the state of the node (only if it was not used before)
                self.current_network_variables[node_name] = {
                    "vulnerability_score": new_vulnerability,
                    "true_compromised_status": 0,
                    "blue_view_compromised_status": 0,
                    "node_position": self.get_midpoint(node1, node2),
                    "deceptive_node": True,
                    "blue_knows_intrusion": False,
                    "isolated": False,
                }
                self.initial_deceptive_vulnerabilities[node_name] = new_vulnerability
            # updates all of the nodes attributes if the setting is True
            if self.blue_deceptive_node_make_new:
                self.current_network_variables[node_name] = {
                    "vulnerability_score": new_vulnerability,
                    "true_compromised_status": 0,
                    "blue_view_compromised_status": 0,
                    "node_position": 0,
                    "deceptive_node": True,
                    "blue_knows_intrusion": False,
                    "isolated": False,
                }
                self.initial_deceptive_vulnerabilities[node_name] = new_vulnerability
            # updates the position of the node based on its new location
            self.current_network_variables[node_name][
                "node_position"
            ] = self.get_midpoint(node1, node2)
            # updates the current adjacency matrix
            self.adj_matrix = self.adj_matrix = nx.to_numpy_array(self.current_graph)
            return node_name
        else:
            # If no edge return false as the deceptive node cannot be put here
            return False

    def remove_node_yt(self, node_name: str, graph: nx.Graph) -> None:
        """
        Remove a node from a graph.

        Removing a node removes all connections to and from that node

        Args:
            node_name: the name of the node to remove
            graph: the networkx graph to remove the node from
        """
        # extracts the 0th element from a list where a variable "to_remove" has been removed
        extract_connections = lambda x, to_remove: list(  # noqa
            filter(lambda z: z != to_remove, x)  # noqa
        )[
            0
        ]  # noqa

        # gets all of the edges from a node
        links = graph.edges(node_name)
        # gets the connections to this node using the extract_connections lambda function
        connections = [extract_connections(x, node_name) for x in links]
        if len(connections) >= 2:
            # generates the new connections
            new_links = list(itertools.combinations(connections, 2))
            # adds the new edges
            graph.add_edges_from(new_links)
        # removes the old node
        graph.remove_node(node_name)

    def insert_node_between(
        self, new_node: str, node1: str, node2: str, graph: nx.Graph
    ) -> None:
        """
        Insert a node in between two nodes.

        Args:
            new_node: the name of the new node
            node1: the name of the first node the new node will be connected to
            node2: the name of the second node the new node will be connected to
            graph: the networkx graph to add the new node to

        """
        # removes the old edge between the nodes
        graph.remove_edge(node1, node2)
        graph.add_node(new_node)
        # adds the new node in and updates the edges
        graph.add_edge(node1, new_node)
        graph.add_edge(new_node, node2)

    def isolate_node(self, node: str):
        """
        Isolate a node (disable all of the nodes connections).

        Args:
            node: the node to disable the connections of

        """
        current_connections = self.get_current_connected_nodes(node)
        for i in current_connections:
            self.current_graph.remove_edge(node, i)
        self.current_network_variables[node]["isolated"] = True
        self.adj_matrix = self.adj_matrix = nx.to_numpy_array(self.current_graph)

    def reconnect_node(self, node: str):
        """
        Re-enable any connections that may have previously been disabled.

        Args:
            node: the node to re-enable
        """
        base_connections = self.get_base_connected_nodes(node)
        for i in base_connections:
            if not self.current_network_variables[i]["isolated"]:
                self.current_graph.add_edge(node, i)
        self.current_network_variables[node]["isolated"] = False
        self.adj_matrix = self.adj_matrix = nx.to_numpy_array(self.current_graph)

    def attack_node(
        self,
        node: str,
        skill: float = 0.5,
        use_skill: bool = False,
        use_vulnerability: bool = False,
        guarantee: bool = False,
    ) -> bool:
        """
        Attack a target node.

        Uses a random chance to succeed that is modified by the skill of the attack and the
        vulnerability of the node. Both the skill and the vulnerability can be toggled to either be used or not

        Args:
            node: The name of the node to target
            skill: The skill of the attacker
            use_skill: A boolean value that is used to determine if skill is used in the calculation to check if the
                       attack succeeds
            use_vulnerability: A boolean value that is used to determine if vulnerability is used in the calculation to
                               check if the attack succeeds
            guarantee: If True then attack automatically succeeds

        Returns:
            A boolean value that represents if the attack succeeded or not
        """
        if guarantee:
            # IF guaranteed then compromise the node
            self.current_network_variables[node]["true_compromised_status"] = 1
            self.immediate_attempt_view_update(node)
            return True

        # check if vulnerability and score are being used. If they are not then select a value
        if use_vulnerability:
            defence = 1 - self.current_network_variables[node]["vulnerability_score"]
        else:
            defence = 0
        if not use_skill:
            skill = 1

        # calculate the attack score, the higher the score the more likely the attack is to succeed
        attack_score = ((skill * skill) / (skill + defence)) * 100

        # check if the attack hits based on the attack score
        if attack_score > random.randint(0, 100):
            self.current_network_variables[node]["true_compromised_status"] = 1
            self.immediate_attempt_view_update(node)
            return True
        else:
            return False

    def make_node_safe(self, node: str):
        """
        Make the state for a given node safe.

        Args:
            node: the node to make safe
        """
        self.current_network_variables[node]["true_compromised_status"] = 0
        self.current_network_variables[node]["blue_view_compromised_status"] = 0
        if self.red_current_location == node:
            # If the red agent is in the node that just got made safe then the red agent needs to be pushed back
            self.push_red()
        self.current_network_variables[node]["blue_knows_intrusion"] = False

    def immediate_attempt_view_update(self, node: str):
        """
        Attempt to update the view of a specific node for the blue agent.

        There is a chance that intrusions will not be detected.

        Args:
            node: the node to try and update the view for
        """
        true_state = self.current_network_variables[node]["true_compromised_status"]
        if (
            self.current_network_variables[node]["blue_knows_intrusion"] is True
        ):  # if we have seen the intrusion before we don't want to forget about it
            self.current_network_variables[node][
                "blue_view_compromised_status"
            ] = true_state
        if true_state == 1:
            if (
                random.randint(0, 99)
                < self.settings["BLUE"]["chance_to_immediately_discover_intrusion"]
                * 100
                or node in self.deceptive_nodes
            ):
                self.current_network_variables[node][
                    "blue_view_compromised_status"
                ] = true_state
                # remember this intrusion so we don't forget about it
                self.current_network_variables[node]["blue_knows_intrusion"] = True

        else:
            self.current_network_variables[node][
                "blue_view_compromised_status"
            ] = true_state

    def immediate_attempt_view_update_with_specified_chance(
        self, node: str, chance: float
    ):
        """
        Update the blue view of a node but with a specified chance and not the chance used in the settings file.

        Args:
            node: The node to attempt to update
            chance: The chance blue has of updating the node and detecting a red intrusion
        """
        true_state = self.current_network_variables[node]["true_compromised_status"]
        if true_state == 1:
            if random.randint(0, 99) < chance * 100:
                self.current_network_variables[node][
                    "blue_view_compromised_status"
                ] = true_state
        else:
            self.current_network_variables[node][
                "blue_view_compromised_status"
            ] = true_state

    def scan_node(self, node: str) -> None:
        """
        Scan a target node to determine compromise based on the chance of discovery of compromise.

        Args:
            node: The node to be scanned
        """
        if self.current_network_variables[node]["blue_knows_intrusion"]:
            self.current_network_variables[node]["blue_view_compromised_status"] = 1
        else:
            true_state = self.current_network_variables[node]["true_compromised_status"]
            if true_state == 1:
                if (
                    random.randint(0, 99) < self.blue_scan_detection_chance * 100
                    or self.current_network_variables[node]["deceptive_node"]
                ):
                    self.current_network_variables[node]["blue_knows_intrusion"] = True
                    self.current_network_variables[node][
                        "blue_view_compromised_status"
                    ] = 1

    def save_json(self, data_dict: dict, ts: int) -> None:
        """
        Save a given dictionary to a json file.

        Args:
            data_dict: Data to save to the json file
            ts: The current timestamp of the data
        """
        now = datetime.now()
        time_stamp = str(datetime.timestamp(now)).replace(".", "")
        name = (
            "yawning_titan/envs/helpers/json_timesteps/output_"
            + str(ts)
            + "_"
            + str(time_stamp)
            + ".json"
        )
        with open(name, "w+") as json_file:
            json.dump(data_dict, json_file)

    def create_json_time_step(self) -> dict:
        """
        Create a dictionary that contains the current state of the environment and returns it.

        Returns:
            A dictionary containing the node connections, states and vulnerability scores
        """
        convert_str = lambda x: str(x) if x is not None else None  # noqa

        # Gets the edges from the networkx object
        connections = [
            list(map(convert_str, list(e))) for e in self.current_graph.edges
        ]
        # Gets the vulnerability and compromised status
        node_states = self.get_all_node_compromised_states()
        node_vulnerabilities = self.get_all_vulnerabilities()

        # Combines the features into a defaultdict and then returns a dictionary
        combined_features = defaultdict(list)

        for feature in (node_states, node_vulnerabilities):
            for key, value in feature.items():
                combined_features[key].append(value)

        current_state_dict = {"edges": connections, "features": combined_features}

        return current_state_dict<|MERGE_RESOLUTION|>--- conflicted
+++ resolved
@@ -5,12 +5,9 @@
 import math
 import pathlib
 import random
-<<<<<<< HEAD
 import sys
 
 from scipy.sparse.csgraph import dijkstra
-=======
->>>>>>> 9f55979a
 from collections import Counter, defaultdict
 from datetime import datetime
 from logging import getLogger
@@ -40,17 +37,10 @@
         self,
         matrix: np.array,
         positions: dict,
-<<<<<<< HEAD
-        settings_path: str = None,
-        entry_nodes: List[str] = None,
-        vulnerabilities: dict = None,
-        high_value_node: str = None,
-=======
         settings_path: Optional[str] = None,
         entry_nodes: Optional[List[str]] = None,
         vulnerabilities: Optional[Dict] = None,
-        high_value_target: Optional[str] = None,
->>>>>>> 9f55979a
+        high_value_node: Optional[str] = None,
     ):
         """
         Initialise the Network Interface and initialises all of the necessary components.
@@ -139,6 +129,9 @@
         self.red_zero_day_start_amount = self.red_settings["zero_day_start_amount"]
         self.red_zero_day_days_required_to_create = self.red_settings[
             "days_required_for_zero_day"
+        ]
+        self.red_always_chooses_shortest_distance_to_target = self.red_settings[
+            "red_always_chooses_shortest_distance_to_target"
         ]
         self.red_targeting_random = self.red_settings["red_chooses_target_at_random"]
         self.red_targeting_prioritise_connected_nodes = self.red_settings[
