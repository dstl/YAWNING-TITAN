--- conflicted
+++ resolved
@@ -385,39 +385,6 @@
                     entry_nodes.append(nodes[i])
 
         self.entry_nodes = entry_nodes
-<<<<<<< HEAD
-        self.possible_high_value_targets = [] if high_value_target is None else [high_value_target]
-        number_possible_high_value = math.ceil(
-            (len(self.current_graph.nodes) - len(self.entry_nodes) + 1) * 0.15
-        )
-        if high_value_target is None:
-            # chooses a random node to be the high value target
-            if self.gr_loss_hvt_random_placement:
-                self.possible_high_value_targets = list(
-                    set(nodes).difference(set(self.entry_nodes))
-                )
-            # Choose the node that is furthest away from the entry points as the high value target
-            if self.gr_loss_hvt_furthest_away:
-                # gets all the paths between nodes
-                paths = []
-                for i in self.entry_nodes:
-                    paths.append(
-                        dict(nx.all_pairs_shortest_path_length(self.current_graph))[i]
-                    )
-                sums = Counter()
-                counters = Counter()
-                # gets the distances to the entry points
-                for itemset in paths:
-                    sums.update(itemset)
-                    counters.update(itemset.keys())
-                # averages the distances to find the node that is, on average, the furthest away
-                result = {x: float(sums[x]) / counters[x] for x in sums.keys()}
-                for i in range(number_possible_high_value):
-                    current = max(result, key=result.get)
-                    self.possible_high_value_targets.append(current)
-                    result.pop(current)
-=======
->>>>>>> 0fd06aa6
 
         self._high_value_target_setup(high_value_targets=high_value_targets)
 
