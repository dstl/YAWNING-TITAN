"""
A Parent red agent.

This red agent acts as a container for any move that a red agent could want to make. An actual red
agent that would interfaces with the generic Gym environment uses all of or a subset of the methods available here.
All of the methods interact with the network interface to affect the environment.
"""
import copy
import random
from typing import Dict, List, Tuple, Union

from yawning_titan.envs.generic.core.network_interface import NetworkInterface


class RedActionSet:
    """A class representing a Red Agents action set."""

    action_set = []
    action_probabilities = []
    node_set = []

    def __init__(
        self,
        network_interface: NetworkInterface,
        action_set: List[int],
        action_probabilities: List[float],
    ):
        """
        Initialise the red agent.

        Args:
            network_interface: Object from the NetworkInterface class
            action_set: The possible actions that the red agent can take (list)
            action_probabilities: The likelihood of those actions being chosen (list)
        """
        self.network_interface = network_interface
        self.skill = self.network_interface.game_mode.red.red_skill
        self.zero_day_amount = self.network_interface.game_mode.red.zero_day_start_amount
        self.zero_day_required = (
            self.network_interface.game_mode.red.days_required_for_zero_day
        )
       
        self.action_set = action_set
        self.action_probabilities = action_probabilities

        self.reset()

    def reset(self):
<<<<<<< HEAD
        self.zero_day_amount = self.network_interface.red_zero_day_start_amount
=======
        self.zero_day_amount = self.network_interface.game_mode.red.zero_day_start_amount
>>>>>>> 87d9a765
        self.zero_day_current_day = 0

    def choose_target_node(self) -> Union[Tuple[str, str], Tuple[bool, bool]]:
        """
        Choose a target node.

        Returns:
            The target node (False if no possible nodes to attack)
            The node attacking the target node (False if no possible nodes to attack)
        """
        # creates a set of nodes that the red agent could attack
        possible_to_attack = set()
        original_node = {}
        if self.network_interface.game_mode.red.red_can_attack_from_any_red_node:
            nodes = self.network_interface.get_nodes(filter_true_compromised=True)
            # runs through the connected nodes and adds the safe nodes to a set of possible nodes to attack
            for node in nodes:
                # If red can attack from any compromised node
                connected = self.network_interface.get_current_connected_nodes(node)
                for connected_node in connected:
                    if (
                        self.network_interface.get_single_node_state(connected_node)
                        == 0
                    ):
                        original_node[connected_node] = node
                        possible_to_attack.add(connected_node)
        elif self.network_interface.game_mode.red.red_can_only_attack_from_red_agent_node:
            # If red can only attack from the central red node
            red_location = self.network_interface.get_red_location()
            if red_location is not None:
                connected = self.network_interface.get_current_connected_nodes(
                    red_location
                )
                for node in connected:
                    if self.network_interface.get_single_node_state(node) == 0:
                        original_node[node] = self.network_interface.get_red_location()
                        possible_to_attack.add(node)
        # also adds entry nodes into the set of possible nodes. This is the red agents entrance into the network
        entry_nodes = self.network_interface.get_entry_nodes()
        for node in entry_nodes:
            if self.network_interface.get_single_node_state(node) == 0:
                possible_to_attack.add(node)
                original_node[node] = None

        possible_to_attack =  sorted(list(possible_to_attack))

        weights = []
        # red can prioritise nodes based on some different parameters chosen in the settings menu
        if self.network_interface.game_mode.red.red_chooses_target_at_random:
            for _ in possible_to_attack:
                # equal weighting for all nodes
                weights.append(1)
        elif self.network_interface.game_mode.red.red_prioritises_connected_nodes:
            for node in possible_to_attack:
                # more connections means a higher weight
                weights.append(
                    len(self.network_interface.get_current_connected_nodes(node))
                )
        elif self.network_interface.game_mode.red.red_prioritises_un_connected_nodes:
            for node in possible_to_attack:
                # higher connections means a lower weight
                current_connected = len(
                    self.network_interface.get_current_connected_nodes(node)
                )
                if current_connected == 0:
                    current_connected = 0.1
                weights.append(1 / current_connected)
        elif self.network_interface.game_mode.red.red_prioritises_vulnerable_nodes:
            for node in possible_to_attack:
                # higher vulnerability means a higher weight
                weights.append(
                    self.network_interface.get_single_node_vulnerability(node)
                )
        elif self.network_interface.game_mode.red.red_prioritises_resilient_nodes:
            for node in possible_to_attack:
                # higher vulnerability means a lower weight
                weights.append(
                    1 / self.network_interface.get_single_node_vulnerability(node)
                )
        elif self.network_interface.red_target_node is not None:
            distances = self.network_interface.get_shortest_distances_to_target(possible_to_attack)
            for dist in distances:
                if self.network_interface.red_always_chooses_shortest_distance_to_target:
                    weight = 1 if dist == min(distances) else 0
                else:
                    weight = 1 if dist == 0 else dist / sum(distances)
                weights.append(weight)
        else:
            # if using the configuration checker then this should never happen
            raise Exception(
                "Red should have have a method for how it chooses nodes to attack (enable "
                "red_chooses_targets_at_random in the config file if you are unsure)"
            )

        if len(possible_to_attack) == 0:
            # If the red agent cannot attack anything then return False showing that the attack has failed
            return False, False
        if sum(weights) == 0:
            for counter, i in enumerate(weights):
                weights[counter] = 1
        weights_normal = [float(i) / sum(weights) for i in weights]
        # Chooses a target with some being more likely than others
        target = random.choices(
            population=possible_to_attack, weights=weights_normal, k=1
        )[0]

        # get the node that red attacked from
        attacking_node = original_node[target]

        return target, attacking_node

    def choose_action(self) -> int:
        """
        Choose an action to perform.

        Returns:
            The chosen action to perform
        """
        action = random.choices(
            population=self.action_set, weights=self.action_probabilities, k=1
        )[0]

        return action

    def increment_day(self):
        """Increment the day for zero day attack generation."""
        # If the number of days equals the days required for a zero day then the number of available zero days is
        # increased
        if self.zero_day_current_day == self.zero_day_required:
            self.zero_day_amount += 1
            self.zero_day_current_day = 0
        else:
            self.zero_day_current_day += 1

    def get_amount_zero_day(self) -> int:
        """
        Get the amount of zero day attacks that the red agent has stored up.

        Returns:
            Integer number - amount of zero day attacks
        """
        return self.zero_day_amount

    def random_move(self) -> Dict[str, List[Union[bool, str, None]]]:
        """
        Select a random connected compromised node to move to.

        Returns:
            A dictionary containing:
                The name of the action
                If the move succeeded
                The new red location
                The old red location
        """
        if self.network_interface.get_red_location() is None:
            # If the central red agent is not in the environment then it will enter through the entry points
            connected = list(
                set(self.network_interface.get_entry_nodes()).intersection(
                    set(self.network_interface.get_nodes(filter_true_compromised=True))
                )
            )
        else:
            # Otherwise the red agent will move to a connected node
            connected = list(
                set(
                    self.network_interface.get_current_connected_nodes(
                        self.network_interface.get_red_location()
                    )
                ).intersection(
                    set(self.network_interface.get_nodes(filter_true_compromised=True))
                )
            )
        # gets the current location and copies it. This is for logging purposes to ensure that the red agent moves
        # correctly
        pre = copy.deepcopy(self.network_interface.get_red_location())
        if len(connected) != 0:
            direction = random.choices(population=connected, k=1)[0]
            self.network_interface.update_red_location(direction)
            return {
                "Action": "random_move",
                "Attacking_Nodes": [pre],
                "Target_Nodes": [self.network_interface.get_red_location()],
                "Successes": [True],
            }

        return {
            "Action": "random_move",
            "Attacking_Nodes": [pre],
            "Target_Nodes": [pre],
            "Successes": [False],
        }

    def do_nothing(self) -> Dict[str, List[Union[bool, str, None]]]:
        """
        No-op.

        Returns:
            The name of the action
            If the move succeeded
            The target node
            The current node
        """
        return {
            "Action": "do_nothing",
            "Attacking_Nodes": [],
            "Target_Nodes": [],
            "Successes": [True],
        }

    def zero_day_attack(self) -> Dict[str, List[Union[bool, str, None]]]:
        """
        Execute a zero-day attack if available.

        Returns:
            The name of the action taken
            If the action succeeded
            The target node
            The attacking node
        """
        if self.get_amount_zero_day() >= 1:
            # Can only use this if there are available zero days
            target, attacking_node = self.choose_target_node()
            if target is False:
                return {
                    "Action": "no_possible_targets",
                    "Attacking_Nodes": [],
                    "Target_Nodes": [],
                    "Successes": [False],
                }
            self.zero_day_amount -= 1
            self.network_interface.attack_node(target, guarantee=True)
            # Moves the red agent to the attacked location
            if self.network_interface.get_red_location() is None:
                # moves the red agent into the network if it is not currently
                if target in self.network_interface.get_entry_nodes():
                    self.network_interface.update_red_location(target)
            elif target in self.network_interface.get_current_connected_nodes(
                self.network_interface.get_red_location()
            ):
                self.network_interface.update_red_location(target)
            return {
                "Action": "zero_day",
                "Attacking_Nodes": [attacking_node],
                "Target_Nodes": [target],
                "Successes": [True],
            }
        else:
            return {
                "Action": "zero_day",
                "Attacking_Nodes": [],
                "Target_Nodes": [],
                "Successes": [False],
            }

    def basic_attack(self) -> Dict[str, List[Union[bool, str, None]]]:
        """
        Execute a basic attack.

        The red agent will attempt to compromise a target node using the predefined attack method.

        Returns:
            The name of the action taken
            If the action succeeded
            The target node
            The attacking node
        """
        target, attacking_node = self.choose_target_node()
        if target is False:
            return {
                "Action": "no_possible_targets",
                "Attacking_Nodes": [],
                "Target_Nodes": [],
                "Successes": [False],
            }

        attack_status = self.network_interface.attack_node(
            target,
            skill=self.skill,
            use_skill=self.network_interface.game_mode.red.red_uses_skill,
            use_vulnerability=(not self.network_interface.game_mode.red.red_ignores_defences),
            guarantee=self.network_interface.game_mode.red.red_always_succeeds,
        )
        if attack_status:
            # update the location of the red agent if applicable
            if self.network_interface.get_red_location() is None:
                if target in self.network_interface.get_entry_nodes():
                    self.network_interface.update_red_location(target)
            elif target in self.network_interface.get_current_connected_nodes(
                self.network_interface.get_red_location()
            ):
                self.network_interface.update_red_location(target)
            return {
                "Action": "basic_attack",
                "Attacking_Nodes": [attacking_node],
                "Target_Nodes": [target],
                "Successes": [True],
            }
        else:
            return {
                "Action": "basic_attack",
                "Attacking_Nodes": [attacking_node],
                "Target_Nodes": [target],
                "Successes": [False],
            }

    def natural_spread(self) -> Dict[str, List[Union[bool, str, None]]]:
        """
        Naturally spread throughout the network.

        Nodes that are connected to compromised nodes can have a different chance to become compromised.
        The settings for how likely nodes are to become compromised are in the config file.

        Returns:
            The success status of all the attacks
            The target nodes
            The attacking nodes
        """
        # Lists to contain what nodes were attacked and if the attacks succeeded
        success = []
        targets = []
        attacking_nodes = []

        # gets a list of all the compromised nodes
        compromised_nodes = self.network_interface.get_nodes(
            filter_true_compromised=True
        )

        # creates a set that is used to store all of the nodes that the red agent naturally spreads to (used to work out
        # what nodes are not easily spread to)
        set_of_spreading_nodes = set()
        attacking_node_map = {}

        for compromised_node in compromised_nodes:
            for node in self.network_interface.get_current_connected_nodes(
                compromised_node
            ):
                if self.network_interface.get_single_node_state(node) == 0:
                    # add the current node to the set of nodes connected to a compromised node
                    set_of_spreading_nodes.add(node)
                    attacking_node_map[node] = compromised_node

        if self.network_interface.game_mode.red.chance_to_spread_to_unconnected_node > 0:
            for node in set_of_spreading_nodes:
                if (
                    random.randint(0, 100)
                    < self.network_interface.game_mode.red.chance_to_spread_to_unconnected_node
                    * 100
                ):
                    # try to naturally spread to the node based on a percentage change listed in the config file
                    attack_status = self.network_interface.attack_node(
                        node,
                        skill=self.skill,
                        use_skill=self.network_interface.game_mode.red.red_uses_skill,
                        use_vulnerability=(
                            not self.network_interface.game_mode.red.red_ignores_defences
                        ),
                        guarantee=self.network_interface.game_mode.red.red_always_succeeds,
                    )
                    if attack_status:
                        # If the attack succeeds
                        success.append(True)
                    else:
                        success.append(False)

                    attacking_nodes.append(attacking_node_map[node])
                    targets.append(node)

        if self.network_interface.game_mode.red.chance_to_spread_to_connected_node:
            # Calculate the list of nodes that are not connected to a compromised node
            nodes_not_connected_to_red = (
                set(self.network_interface.get_nodes())
                .difference(set(compromised_nodes))
                .difference(set_of_spreading_nodes)
            )

            # all the nodes that are not connected to red (has a different chance to naturally spread to)
            for node in nodes_not_connected_to_red:
                if (
                    random.randint(0, 100)
                    < self.network_interface.game_mode.red.chance_to_spread_to_connected_node
                    * 100
                ):
                    # Try to naturally randomly infect nodes based on a percentage chance in the config file
                    attack_status = self.network_interface.attack_node(
                        node,
                        skill=self.skill,
                        use_skill=self.network_interface.game_mode.red.red_uses_skill,
                        use_vulnerability=(
                            not self.network_interface.game_mode.red.red_ignores_defences
                        ),
                        guarantee=self.network_interface.game_mode.red.red_always_succeeds,
                    )
                    targets.append(node)
                    if attack_status:
                        # store the success status of the attack
                        success.append(True)
                    else:
                        success.append(False)
                    attacking_nodes.append(None)

        # return the information about the attacks made during this turn
        return {
            "Action": "natural_spread",
            "Attacking_Nodes": attacking_nodes,
            "Target_Nodes": targets,
            "Successes": success,
        }

    def spread(self) -> Dict[str, List[Union[bool, str, None]]]:
        """
        Execute a spread attack.

        The red agent will try and spread from every infected node to every connected safe node.
        The chance to spread between two nodes is independent of any other spreading.

        Returns:
            The name of the action
            A list of success status for each node attacked
            A list of the target nodes
            A list of the attacking nodes
        """
        compromised_nodes = []
        # check the nodes red can attack based on the current configuration
        if self.network_interface.game_mode.red.red_can_attack_from_any_red_node:
            compromised_nodes = self.network_interface.get_nodes(
                filter_true_compromised=True
            )
        if self.network_interface.game_mode.red.red_can_only_attack_from_red_agent_node:
            compromised_nodes = [self.network_interface.get_red_location()]
        nodes = []
        # store the location the attack originated from
        attacking_nodes = []
        success = []
        for node in compromised_nodes:
            if node is None:
                # If red does not control any nodes then the entry nodes are used
                connected_nodes = self.network_interface.get_entry_nodes()
                connected_nodes = [
                    con_node
                    for con_node in connected_nodes
                    if self.network_interface.get_single_node_state(con_node) == 0
                ]
                attacking_nodes.extend([None] * len(connected_nodes))
            else:
                connected_nodes = self.network_interface.get_current_connected_nodes(
                    node
                )
                connected_nodes = [
                    con_node
                    for con_node in connected_nodes
                    if self.network_interface.get_single_node_state(con_node) == 0
                ]
                attacking_nodes.extend([node] * len(connected_nodes))
            for connected_node in connected_nodes:
                nodes.append(connected_node)
                attack_status = self.network_interface.attack_node(
                    connected_node,
                    skill=self.network_interface.game_mode.red.chance_for_red_to_spread,
                    use_skill=True,
                    use_vulnerability=(not self.network_interface.game_mode.red.red_ignores_defences),
                    guarantee=self.network_interface.game_mode.red.red_always_succeeds,
                )
                if attack_status:
                    # If the attack succeeds
                    if node == self.network_interface.get_red_location():
                        self.network_interface.update_red_location(connected_node)
                    # Since spread can attack multiple nodes in one go the agent remembers the success of each of the
                    # attacks in a list
                    success.append(True)
                else:
                    success.append(False)

        return {
            "Action": "spread",
            "Attacking_Nodes": attacking_nodes,
            "Target_Nodes": nodes,
            "Successes": success,
        }

    def intrude(self) -> Dict[str, List[Union[bool, str, None]]]:
        """
        Execute an attack on all nodes simultaneously.

        The red agent will try to infect every safe node at once (regardless of connectivity).
        The chance for the red agent to compromise a node is independent to each of the other nodes

        Returns:
            The name of the action
            A list of success status for each node attacked
            A list of the target nodes
            A list of the attacking nodes
        """
        # gets the nodes that are currently safe
        safe_nodes = self.network_interface.get_nodes(filter_true_safe=True)
        success = []
        nodes = []
        attacking_nodes = []
        # tries to attack the safe nodes
        for node in safe_nodes:
            attack_status = self.network_interface.attack_node(
                node,
                skill=self.network_interface.game_mode.red.chance_for_red_to_random_compromise,
                use_skill=True,
                use_vulnerability=(not self.network_interface.game_mode.red.red_ignores_defences),
                guarantee=self.network_interface.game_mode.red.red_always_succeeds,
            )
            nodes.append(node)
            if attack_status:
                # Agent remembers each of the successes or failures for each node it attempts to intrude
                success.append(True)
            else:
                success.append(False)
            attacking_nodes.append(None)
        return {
            "Action": "intrude",
            "Attacking_Nodes": attacking_nodes,
            "Target_Nodes": nodes,
            "Successes": success,
        }<|MERGE_RESOLUTION|>--- conflicted
+++ resolved
@@ -46,11 +46,7 @@
         self.reset()
 
     def reset(self):
-<<<<<<< HEAD
-        self.zero_day_amount = self.network_interface.red_zero_day_start_amount
-=======
         self.zero_day_amount = self.network_interface.game_mode.red.zero_day_start_amount
->>>>>>> 87d9a765
         self.zero_day_current_day = 0
 
     def choose_target_node(self) -> Union[Tuple[str, str], Tuple[bool, bool]]:
@@ -130,10 +126,10 @@
                 weights.append(
                     1 / self.network_interface.get_single_node_vulnerability(node)
                 )
-        elif self.network_interface.red_target_node is not None:
+        elif self.network_interface.game_mode.red.red_target_node is not None:
             distances = self.network_interface.get_shortest_distances_to_target(possible_to_attack)
             for dist in distances:
-                if self.network_interface.red_always_chooses_shortest_distance_to_target:
+                if self.network_interface.game_mode.red.red_always_chooses_shortest_distance_to_target:
                     weight = 1 if dist == min(distances) else 0
                 else:
                     weight = 1 if dist == 0 else dist / sum(distances)
