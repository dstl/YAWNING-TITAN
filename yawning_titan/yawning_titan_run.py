--- conflicted
+++ resolved
@@ -22,11 +22,8 @@
 from yawning_titan.agents.nsa_red import NSARed
 from yawning_titan.agents.simple_blue import SimpleBlue
 from yawning_titan.agents.sinewave_red import SineWaveRedAgent
-<<<<<<< HEAD
-from yawning_titan.config.game_config.game_mode import GameMode
+from yawning_titan.game_modes.game_mode import GameMode
 from yawning_titan.config.game_modes import default_game_mode_path
-=======
->>>>>>> 34f1e0ec
 from yawning_titan.envs.generic.core.blue_interface import BlueInterface
 from yawning_titan.envs.generic.core.network_interface import NetworkInterface
 from yawning_titan.envs.generic.core.red_interface import RedInterface
@@ -147,14 +144,8 @@
         if game_mode:
             self.game_mode: GameMode = game_mode
         else:
-<<<<<<< HEAD
-            # TODO: Replace with the updated retrieval method from TinyDB once implemented.
-            self.game_mode = GameMode()
-            self.game_mode.set_from_yaml(default_game_mode_path())
-=======
             self.game_mode = default_game_mode()
 
->>>>>>> 34f1e0ec
         self._red_agent_class = red_agent_class
         self._blue_agent_class = blue_agent_class
 
@@ -206,7 +197,6 @@
 
     def _get_new_ppo(self) -> PPO:
         """Get a new instance of ``stable_baselines.ppo.ppo.PPO``."""
-        print("SEED: ", self.env.network_interface.random_seed)
         return PPO(
             PPOMlp,
             self.env,
@@ -464,17 +454,8 @@
                 args = yaml.safe_load(file)
 
             if args.keys() == YawningTitanRun(auto=False)._args_dict().keys():
-<<<<<<< HEAD
-                network = Network()
-                network.set_from_dict(args["network"])
-                game_mode = GameMode()
-                game_mode.set_from_dict(args["game_mode"])
-                args["network"] = network
-                args["game_mode"] = game_mode
-=======
                 args["network"] = Network.create(args["network"])
                 args["game_mode"] = GameMode.create(args["game_mode"])
->>>>>>> 34f1e0ec
                 args["red_agent_class"] = cls._get_agent_class_from_str(
                     args["red_agent_class"]
                 )
