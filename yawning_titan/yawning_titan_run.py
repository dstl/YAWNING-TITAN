--- conflicted
+++ resolved
@@ -22,11 +22,6 @@
 from yawning_titan.agents.nsa_red import NSARed
 from yawning_titan.agents.simple_blue import SimpleBlue
 from yawning_titan.agents.sinewave_red import SineWaveRedAgent
-<<<<<<< HEAD
-=======
-from yawning_titan.config.game_config.game_mode import GameMode
-from yawning_titan.config.game_modes import default_game_mode_path
->>>>>>> 74d244dc
 from yawning_titan.envs.generic.core.blue_interface import BlueInterface
 from yawning_titan.envs.generic.core.network_interface import NetworkInterface
 from yawning_titan.envs.generic.core.red_interface import RedInterface
@@ -108,7 +103,7 @@
         :param show_metrics_every: Prints the metrics every ``show_metrics_every`` time steps. Default value = 10.
         :param collect_additional_per_ts_data: Collects additional per-timestep data if True.Default value = False.
         :param eval_freq: Evaluate the agent every ``eval_freq`` call of the callback. Default value = 10,000.
-        :param total_timesteps: The number of samples (env steps) to train on. Default value = 200,000.
+        :param total_timesteps: The number of samples (env steps) to train on. Default value = 200000.
         :param training_runs: The number of times the agent is trained.
         :param n_eval_episodes: The number of episodes to evaluate the agent. Default value = 1.
         :param deterministic: Whether the evaluation should use stochastic or deterministic actions. Default value =
@@ -147,13 +142,8 @@
         if game_mode:
             self.game_mode: GameMode = game_mode
         else:
-<<<<<<< HEAD
             self.game_mode = default_game_mode()
 
-=======
-            # TODO: Replace with the updated retrieval method from TinyDB once implemented.
-            self.game_mode = GameMode.create_from_yaml(default_game_mode_path())
->>>>>>> 74d244dc
         self._red_agent_class = red_agent_class
         self._blue_agent_class = blue_agent_class
 
@@ -462,19 +452,8 @@
                 args = yaml.safe_load(file)
 
             if args.keys() == YawningTitanRun(auto=False)._args_dict().keys():
-<<<<<<< HEAD
-                network = Network()
-                network.set_from_dict(args["network"])
-                args["network"] = network
-
-                game_mode = GameMode()
-                game_mode.set_from_dict(args["network"])
-                args["game_mode"] = game_mode
-
-=======
                 args["network"] = Network.create(args["network"])
                 args["game_mode"] = GameMode.create(args["game_mode"])
->>>>>>> 74d244dc
                 args["red_agent_class"] = cls._get_agent_class_from_str(
                     args["red_agent_class"]
                 )
