"""
Network Creator module enables the creation of pre-defined types of networks.

Networks that can be created are:

- The standard 18-node network from the Ridley 2017 paper.
- The DCBO network used in the RL Baseline module.
- A mesh network.
- A star network.
- A ring network.
- A P2P network.
- A randomly generated binominal network.
- A custom network using user-input options.
"""
import math
import random
from itertools import combinations, groupby
<<<<<<< HEAD
from typing import Any, Dict, List, Tuple
=======
from typing import Any, Dict, List, Union
>>>>>>> 91a5c9e7

import networkx as nx
import numpy as np

from yawning_titan.networks.network import Network
from yawning_titan.networks.node import Node


def check_if_nearby(pos: List[float], full_list: dict, value: int) -> bool:
    """
    Check if a randomly generated point is close to points already generated.

    :param pos: The x,y position as a list.
    :param full_list: The full list of positions.
    :param value: The separation value.
    :return: True if nearby, otherwise False.
    """
    for i in full_list.values():
        if i[0] - value <= pos[0] <= i[0] + value:
            if i[1] - value <= pos[1] <= i[1] + value:
                return True
    return False


def generate_node_positions(matrix: np.array) -> dict:
    """
    Generate a random position for each node and saves it as a dictionary.

    :param matrix: The adjacency matrix for the network.

    :return: A dictionary of node positions.
    """
    positions = {}
    for i in range(0, len(matrix)):
        # generates a random x,y position for a node
        rand_pos = [
            random.randint(0, len(matrix) * 4),
            random.randint(0, len(matrix) * 4),
        ]
        fails = 0
        value = 5
        while check_if_nearby(rand_pos, positions, value):
            # if that position has already been used then generate a new point
            rand_pos = [
                random.randint(0, len(matrix) * 4),
                random.randint(0, len(matrix) * 4),
            ]
            fails += 1
            if fails % 10 == 0:
                value -= 1
                if value == -1:
                    value = 0
        positions[str(i)] = rand_pos
    return positions


def get_network_from_matrix_and_positions(
<<<<<<< HEAD
    adj_matrix: np.ndarray,
    positions: Dict[str, List[int]],
):
    """Get nodes and edges from a numpy matrix and a dictionary of positions."""
    network = Network()
    edges = []
    # Create all Nodes
    nodes: Dict[Any, Node] = {i: Node(name=str(i)) for i in range(len(adj_matrix))}
    for y_i, y_node in enumerate(adj_matrix):
=======
    matrix: np.ndarray,
    positions: Dict[str, List[int]],
) -> Network:
    """
    Get nodes and edges from a numpy matrix and a dictionary of positions.

    :param matrix: A 2D numpy array adjacency matrix.
    :param positions: The node positions on a graph.
    :return: An instance of :class:`~yawning_titan.networks.network.Network`.
    """
    network = Network()
    edges = []
    # Create all Nodes
    nodes: Dict[Any, Node] = {i: Node(name=str(i)) for i in range(len(matrix))}
    for y_i, y_node in enumerate(matrix):
>>>>>>> 91a5c9e7
        # Retrieve the Node and add to the Network
        network.add_node(nodes[y_i])  # Retrieve the positions and set on the Node
        if str(y_i) in positions.keys():
            x, y = positions[str(y_i)]
            nodes[y_i].x_pos = x
            nodes[y_i].y_pos = y  # If the edge hasn't already been added, add it
        for x_i, x_node in enumerate(y_node):
            if x_node == 1:
                edge = tuple(sorted([y_i, x_i]))
                if edge not in edges:
                    network.add_edge(nodes[edge[0]], nodes[edge[1]])
    return network


<<<<<<< HEAD
def get_mesh_matrix_and_positions(
    size: int = 100, connectivity: float = 0.7
) -> Tuple[np.array, dict]:
=======
def get_18_node_network_mesh() -> Network:
    """
    The standard 18 node network found in the Ridley 2017 research paper.

    :return: An instance of :class:`~yawning_titan.networks.network.Network`.
    """
    matrix = np.asarray(
        [
            [0, 0, 0, 0, 0, 1, 0, 0, 0, 0, 0, 0, 0, 0, 0, 0, 0, 0],
            [0, 0, 0, 0, 0, 1, 0, 0, 0, 0, 0, 0, 0, 0, 0, 0, 0, 0],
            [0, 0, 0, 0, 0, 1, 0, 0, 0, 0, 0, 0, 0, 0, 0, 0, 0, 0],
            [0, 0, 0, 0, 0, 1, 0, 0, 0, 0, 0, 0, 0, 0, 0, 0, 0, 0],
            [0, 0, 0, 0, 0, 1, 0, 0, 0, 0, 0, 0, 0, 0, 0, 0, 0, 0],
            [1, 1, 1, 1, 1, 0, 0, 1, 0, 0, 0, 0, 0, 0, 0, 0, 0, 0],
            [0, 0, 0, 0, 0, 0, 0, 1, 0, 0, 0, 0, 0, 0, 0, 0, 0, 0],
            [0, 0, 0, 0, 0, 1, 1, 0, 1, 0, 0, 0, 1, 0, 0, 0, 0, 0],
            [0, 0, 0, 0, 0, 0, 0, 1, 0, 1, 1, 1, 0, 0, 0, 0, 0, 0],
            [0, 0, 0, 0, 0, 0, 0, 0, 1, 0, 0, 0, 0, 0, 0, 0, 0, 0],
            [0, 0, 0, 0, 0, 0, 0, 0, 1, 0, 0, 0, 0, 0, 0, 0, 0, 0],
            [0, 0, 0, 0, 0, 0, 0, 0, 1, 0, 0, 0, 0, 0, 0, 0, 0, 0],
            [0, 0, 0, 0, 0, 0, 0, 1, 0, 0, 0, 0, 0, 1, 1, 1, 1, 1],
            [0, 0, 0, 0, 0, 0, 0, 0, 0, 0, 0, 0, 1, 0, 0, 0, 0, 0],
            [0, 0, 0, 0, 0, 0, 0, 0, 0, 0, 0, 0, 1, 0, 0, 0, 0, 0],
            [0, 0, 0, 0, 0, 0, 0, 0, 0, 0, 0, 0, 1, 0, 0, 0, 0, 0],
            [0, 0, 0, 0, 0, 0, 0, 0, 0, 0, 0, 0, 1, 0, 0, 0, 0, 0],
            [0, 0, 0, 0, 0, 0, 0, 0, 0, 0, 0, 0, 1, 0, 0, 0, 0, 0],
        ]
    )
    positions = {
        "0": [1, 7],
        "1": [2, 7],
        "2": [3, 7],
        "3": [4, 7],
        "4": [5, 7],
        "5": [3, 6],
        "6": [1, 4],
        "7": [3, 4],
        "8": [4, 4],
        "9": [6, 5],
        "10": [6, 4],
        "11": [6, 3],
        "12": [3, 2],
        "13": [1, 1],
        "14": [2, 1],
        "15": [3, 1],
        "16": [4, 1],
        "17": [5, 1],
    }
    return get_network_from_matrix_and_positions(matrix, positions)


def dcbo_base_network() -> Network:
    """
    Creates the same network used to generated DCBO data.

    :return: An instance of :class:`~yawning_titan.networks.network.Network`.

    .. node::
        This function replaces the network that was defined in
        `yawning_titan/integrations/dcbo/base_net.txt`.

    .. versionadded:: 1.0.1

    """
    matrix = np.asarray(
        [
            [0, 1, 1, 0, 1, 0, 1, 1, 1, 1],
            [1, 0, 0, 1, 1, 0, 0, 0, 1, 1],
            [1, 0, 0, 1, 0, 1, 1, 0, 1, 1],
            [0, 1, 1, 0, 0, 0, 1, 1, 0, 1],
            [1, 1, 0, 0, 0, 1, 1, 0, 0, 1],
            [0, 0, 1, 0, 1, 0, 0, 0, 0, 0],
            [1, 0, 1, 1, 1, 0, 0, 0, 1, 0],
            [1, 0, 0, 1, 0, 0, 0, 0, 1, 1],
            [1, 1, 1, 0, 0, 0, 1, 1, 0, 1],
            [1, 1, 1, 1, 1, 0, 0, 1, 1, 0],
        ]
    )
    positions = {
        "0": [3, 8],
        "1": [2, 9],
        "2": [9, 2],
        "3": [7, 4],
        "4": [0, 3],
        "5": [10, 6],
        "6": [6.0, 1],
        "7": [9, 4],
        "8": [7, 2],
        "9": [3, 6],
    }
    return get_network_from_matrix_and_positions(matrix, positions)


def create_mesh(size: int = 100, connectivity: float = 0.7) -> Network:
>>>>>>> 91a5c9e7
    """
    Create a mesh node environment.

    :param size: The number of nodes in the environment.
    :param connectivity: How connected each of the nodes should be (percentage
        chance for any node to be connected to
        any other).

    :return: An instance of :class:`~yawning_titan.networks.network.Network`.
    """
    matrix = np.zeros((size, size))
    for i in range(0, size):
        for j in range(i + 1, size):
            if random.randint(0, 99) < connectivity * 100:
                matrix[i][j] = 1
                matrix[j][i] = 1

<<<<<<< HEAD
    positions = generate_node_positions(adj_matrix)
    return adj_matrix, positions
=======
    positions = generate_node_positions(matrix)

    return get_network_from_matrix_and_positions(matrix, positions)
>>>>>>> 91a5c9e7


def get_star_matrix_and_positions(
    first_layer_size: int = 8, group_size: int = 5, group_connectivity: float = 0.5
) -> Network:
    """
    Create a star node environment.

    This is one node in the middle with groups of nodes around it. There is
    only one connection between a group and the center node. Groups cannot
    connect to each other.

    :param first_layer_size: The number of collections of nodes in first "outer
        ring".
    :param group_size: How many nodes are in each collection.
    :param group_connectivity: How connected the nodes in the connections are.

    :return: An instance of :class:`~yawning_titan.networks.network.Network`.
    """
    number_of_nodes = 1 + first_layer_size * group_size

    matrix = np.zeros((number_of_nodes, number_of_nodes))

    # creates the groups and connects them
    for i in range(first_layer_size):
        for j in range(0, group_size):
            for k in range(j + 1, group_size):
                if random.randint(0, 99) < group_connectivity * 100:
                    matrix[j + 1 + i * group_size][k + 1 + i * group_size] = 1
                    matrix[k + 1 + i * group_size][j + 1 + i * group_size] = 1
    # connects the groups to the center node
    for i in range(0, first_layer_size):
        connector = random.randint(0, group_size - 1)
        matrix[0][1 + i * group_size + connector] = 1
        matrix[1 + i * group_size + connector][0] = 1

    positions = generate_node_positions(matrix)

    return get_network_from_matrix_and_positions(matrix, positions)


def get_p2p_matrix_and_positions(
    group_size: int = 5,
    inter_group_connectivity: float = 0.1,
<<<<<<< HEAD
    group_connectivity: float = 1,
) -> Tuple[np.array, dict]:
=======
    group_connectivity: int = 1,
) -> Network:
>>>>>>> 91a5c9e7
    """
    Create a two group network.

    You can modify the connectivity between the two groups and the connectivity
    within the groups.

    :param group_size: The amount of nodes in each group (before random
        variance).
    :param inter_group_connectivity: The connectivity between the two groups.
    :param group_connectivity: The connectivity within the group.

    :return: An instance of :class:`~yawning_titan.networks.network.Network`.
    """
    # creates the sizes of the groups
    group1_size = (
        group_size + random.randint(0, int(group_size / 2)) - int(group_size / 4)
    )
    group2_size = (
        group_size + random.randint(0, int(group_size / 2)) - int(group_size / 4)
    )
    total_size = group1_size + group2_size

    matrix = np.zeros((total_size, total_size))

    # connections between group 1
    for i in range(0, group1_size):
        for j in range(i + 1, group1_size):
            if random.randint(0, 99) < group_connectivity * 100:
                matrix[i][j] = 1
                matrix[j][i] = 1

    # connections between group 2
    for i in range(group1_size, total_size):
        for j in range(i + 1, total_size):
            if random.randint(0, 99) < group_connectivity * 100:
                matrix[i][j] = 1
                matrix[j][i] = 1

    connections = math.ceil(inter_group_connectivity * total_size)
    # connections between the two groups
    for i in range(0, connections):
        g1 = random.randint(0, group1_size - 1)
        g2 = random.randint(group1_size, total_size - 1)

        matrix[g1][g2] = 1
        matrix[g2][g1] = 1

    positions = generate_node_positions(matrix)

    return get_network_from_matrix_and_positions(matrix, positions)


<<<<<<< HEAD
def get_ring_matrix_and_positions(
    break_probability: float = 0.3, ring_size: int = 60
) -> Tuple[np.array, dict]:
=======
def create_ring(break_probability: float = 0.3, ring_size: int = 60) -> Network:
>>>>>>> 91a5c9e7
    """
    Create a ring network.

    :param break_probability: The probability that two nodes will not be
    connected.

    :param ring_size: The number of nodes in the network.
    :return: An instance of :class:`~yawning_titan.networks.network.Network`.
    """
    matrix = np.zeros((ring_size, ring_size))

    # runs through the nodes connecting each one to the next
    for i in range(0, ring_size - 1):
        if random.randint(1, 99) > break_probability * 100:
            matrix[i][i + 1] = 1
            matrix[i + 1][i] = 1
    if random.randint(1, 99) > break_probability * 100:
        matrix[ring_size - 1][0] = 1
        matrix[0][ring_size - 1] = 1

    positions = generate_node_positions(matrix)

    return get_network_from_matrix_and_positions(matrix, positions)


<<<<<<< HEAD
def custom_network() -> Network:
=======
def custom_network() -> Union[Network, None]:
>>>>>>> 91a5c9e7
    """
    Create custom network through user interaction.

    :return: An instance of :class:`~yawning_titan.networks.network.Network`.
    """
    # nodes start at 0
    size = input("How many nodes in the network? ")
    try:
        size = int(size)
    except ValueError:
        print(f"Error in input - '{size}' is not an int")
        return None

    matrix = np.zeros((size, size))
    for i in range(0, size):
        connected_nodes = input(
            "Node: " + str(i) + " is connected to: (separate with comma)"
        )
        try:
            connected_nodes_list = map(int, connected_nodes.split(","))
        except TypeError:
            print("error in node input")
            return None
        for j in connected_nodes_list:
            matrix[i][j] = 1
            matrix[j][i] = 1

    positions = generate_node_positions(matrix)

<<<<<<< HEAD
    return get_network_from_matrix_and_positions(adj_matrix, positions)


def gnp_random_connected_graph(n_nodes: int, probability_of_edge: float) -> Network:
    """
    Create a randomly connected graph but with the guarantee that each node will have at least one connection.
=======
    return get_network_from_matrix_and_positions(matrix, positions)


def gnp_random_connected_graph(
    n_nodes: int, probability_of_edge: float
) -> Union[Network, None]:
    """
    Create a randomly connected graph.

    With the guarantee that each node will have at least one connection.
>>>>>>> 91a5c9e7

    This is taken from the following stack overflow Q&A with a bit of a
    refactor for clarity.

    :param n_nodes: the number of nodes in the graph.
    :param probability_of_edge: the probability for a node to have an edge.

    :return: An instance of :class:`~yawning_titan.networks.network.Network`.
    """
    edges = combinations(range(n_nodes), 2)
    graph = nx.Graph()
    graph.add_nodes_from(range(n_nodes))
    if probability_of_edge <= 0:
        return None
    if probability_of_edge >= 1:
        return nx.complete_graph(n_nodes, create_using=graph)

    for _, node_edges in groupby(edges, key=lambda x: x[0]):
        node_edges = list(node_edges)
        random_edge = random.choice(node_edges)
        graph.add_edge(*random_edge)
        for edge in node_edges:
            if random.random() < probability_of_edge:
                graph.add_edge(*edge)

    matrix = nx.to_numpy_array(graph)
    positions = generate_node_positions(matrix)

<<<<<<< HEAD
    return get_network_from_matrix_and_positions(adj_matrix, positions)
=======
    return get_network_from_matrix_and_positions(matrix, positions)
>>>>>>> 91a5c9e7
<|MERGE_RESOLUTION|>--- conflicted
+++ resolved
@@ -15,11 +15,7 @@
 import math
 import random
 from itertools import combinations, groupby
-<<<<<<< HEAD
-from typing import Any, Dict, List, Tuple
-=======
 from typing import Any, Dict, List, Union
->>>>>>> 91a5c9e7
 
 import networkx as nx
 import numpy as np
@@ -77,17 +73,6 @@
 
 
 def get_network_from_matrix_and_positions(
-<<<<<<< HEAD
-    adj_matrix: np.ndarray,
-    positions: Dict[str, List[int]],
-):
-    """Get nodes and edges from a numpy matrix and a dictionary of positions."""
-    network = Network()
-    edges = []
-    # Create all Nodes
-    nodes: Dict[Any, Node] = {i: Node(name=str(i)) for i in range(len(adj_matrix))}
-    for y_i, y_node in enumerate(adj_matrix):
-=======
     matrix: np.ndarray,
     positions: Dict[str, List[int]],
 ) -> Network:
@@ -103,7 +88,6 @@
     # Create all Nodes
     nodes: Dict[Any, Node] = {i: Node(name=str(i)) for i in range(len(matrix))}
     for y_i, y_node in enumerate(matrix):
->>>>>>> 91a5c9e7
         # Retrieve the Node and add to the Network
         network.add_node(nodes[y_i])  # Retrieve the positions and set on the Node
         if str(y_i) in positions.keys():
@@ -118,11 +102,6 @@
     return network
 
 
-<<<<<<< HEAD
-def get_mesh_matrix_and_positions(
-    size: int = 100, connectivity: float = 0.7
-) -> Tuple[np.array, dict]:
-=======
 def get_18_node_network_mesh() -> Network:
     """
     The standard 18 node network found in the Ridley 2017 research paper.
@@ -217,7 +196,6 @@
 
 
 def create_mesh(size: int = 100, connectivity: float = 0.7) -> Network:
->>>>>>> 91a5c9e7
     """
     Create a mesh node environment.
 
@@ -235,17 +213,12 @@
                 matrix[i][j] = 1
                 matrix[j][i] = 1
 
-<<<<<<< HEAD
-    positions = generate_node_positions(adj_matrix)
-    return adj_matrix, positions
-=======
-    positions = generate_node_positions(matrix)
-
-    return get_network_from_matrix_and_positions(matrix, positions)
->>>>>>> 91a5c9e7
-
-
-def get_star_matrix_and_positions(
+    positions = generate_node_positions(matrix)
+
+    return get_network_from_matrix_and_positions(matrix, positions)
+
+
+def create_star(
     first_layer_size: int = 8, group_size: int = 5, group_connectivity: float = 0.5
 ) -> Network:
     """
@@ -284,16 +257,11 @@
     return get_network_from_matrix_and_positions(matrix, positions)
 
 
-def get_p2p_matrix_and_positions(
+def create_p2p(
     group_size: int = 5,
     inter_group_connectivity: float = 0.1,
-<<<<<<< HEAD
-    group_connectivity: float = 1,
-) -> Tuple[np.array, dict]:
-=======
     group_connectivity: int = 1,
 ) -> Network:
->>>>>>> 91a5c9e7
     """
     Create a two group network.
 
@@ -346,13 +314,7 @@
     return get_network_from_matrix_and_positions(matrix, positions)
 
 
-<<<<<<< HEAD
-def get_ring_matrix_and_positions(
-    break_probability: float = 0.3, ring_size: int = 60
-) -> Tuple[np.array, dict]:
-=======
 def create_ring(break_probability: float = 0.3, ring_size: int = 60) -> Network:
->>>>>>> 91a5c9e7
     """
     Create a ring network.
 
@@ -378,11 +340,7 @@
     return get_network_from_matrix_and_positions(matrix, positions)
 
 
-<<<<<<< HEAD
-def custom_network() -> Network:
-=======
 def custom_network() -> Union[Network, None]:
->>>>>>> 91a5c9e7
     """
     Create custom network through user interaction.
 
@@ -412,14 +370,6 @@
 
     positions = generate_node_positions(matrix)
 
-<<<<<<< HEAD
-    return get_network_from_matrix_and_positions(adj_matrix, positions)
-
-
-def gnp_random_connected_graph(n_nodes: int, probability_of_edge: float) -> Network:
-    """
-    Create a randomly connected graph but with the guarantee that each node will have at least one connection.
-=======
     return get_network_from_matrix_and_positions(matrix, positions)
 
 
@@ -430,7 +380,6 @@
     Create a randomly connected graph.
 
     With the guarantee that each node will have at least one connection.
->>>>>>> 91a5c9e7
 
     This is taken from the following stack overflow Q&A with a bit of a
     refactor for clarity.
@@ -459,8 +408,4 @@
     matrix = nx.to_numpy_array(graph)
     positions = generate_node_positions(matrix)
 
-<<<<<<< HEAD
-    return get_network_from_matrix_and_positions(adj_matrix, positions)
-=======
-    return get_network_from_matrix_and_positions(matrix, positions)
->>>>>>> 91a5c9e7
+    return get_network_from_matrix_and_positions(matrix, positions)