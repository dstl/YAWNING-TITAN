{
    "_default": {
        "1": {
<<<<<<< HEAD
=======
            "high_value_nodes": {
                "random_placement": {
                    "place_far_from_entry": false,
                    "count": null,
                    "use": false
                },
                "nodes": null
            },
            "entry_nodes": {
                "random_placement": {
                    "place_close_to_edge": false,
                    "place_close_to_center": false,
                    "count": null,
                    "use": false
                },
                "nodes": ["1"]
            },
            "vulnerabilities": {
                "node_vulnerabilities": null,
                "restrict": false,
                "min": null,
                "max": null
            },
>>>>>>> 81a7fd31
            "matrix": [
                [0, 0, 0, 0, 0, 1, 0, 0, 0, 0, 0, 0, 0, 0, 0, 0, 0, 0],
                [0, 0, 0, 0, 0, 1, 0, 0, 0, 0, 0, 0, 0, 0, 0, 0, 0, 0],
                [0, 0, 0, 0, 0, 1, 0, 0, 0, 0, 0, 0, 0, 0, 0, 0, 0, 0],
                [0, 0, 0, 0, 0, 1, 0, 0, 0, 0, 0, 0, 0, 0, 0, 0, 0, 0],
                [0, 0, 0, 0, 0, 1, 0, 0, 0, 0, 0, 0, 0, 0, 0, 0, 0, 0],
                [1, 1, 1, 1, 1, 0, 0, 1, 0, 0, 0, 0, 0, 0, 0, 0, 0, 0],
                [0, 0, 0, 0, 0, 0, 0, 1, 0, 0, 0, 0, 0, 0, 0, 0, 0, 0],
                [0, 0, 0, 0, 0, 1, 1, 0, 1, 0, 0, 0, 1, 0, 0, 0, 0, 0],
                [0, 0, 0, 0, 0, 0, 0, 1, 0, 1, 1, 1, 0, 0, 0, 0, 0, 0],
                [0, 0, 0, 0, 0, 0, 0, 0, 1, 0, 0, 0, 0, 0, 0, 0, 0, 0],
                [0, 0, 0, 0, 0, 0, 0, 0, 1, 0, 0, 0, 0, 0, 0, 0, 0, 0],
                [0, 0, 0, 0, 0, 0, 0, 0, 1, 0, 0, 0, 0, 0, 0, 0, 0, 0],
                [0, 0, 0, 0, 0, 0, 0, 1, 0, 0, 0, 0, 0, 1, 1, 1, 1, 1],
                [0, 0, 0, 0, 0, 0, 0, 0, 0, 0, 0, 0, 1, 0, 0, 0, 0, 0],
                [0, 0, 0, 0, 0, 0, 0, 0, 0, 0, 0, 0, 1, 0, 0, 0, 0, 0],
                [0, 0, 0, 0, 0, 0, 0, 0, 0, 0, 0, 0, 1, 0, 0, 0, 0, 0],
                [0, 0, 0, 0, 0, 0, 0, 0, 0, 0, 0, 0, 1, 0, 0, 0, 0, 0],
                [0, 0, 0, 0, 0, 0, 0, 0, 0, 0, 0, 0, 1, 0, 0, 0, 0, 0]
            ],
            "positions": {
                "0": [1, 7],
                "1": [2, 7],
                "2": [3, 7],
                "3": [4, 7],
                "4": [5, 7],
                "5": [3, 6],
                "6": [1, 4],
                "7": [3, 4],
                "8": [4, 4],
                "9": [6, 5],
                "10": [6, 4],
                "11": [6, 3],
                "12": [3, 2],
                "13": [1, 1],
                "14": [2, 1],
                "15": [3, 1],
                "16": [4, 1],
                "17": [5, 1]
            },
            "_doc_metadata": {
                "uuid": "b3cd9dfd-b178-415d-93f0-c9e279b3c511",
                "created_at": "2022-12-08T14:56:42.891677",
                "name": "Default 18-node network.",
<<<<<<< HEAD
                "description": "The standard 18-node network found in the Ridley, A. (2017) research paper (https://www.nsa.gov/portals/70/documents/resources/everyone/digital-media-center/publications/the-next-wave/TNW-22-1.pdf#page=9).",
=======
                "description": "The standard 18-node network found in the Ridley, A. (2017) research paper (https://www.nsa.gov.Portals/70/documents/resources/everyone/digital-media-center/publications/the-next-wave/TNW-22-1.pdf#page=9).",
>>>>>>> 81a7fd31
                "author": "dstl/YAWNING-TITAN",
                "locked": true
            }
        }
    }
}<|MERGE_RESOLUTION|>--- conflicted
+++ resolved
@@ -1,8 +1,6 @@
 {
     "_default": {
         "1": {
-<<<<<<< HEAD
-=======
             "high_value_nodes": {
                 "random_placement": {
                     "place_far_from_entry": false,
@@ -26,7 +24,6 @@
                 "min": null,
                 "max": null
             },
->>>>>>> 81a7fd31
             "matrix": [
                 [0, 0, 0, 0, 0, 1, 0, 0, 0, 0, 0, 0, 0, 0, 0, 0, 0, 0],
                 [0, 0, 0, 0, 0, 1, 0, 0, 0, 0, 0, 0, 0, 0, 0, 0, 0, 0],
@@ -71,11 +68,7 @@
                 "uuid": "b3cd9dfd-b178-415d-93f0-c9e279b3c511",
                 "created_at": "2022-12-08T14:56:42.891677",
                 "name": "Default 18-node network.",
-<<<<<<< HEAD
-                "description": "The standard 18-node network found in the Ridley, A. (2017) research paper (https://www.nsa.gov/portals/70/documents/resources/everyone/digital-media-center/publications/the-next-wave/TNW-22-1.pdf#page=9).",
-=======
                 "description": "The standard 18-node network found in the Ridley, A. (2017) research paper (https://www.nsa.gov.Portals/70/documents/resources/everyone/digital-media-center/publications/the-next-wave/TNW-22-1.pdf#page=9).",
->>>>>>> 81a7fd31
                 "author": "dstl/YAWNING-TITAN",
                 "locked": true
             }
