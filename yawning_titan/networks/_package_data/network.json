{
  "_default": {
    "1": {
      "set_random_entry_nodes": true,
      "random_entry_node_preference": "NONE",
      "num_of_random_entry_nodes": 1,
      "set_random_high_value_nodes": true,
      "random_high_value_node_preference": "NONE",
      "num_of_random_high_value_nodes": 1,
      "set_random_vulnerabilities": true,
      "node_vulnerability_lower_bound": 0.1,
      "node_vulnerability_upper_bound": 1,
      "nodes": {
        "00c9f604-83c4-4da9-a71d-9d8376d95253": {
          "uuid": "00c9f604-83c4-4da9-a71d-9d8376d95253",
          "name": "0",
          "high_value_node": false,
          "entry_node": false,
          "vulnerability": 0,
<<<<<<< HEAD
          "classes": "standard_node",
          "x_pos": -120,
          "y_pos": -200
=======
          "x_pos": 1,
          "y_pos": 7
>>>>>>> 56326f7a
        },
        "a467a90a-b26b-4a89-a6c5-950e29d196c8": {
          "uuid": "a467a90a-b26b-4a89-a6c5-950e29d196c8",
          "name": "5",
          "high_value_node": false,
          "entry_node": false,
          "vulnerability": 0,
<<<<<<< HEAD
          "classes": "standard_node",
          "x_pos": 0,
          "y_pos": -80
=======
          "x_pos": 3,
          "y_pos": 6
>>>>>>> 56326f7a
        },
        "9f6c135b-f22d-4513-bb2c-d290eb60cc9e": {
          "uuid": "9f6c135b-f22d-4513-bb2c-d290eb60cc9e",
          "name": "1",
          "high_value_node": false,
          "entry_node": false,
          "vulnerability": 0,
<<<<<<< HEAD
          "classes": "standard_node",
          "x_pos": -60,
          "y_pos": -200
=======
          "x_pos": 2,
          "y_pos": 7
>>>>>>> 56326f7a
        },
        "fbafbdbe-3922-43ec-b9da-f62b0ae1b2f9": {
          "uuid": "fbafbdbe-3922-43ec-b9da-f62b0ae1b2f9",
          "name": "2",
          "high_value_node": false,
          "entry_node": false,
          "vulnerability": 0,
<<<<<<< HEAD
          "classes": "standard_node",
          "x_pos": 0,
          "y_pos": -200
=======
          "x_pos": 3,
          "y_pos": 7
>>>>>>> 56326f7a
        },
        "240355b1-bb1d-4f8c-b59b-5ce72bf1fd6a": {
          "uuid": "240355b1-bb1d-4f8c-b59b-5ce72bf1fd6a",
          "name": "3",
          "high_value_node": false,
          "entry_node": false,
          "vulnerability": 0,
<<<<<<< HEAD
          "classes": "standard_node",
          "x_pos": 60,
          "y_pos": -200
=======
          "x_pos": 4,
          "y_pos": 7
>>>>>>> 56326f7a
        },
        "684c42a5-19ce-4520-933c-09cdd1060084": {
          "uuid": "684c42a5-19ce-4520-933c-09cdd1060084",
          "name": "4",
          "high_value_node": false,
          "entry_node": false,
          "vulnerability": 0,
<<<<<<< HEAD
          "classes": "standard_node",
          "x_pos": 120,
          "y_pos": -200
=======
          "x_pos": 5,
          "y_pos": 7
>>>>>>> 56326f7a
        },
        "f4f54864-23dc-4bb6-8e3f-2a257fcac81a": {
          "uuid": "f4f54864-23dc-4bb6-8e3f-2a257fcac81a",
          "name": "7",
          "high_value_node": false,
          "entry_node": false,
          "vulnerability": 0,
<<<<<<< HEAD
          "classes": "standard_node",
          "x_pos": 0,
          "y_pos": 0
=======
          "x_pos": 3,
          "y_pos": 4
>>>>>>> 56326f7a
        },
        "d9a97d82-5d35-4d87-a5e3-eb88d860ee76": {
          "uuid": "d9a97d82-5d35-4d87-a5e3-eb88d860ee76",
          "name": "6",
          "high_value_node": false,
          "entry_node": false,
          "vulnerability": 0,
<<<<<<< HEAD
          "classes": "standard_node",
          "x_pos": -100,
          "y_pos": 0
=======
          "x_pos": 1,
          "y_pos": 4
>>>>>>> 56326f7a
        },
        "0803dca1-0443-4bb5-b53d-9e47c6777481": {
          "uuid": "0803dca1-0443-4bb5-b53d-9e47c6777481",
          "name": "8",
          "high_value_node": false,
          "entry_node": false,
          "vulnerability": 0,
<<<<<<< HEAD
          "classes": "standard_node",
          "x_pos": 100,
          "y_pos": 0
=======
          "x_pos": 4,
          "y_pos": 4
>>>>>>> 56326f7a
        },
        "a9ddcf15-09ea-484d-aaa2-1040d6fb9abb": {
          "uuid": "a9ddcf15-09ea-484d-aaa2-1040d6fb9abb",
          "name": "12",
          "high_value_node": false,
          "entry_node": false,
          "vulnerability": 0,
<<<<<<< HEAD
          "classes": "standard_node",
          "x_pos": 0,
          "y_pos": 80
=======
          "x_pos": 3,
          "y_pos": 2
>>>>>>> 56326f7a
        },
        "4e9c6a59-5871-4af5-8a65-7fe3d9083209": {
          "uuid": "4e9c6a59-5871-4af5-8a65-7fe3d9083209",
          "name": "9",
          "high_value_node": false,
          "entry_node": false,
          "vulnerability": 0,
<<<<<<< HEAD
          "classes": "standard_node",
          "x_pos": 200,
          "y_pos": -60
=======
          "x_pos": 6,
          "y_pos": 5
>>>>>>> 56326f7a
        },
        "d4b490d1-1699-49b2-95e2-ae69164253ab": {
          "uuid": "d4b490d1-1699-49b2-95e2-ae69164253ab",
          "name": "10",
          "high_value_node": false,
          "entry_node": false,
          "vulnerability": 0,
<<<<<<< HEAD
          "classes": "standard_node",
          "x_pos": 200,
          "y_pos": 0
=======
          "x_pos": 6,
          "y_pos": 4
>>>>>>> 56326f7a
        },
        "421d4c55-3d5d-4b35-90dc-1dd6bdcc2f81": {
          "uuid": "421d4c55-3d5d-4b35-90dc-1dd6bdcc2f81",
          "name": "11",
          "high_value_node": false,
          "entry_node": false,
          "vulnerability": 0,
<<<<<<< HEAD
          "classes": "standard_node",
          "x_pos": 200,
          "y_pos": 60
=======
          "x_pos": 6,
          "y_pos": 3
>>>>>>> 56326f7a
        },
        "0f6b5c11-ac0b-4e29-9385-d749a213bbf4": {
          "uuid": "0f6b5c11-ac0b-4e29-9385-d749a213bbf4",
          "name": "13",
          "high_value_node": false,
          "entry_node": false,
          "vulnerability": 0,
<<<<<<< HEAD
          "classes": "standard_node",
          "x_pos": -120,
          "y_pos": 200
=======
          "x_pos": 1,
          "y_pos": 1
>>>>>>> 56326f7a
        },
        "ee655347-9c43-4d77-baf7-d35b9457331d": {
          "uuid": "ee655347-9c43-4d77-baf7-d35b9457331d",
          "name": "14",
          "high_value_node": false,
          "entry_node": false,
          "vulnerability": 0,
<<<<<<< HEAD
          "classes": "standard_node",
          "x_pos": -60,
          "y_pos": 200
=======
          "x_pos": 2,
          "y_pos": 1
>>>>>>> 56326f7a
        },
        "e4ce7d15-c081-46ab-945d-792ea16d5a60": {
          "uuid": "e4ce7d15-c081-46ab-945d-792ea16d5a60",
          "name": "15",
          "high_value_node": false,
          "entry_node": false,
          "vulnerability": 0,
<<<<<<< HEAD
          "classes": "standard_node",
          "x_pos": 0,
          "y_pos": 200
=======
          "x_pos": 3,
          "y_pos": 1
>>>>>>> 56326f7a
        },
        "caa1a3b2-2f59-4c8c-bd75-c5fa2ffb1fa8": {
          "uuid": "caa1a3b2-2f59-4c8c-bd75-c5fa2ffb1fa8",
          "name": "16",
          "high_value_node": false,
          "entry_node": false,
          "vulnerability": 0,
<<<<<<< HEAD
          "classes": "standard_node",
          "x_pos": 60,
          "y_pos": 200
=======
          "x_pos": 4,
          "y_pos": 1
>>>>>>> 56326f7a
        },
        "0994dfe6-03aa-4774-b993-b8eba84ca5dd": {
          "uuid": "0994dfe6-03aa-4774-b993-b8eba84ca5dd",
          "name": "17",
          "high_value_node": false,
          "entry_node": false,
          "vulnerability": 0,
<<<<<<< HEAD
          "classes": "standard_node",
          "x_pos": 120,
          "y_pos": 200
=======
          "x_pos": 5,
          "y_pos": 1
>>>>>>> 56326f7a
        }
      },
      "edges": {
        "00c9f604-83c4-4da9-a71d-9d8376d95253": {
          "a467a90a-b26b-4a89-a6c5-950e29d196c8": {}
        },
        "a467a90a-b26b-4a89-a6c5-950e29d196c8": {
          "00c9f604-83c4-4da9-a71d-9d8376d95253": {},
          "9f6c135b-f22d-4513-bb2c-d290eb60cc9e": {},
          "fbafbdbe-3922-43ec-b9da-f62b0ae1b2f9": {},
          "240355b1-bb1d-4f8c-b59b-5ce72bf1fd6a": {},
          "684c42a5-19ce-4520-933c-09cdd1060084": {},
          "f4f54864-23dc-4bb6-8e3f-2a257fcac81a": {}
        },
        "9f6c135b-f22d-4513-bb2c-d290eb60cc9e": {
          "a467a90a-b26b-4a89-a6c5-950e29d196c8": {}
        },
        "fbafbdbe-3922-43ec-b9da-f62b0ae1b2f9": {
          "a467a90a-b26b-4a89-a6c5-950e29d196c8": {}
        },
        "240355b1-bb1d-4f8c-b59b-5ce72bf1fd6a": {
          "a467a90a-b26b-4a89-a6c5-950e29d196c8": {}
        },
        "684c42a5-19ce-4520-933c-09cdd1060084": {
          "a467a90a-b26b-4a89-a6c5-950e29d196c8": {}
        },
        "f4f54864-23dc-4bb6-8e3f-2a257fcac81a": {
          "a467a90a-b26b-4a89-a6c5-950e29d196c8": {},
          "d9a97d82-5d35-4d87-a5e3-eb88d860ee76": {},
          "0803dca1-0443-4bb5-b53d-9e47c6777481": {},
          "a9ddcf15-09ea-484d-aaa2-1040d6fb9abb": {}
        },
        "d9a97d82-5d35-4d87-a5e3-eb88d860ee76": {
          "f4f54864-23dc-4bb6-8e3f-2a257fcac81a": {}
        },
        "0803dca1-0443-4bb5-b53d-9e47c6777481": {
          "f4f54864-23dc-4bb6-8e3f-2a257fcac81a": {},
          "4e9c6a59-5871-4af5-8a65-7fe3d9083209": {},
          "d4b490d1-1699-49b2-95e2-ae69164253ab": {},
          "421d4c55-3d5d-4b35-90dc-1dd6bdcc2f81": {}
        },
        "a9ddcf15-09ea-484d-aaa2-1040d6fb9abb": {
          "f4f54864-23dc-4bb6-8e3f-2a257fcac81a": {},
          "0f6b5c11-ac0b-4e29-9385-d749a213bbf4": {},
          "ee655347-9c43-4d77-baf7-d35b9457331d": {},
          "e4ce7d15-c081-46ab-945d-792ea16d5a60": {},
          "caa1a3b2-2f59-4c8c-bd75-c5fa2ffb1fa8": {},
          "0994dfe6-03aa-4774-b993-b8eba84ca5dd": {}
        },
        "4e9c6a59-5871-4af5-8a65-7fe3d9083209": {
          "0803dca1-0443-4bb5-b53d-9e47c6777481": {}
        },
        "d4b490d1-1699-49b2-95e2-ae69164253ab": {
          "0803dca1-0443-4bb5-b53d-9e47c6777481": {}
        },
        "421d4c55-3d5d-4b35-90dc-1dd6bdcc2f81": {
          "0803dca1-0443-4bb5-b53d-9e47c6777481": {}
        },
        "0f6b5c11-ac0b-4e29-9385-d749a213bbf4": {
          "a9ddcf15-09ea-484d-aaa2-1040d6fb9abb": {}
        },
        "ee655347-9c43-4d77-baf7-d35b9457331d": {
          "a9ddcf15-09ea-484d-aaa2-1040d6fb9abb": {}
        },
        "e4ce7d15-c081-46ab-945d-792ea16d5a60": {
          "a9ddcf15-09ea-484d-aaa2-1040d6fb9abb": {}
        },
        "caa1a3b2-2f59-4c8c-bd75-c5fa2ffb1fa8": {
          "a9ddcf15-09ea-484d-aaa2-1040d6fb9abb": {}
        },
        "0994dfe6-03aa-4774-b993-b8eba84ca5dd": {
          "a9ddcf15-09ea-484d-aaa2-1040d6fb9abb": {}
        }
      },
      "_doc_metadata": {
        "uuid": "b3cd9dfd-b178-415d-93f0-c9e279b3c511",
        "name": "Default 18-node network",
        "description": "The standard 18-node network found in the Ridley, A. (2017) research paper (https://www.nsa.gov.Portals/70/documents/resources/everyone/digital-media-center/publications/the-next-wave/TNW-22-1.pdf#page=9).",
        "author": "dstl/YAWNING-TITAN",
        "locked": true,
        "created_at": "2022-12-08T14:56:42.891677"
      }
    },
    "2": {
      "set_random_entry_nodes": false,
      "random_entry_node_preference": "NONE",
      "num_of_random_entry_nodes": 0,
      "set_random_high_value_nodes": false,
      "random_high_value_node_preference": "NONE",
      "num_of_random_high_value_nodes": 0,
      "set_random_vulnerabilities": false,
      "node_vulnerability_lower_bound": 0.01,
      "node_vulnerability_upper_bound": 1,
      "nodes": {
        "4180851d-a066-4d97-ba36-ba0c3971000e": {
          "uuid": "4180851d-a066-4d97-ba36-ba0c3971000e",
          "name": "0",
          "high_value_node": false,
          "entry_node": false,
          "vulnerability": 0.0,
          "x_pos": 3.0,
          "y_pos": 8.0
        },
        "b6ab4f5d-0295-4a5a-81e2-6febb26bbac0": {
          "uuid": "b6ab4f5d-0295-4a5a-81e2-6febb26bbac0",
          "name": "1",
          "high_value_node": false,
          "entry_node": false,
          "vulnerability": 0.0,
          "x_pos": 2.0,
          "y_pos": 9.0
        },
        "353e4860-9514-4083-91cd-6a0bbace8cad": {
          "uuid": "353e4860-9514-4083-91cd-6a0bbace8cad",
          "name": "2",
          "high_value_node": false,
          "entry_node": false,
          "vulnerability": 0.0,
          "x_pos": 9.0,
          "y_pos": 2.0
        },
        "b02dfc7e-2369-4a99-804a-130b922d308c": {
          "uuid": "b02dfc7e-2369-4a99-804a-130b922d308c",
          "name": "3",
          "high_value_node": false,
          "entry_node": false,
          "vulnerability": 0.0,
          "x_pos": 7.0,
          "y_pos": 4.0
        },
        "915ce639-307b-454b-86dc-0f9ccf708b38": {
          "uuid": "915ce639-307b-454b-86dc-0f9ccf708b38",
          "name": "4",
          "high_value_node": false,
          "entry_node": false,
          "vulnerability": 0.0,
          "x_pos": 0.0,
          "y_pos": 3.0
        },
        "8d216687-f3cb-4cb1-a533-4ffcadcc439a": {
          "uuid": "8d216687-f3cb-4cb1-a533-4ffcadcc439a",
          "name": "5",
          "high_value_node": false,
          "entry_node": false,
          "vulnerability": 0.0,
          "x_pos": 10.0,
          "y_pos": 6.0
        },
        "8f2e9bf5-0e88-4b21-b5cc-f90a7e9899eb": {
          "uuid": "8f2e9bf5-0e88-4b21-b5cc-f90a7e9899eb",
          "name": "6",
          "high_value_node": false,
          "entry_node": false,
          "vulnerability": 0.0,
          "x_pos": 6.0,
          "y_pos": 1.0
        },
        "10b665bf-c821-4c45-b51c-d80c509cec84": {
          "uuid": "10b665bf-c821-4c45-b51c-d80c509cec84",
          "name": "7",
          "high_value_node": false,
          "entry_node": false,
          "vulnerability": 0.0,
          "x_pos": 9.0,
          "y_pos": 4.0
        },
        "a5f7c102-5bee-4dbd-bea4-90faa9a4f195": {
          "uuid": "a5f7c102-5bee-4dbd-bea4-90faa9a4f195",
          "name": "8",
          "high_value_node": false,
          "entry_node": false,
          "vulnerability": 0.0,
          "x_pos": 7.0,
          "y_pos": 2.0
        },
        "bf53b3ff-75d9-47da-8c57-1ca571dab5ae": {
          "uuid": "bf53b3ff-75d9-47da-8c57-1ca571dab5ae",
          "name": "9",
          "high_value_node": false,
          "entry_node": false,
          "vulnerability": 0.0,
          "x_pos": 3.0,
          "y_pos": 6.0
        }
      },
      "edges": {
        "4180851d-a066-4d97-ba36-ba0c3971000e": {
          "bf53b3ff-75d9-47da-8c57-1ca571dab5ae": {}
        },
        "b6ab4f5d-0295-4a5a-81e2-6febb26bbac0": {
          "bf53b3ff-75d9-47da-8c57-1ca571dab5ae": {}
        },
        "353e4860-9514-4083-91cd-6a0bbace8cad": {
          "bf53b3ff-75d9-47da-8c57-1ca571dab5ae": {}
        },
        "b02dfc7e-2369-4a99-804a-130b922d308c": {
          "bf53b3ff-75d9-47da-8c57-1ca571dab5ae": {}
        },
        "915ce639-307b-454b-86dc-0f9ccf708b38": {
          "bf53b3ff-75d9-47da-8c57-1ca571dab5ae": {}
        },
        "8d216687-f3cb-4cb1-a533-4ffcadcc439a": {},
        "8f2e9bf5-0e88-4b21-b5cc-f90a7e9899eb": {},
        "10b665bf-c821-4c45-b51c-d80c509cec84": {
          "bf53b3ff-75d9-47da-8c57-1ca571dab5ae": {}
        },
        "a5f7c102-5bee-4dbd-bea4-90faa9a4f195": {
          "bf53b3ff-75d9-47da-8c57-1ca571dab5ae": {}
        },
        "bf53b3ff-75d9-47da-8c57-1ca571dab5ae": {
          "4180851d-a066-4d97-ba36-ba0c3971000e": {},
          "b6ab4f5d-0295-4a5a-81e2-6febb26bbac0": {},
          "353e4860-9514-4083-91cd-6a0bbace8cad": {},
          "b02dfc7e-2369-4a99-804a-130b922d308c": {},
          "915ce639-307b-454b-86dc-0f9ccf708b38": {},
          "10b665bf-c821-4c45-b51c-d80c509cec84": {},
          "a5f7c102-5bee-4dbd-bea4-90faa9a4f195": {}
        }
      },
      "_doc_metadata": {
        "uuid": "47cb9f49-b53d-44f8-9a7b-3d74cf2ec1b0",
        "name": "Dcbo base network",
        "description": "the same network used to generated DCBO data.",
        "author": "dstl/YAWNING-TITAN",
        "locked": true,
        "created_at": "2023-02-07T18:20:09.029016"
      }
    }
  }
}<|MERGE_RESOLUTION|>--- conflicted
+++ resolved
@@ -17,14 +17,9 @@
           "high_value_node": false,
           "entry_node": false,
           "vulnerability": 0,
-<<<<<<< HEAD
           "classes": "standard_node",
           "x_pos": -120,
           "y_pos": -200
-=======
-          "x_pos": 1,
-          "y_pos": 7
->>>>>>> 56326f7a
         },
         "a467a90a-b26b-4a89-a6c5-950e29d196c8": {
           "uuid": "a467a90a-b26b-4a89-a6c5-950e29d196c8",
@@ -32,14 +27,9 @@
           "high_value_node": false,
           "entry_node": false,
           "vulnerability": 0,
-<<<<<<< HEAD
           "classes": "standard_node",
           "x_pos": 0,
           "y_pos": -80
-=======
-          "x_pos": 3,
-          "y_pos": 6
->>>>>>> 56326f7a
         },
         "9f6c135b-f22d-4513-bb2c-d290eb60cc9e": {
           "uuid": "9f6c135b-f22d-4513-bb2c-d290eb60cc9e",
@@ -47,14 +37,9 @@
           "high_value_node": false,
           "entry_node": false,
           "vulnerability": 0,
-<<<<<<< HEAD
           "classes": "standard_node",
           "x_pos": -60,
           "y_pos": -200
-=======
-          "x_pos": 2,
-          "y_pos": 7
->>>>>>> 56326f7a
         },
         "fbafbdbe-3922-43ec-b9da-f62b0ae1b2f9": {
           "uuid": "fbafbdbe-3922-43ec-b9da-f62b0ae1b2f9",
@@ -62,14 +47,9 @@
           "high_value_node": false,
           "entry_node": false,
           "vulnerability": 0,
-<<<<<<< HEAD
           "classes": "standard_node",
           "x_pos": 0,
           "y_pos": -200
-=======
-          "x_pos": 3,
-          "y_pos": 7
->>>>>>> 56326f7a
         },
         "240355b1-bb1d-4f8c-b59b-5ce72bf1fd6a": {
           "uuid": "240355b1-bb1d-4f8c-b59b-5ce72bf1fd6a",
@@ -77,14 +57,9 @@
           "high_value_node": false,
           "entry_node": false,
           "vulnerability": 0,
-<<<<<<< HEAD
           "classes": "standard_node",
           "x_pos": 60,
           "y_pos": -200
-=======
-          "x_pos": 4,
-          "y_pos": 7
->>>>>>> 56326f7a
         },
         "684c42a5-19ce-4520-933c-09cdd1060084": {
           "uuid": "684c42a5-19ce-4520-933c-09cdd1060084",
@@ -92,14 +67,9 @@
           "high_value_node": false,
           "entry_node": false,
           "vulnerability": 0,
-<<<<<<< HEAD
           "classes": "standard_node",
           "x_pos": 120,
           "y_pos": -200
-=======
-          "x_pos": 5,
-          "y_pos": 7
->>>>>>> 56326f7a
         },
         "f4f54864-23dc-4bb6-8e3f-2a257fcac81a": {
           "uuid": "f4f54864-23dc-4bb6-8e3f-2a257fcac81a",
@@ -107,14 +77,9 @@
           "high_value_node": false,
           "entry_node": false,
           "vulnerability": 0,
-<<<<<<< HEAD
           "classes": "standard_node",
           "x_pos": 0,
           "y_pos": 0
-=======
-          "x_pos": 3,
-          "y_pos": 4
->>>>>>> 56326f7a
         },
         "d9a97d82-5d35-4d87-a5e3-eb88d860ee76": {
           "uuid": "d9a97d82-5d35-4d87-a5e3-eb88d860ee76",
@@ -122,14 +87,9 @@
           "high_value_node": false,
           "entry_node": false,
           "vulnerability": 0,
-<<<<<<< HEAD
           "classes": "standard_node",
           "x_pos": -100,
           "y_pos": 0
-=======
-          "x_pos": 1,
-          "y_pos": 4
->>>>>>> 56326f7a
         },
         "0803dca1-0443-4bb5-b53d-9e47c6777481": {
           "uuid": "0803dca1-0443-4bb5-b53d-9e47c6777481",
@@ -137,14 +97,9 @@
           "high_value_node": false,
           "entry_node": false,
           "vulnerability": 0,
-<<<<<<< HEAD
           "classes": "standard_node",
           "x_pos": 100,
           "y_pos": 0
-=======
-          "x_pos": 4,
-          "y_pos": 4
->>>>>>> 56326f7a
         },
         "a9ddcf15-09ea-484d-aaa2-1040d6fb9abb": {
           "uuid": "a9ddcf15-09ea-484d-aaa2-1040d6fb9abb",
@@ -152,14 +107,9 @@
           "high_value_node": false,
           "entry_node": false,
           "vulnerability": 0,
-<<<<<<< HEAD
           "classes": "standard_node",
           "x_pos": 0,
           "y_pos": 80
-=======
-          "x_pos": 3,
-          "y_pos": 2
->>>>>>> 56326f7a
         },
         "4e9c6a59-5871-4af5-8a65-7fe3d9083209": {
           "uuid": "4e9c6a59-5871-4af5-8a65-7fe3d9083209",
@@ -167,14 +117,9 @@
           "high_value_node": false,
           "entry_node": false,
           "vulnerability": 0,
-<<<<<<< HEAD
           "classes": "standard_node",
           "x_pos": 200,
           "y_pos": -60
-=======
-          "x_pos": 6,
-          "y_pos": 5
->>>>>>> 56326f7a
         },
         "d4b490d1-1699-49b2-95e2-ae69164253ab": {
           "uuid": "d4b490d1-1699-49b2-95e2-ae69164253ab",
@@ -182,14 +127,9 @@
           "high_value_node": false,
           "entry_node": false,
           "vulnerability": 0,
-<<<<<<< HEAD
           "classes": "standard_node",
           "x_pos": 200,
           "y_pos": 0
-=======
-          "x_pos": 6,
-          "y_pos": 4
->>>>>>> 56326f7a
         },
         "421d4c55-3d5d-4b35-90dc-1dd6bdcc2f81": {
           "uuid": "421d4c55-3d5d-4b35-90dc-1dd6bdcc2f81",
@@ -197,14 +137,9 @@
           "high_value_node": false,
           "entry_node": false,
           "vulnerability": 0,
-<<<<<<< HEAD
           "classes": "standard_node",
           "x_pos": 200,
           "y_pos": 60
-=======
-          "x_pos": 6,
-          "y_pos": 3
->>>>>>> 56326f7a
         },
         "0f6b5c11-ac0b-4e29-9385-d749a213bbf4": {
           "uuid": "0f6b5c11-ac0b-4e29-9385-d749a213bbf4",
@@ -212,14 +147,9 @@
           "high_value_node": false,
           "entry_node": false,
           "vulnerability": 0,
-<<<<<<< HEAD
           "classes": "standard_node",
           "x_pos": -120,
           "y_pos": 200
-=======
-          "x_pos": 1,
-          "y_pos": 1
->>>>>>> 56326f7a
         },
         "ee655347-9c43-4d77-baf7-d35b9457331d": {
           "uuid": "ee655347-9c43-4d77-baf7-d35b9457331d",
@@ -227,14 +157,9 @@
           "high_value_node": false,
           "entry_node": false,
           "vulnerability": 0,
-<<<<<<< HEAD
           "classes": "standard_node",
           "x_pos": -60,
           "y_pos": 200
-=======
-          "x_pos": 2,
-          "y_pos": 1
->>>>>>> 56326f7a
         },
         "e4ce7d15-c081-46ab-945d-792ea16d5a60": {
           "uuid": "e4ce7d15-c081-46ab-945d-792ea16d5a60",
@@ -242,14 +167,9 @@
           "high_value_node": false,
           "entry_node": false,
           "vulnerability": 0,
-<<<<<<< HEAD
           "classes": "standard_node",
           "x_pos": 0,
           "y_pos": 200
-=======
-          "x_pos": 3,
-          "y_pos": 1
->>>>>>> 56326f7a
         },
         "caa1a3b2-2f59-4c8c-bd75-c5fa2ffb1fa8": {
           "uuid": "caa1a3b2-2f59-4c8c-bd75-c5fa2ffb1fa8",
@@ -257,14 +177,9 @@
           "high_value_node": false,
           "entry_node": false,
           "vulnerability": 0,
-<<<<<<< HEAD
           "classes": "standard_node",
           "x_pos": 60,
           "y_pos": 200
-=======
-          "x_pos": 4,
-          "y_pos": 1
->>>>>>> 56326f7a
         },
         "0994dfe6-03aa-4774-b993-b8eba84ca5dd": {
           "uuid": "0994dfe6-03aa-4774-b993-b8eba84ca5dd",
@@ -272,14 +187,9 @@
           "high_value_node": false,
           "entry_node": false,
           "vulnerability": 0,
-<<<<<<< HEAD
           "classes": "standard_node",
           "x_pos": 120,
           "y_pos": 200
-=======
-          "x_pos": 5,
-          "y_pos": 1
->>>>>>> 56326f7a
         }
       },
       "edges": {
