--- conflicted
+++ resolved
@@ -6,22 +6,6 @@
 from collections import Counter
 from enum import Enum
 from logging import getLogger
-<<<<<<< HEAD
-from typing import Dict, List, Optional, Union
-
-import numpy as np
-
-from yawning_titan.config.toolbox.core import ConfigGroup, ConfigGroupValidation
-from yawning_titan.config.toolbox.groups.core import RestrictRangeGroup
-from yawning_titan.config.toolbox.item_types.bool_item import BoolItem, BoolProperties
-from yawning_titan.config.toolbox.item_types.float_item import (
-    FloatItem,
-    FloatProperties,
-)
-from yawning_titan.config.toolbox.item_types.int_item import IntItem, IntProperties
-from yawning_titan.db.doc_metadata import DocMetadata, DocMetaDataObject
-from yawning_titan.exceptions import ConfigGroupValidationError
-=======
 from random import sample
 from typing import Any, Dict, List, Optional, Union
 
@@ -30,7 +14,6 @@
 
 from yawning_titan.db.doc_metadata import DocMetadata
 from yawning_titan.networks.node import Node
->>>>>>> dd2baca7
 
 _LOGGER = getLogger(__name__)
 
@@ -264,42 +247,9 @@
         """
         super().remove_node(n)
 
-<<<<<<< HEAD
-    def __init__(
-        self,
-        doc: Optional[str] = None,
-        matrix: np.ndarray = None,
-        positions: Dict[str, List[str]] = None,
-        entry_nodes: Optional[Union[NodeGroup, List[str]]] = None,
-        high_value_nodes: Optional[Union[NodeGroup, List[str]]] = None,
-        vulnerabilities: Optional[Union[NodeVulnerabilityGroup, Dict[str, int]]] = None,
-        _doc_metadata: Optional[DocMetadata] = None,
-    ):
-        self._doc_metadata = _doc_metadata if _doc_metadata else DocMetadata()
-        self.matrix = matrix
-        self.positions = positions
-        self.vulnerabilities = vulnerabilities
-
-        self.entry_nodes = NodeGroup(
-            nodes=entry_nodes,
-            random_placement=RandomEntryNodeGroup(
-                doc="The pseudo random placement of the entry nodes in the network."
-            ),
-        )
-        self.high_value_nodes = NodeGroup(
-            nodes=high_value_nodes,
-            random_placement=RandomHighValueNodeGroup(
-                doc="The pseudo random placement of the high value nodes in the network."
-            ),
-        )
-        self.vulnerabilities = NodeVulnerabilityGroup(
-            node_vulnerabilities=vulnerabilities
-        )
-=======
     def add_edge(self, u_of_edge: Node, v_of_edge: Node, **kwargs):
         """
         Add an edge between 2 nodes in the network.
->>>>>>> dd2baca7
 
         Extend the `add_edge` method of the superclass.
         """
