from __future__ import annotations

import math
import random
import warnings
from collections import Counter
from enum import Enum
from logging import getLogger
from random import sample
from typing import Any, Dict, List, Optional, Tuple, Union

import networkx as nx
import numpy
from numpy.random import choice
<<<<<<< HEAD

from yawning_titan.db.doc_metadata import DocMetadata
from yawning_titan.networks.node import Node

_LOGGER = getLogger(__name__)

# --- Tier 0 groups
=======

from yawning_titan.db.doc_metadata import DocMetadata
from yawning_titan.exceptions import NetworkError
from yawning_titan.networks.node import Node
>>>>>>> 91a5c9e7

_LOGGER = getLogger(__name__)

<<<<<<< HEAD
class RandomHighValueNodePreference(Enum):
    """Preference of how the random high value nodes are placed."""

    FURTHEST_AWAY_FROM_ENTRY = "FURTHEST_AWAY_FROM_ENTRY"
    """Prefer nodes furthest away from entry nodes."""
    NONE = "NONE"
    """No preference."""


class RandomEntryNodePreference(Enum):
    """Preference of hw the random entry nodes are placed."""

    CENTRAL = "CENTRAL"
    """Prefer central nodes."""
    EDGE = "EDGE"
    """Prefer edge nodes."""
=======
# --- Tier 0 groups


class RandomHighValueNodePreference(Enum):
    """Preference of how the random high value nodes are placed."""

    FURTHEST_AWAY_FROM_ENTRY = "FURTHEST_AWAY_FROM_ENTRY"
    """Prefer nodes furthest away from entry nodes."""
>>>>>>> 91a5c9e7
    NONE = "NONE"
    """No preference."""


<<<<<<< HEAD
class Network(nx.Graph):
    """A representation of a network in YawningTitan."""

    def __init__(
        self,
        set_random_entry_nodes: bool = False,
        random_entry_node_preference: RandomEntryNodePreference = RandomEntryNodePreference.NONE,
        num_of_random_entry_nodes: int = 0,
        set_random_high_value_nodes: bool = False,
        random_high_value_node_preference: RandomHighValueNodePreference = RandomHighValueNodePreference.NONE,
        num_of_random_high_value_nodes: int = 0,
        set_random_vulnerabilities: bool = False,
        node_vulnerability_lower_bound: float = 0.01,
        node_vulnerability_upper_bound: float = 1,
        doc_metadata: Optional[DocMetadata] = None,
        **kwargs,
    ):
        """Extend networkx.Graph with a series of attributes required to represent a YawningTitan network using a series of :class: `~yawning_titan.networks.node.Node` objects."""
        super().__init__()
        self.set_random_entry_nodes = set_random_entry_nodes
        """If no entry nodes are added, set them at random. Default is ``False``."""
        self.random_entry_node_preference = random_entry_node_preference
        """The type of random entry node preference."""
        self.num_of_random_entry_nodes = num_of_random_entry_nodes
        """The number of random entry nodes to be generated."""
        self.set_random_high_value_nodes = set_random_high_value_nodes
        """If no high value nodes are added, set them at random. Default is ``False``."""
        self.random_high_value_node_preference = random_high_value_node_preference
        """The type of random high value node preference."""
        self.num_of_random_high_value_nodes = num_of_random_high_value_nodes
        """The number of random high_value nodes to be generated."""
        self.set_random_vulnerabilities = set_random_vulnerabilities
        """If True, random vulnerability is set for each node using the upper and lower bounds."""
        self.node_vulnerability_lower_bound = node_vulnerability_lower_bound
        """A lower vulnerability means that a node is less likely to be compromised. Default value is 0."""
        self.node_vulnerability_upper_bound = node_vulnerability_upper_bound
        """A higher vulnerability means that a node is more vulnerable. Default value is 1."""
        self._doc_metadata = doc_metadata

        self.nodes: List[Node]
        """Access the `nodes` property from the superclass which has `list` properties but is a `NodeView` instance"""

        if self._doc_metadata is None:
            self._doc_metadata = DocMetadata()

    @property
    def high_value_nodes(self) -> List[Node]:
        """A list of the high value nodes in the network."""
        return [n for n in self.nodes if n.high_value_node]

    @property
    def entry_nodes(self) -> List[Node]:
        """A list of the entry nodes in the network."""
        return [n for n in self.nodes if n.entry_node]

    @property
    def deceptive_nodes(self) -> List[Node]:
        """A list of the deceptive nodes in the network."""
        return [n for n in self.nodes if n.deceptive_node]

    @property
    def node_vulnerability_lower_bound(self) -> float:
        """The minimum value that a node within the networks vulnerability can take."""
        return self._node_vulnerability_lower_bound

    @property
    def doc_metadata(self) -> DocMetadata:
        """The configs document metadata."""
        return self._doc_metadata

    @node_vulnerability_lower_bound.setter
    def node_vulnerability_lower_bound(self, x: float):
        if x is None or x <= 0:
            msg = "Node vulnerability lower bound must be above 0."
            _LOGGER.error(msg, exc_info=True)
            raise ValueError(msg)
        self._node_vulnerability_lower_bound = x

    @doc_metadata.setter
    def doc_metadata(self, doc_metadata: DocMetadata):
        if self._doc_metadata is None:
            self._doc_metadata = doc_metadata
        else:
            msg = "Cannot set _doc_metadata as it has already been set."
            _LOGGER.error(msg)

    def get_nodes(
        self,
        filter_true_compromised: bool = False,
        filter_blue_view_compromised: bool = False,
        filter_true_safe: bool = False,
        filter_blue_view_safe: bool = False,
        filter_isolated: bool = False,
        filter_non_isolated: bool = False,
        filter_deceptive: bool = False,
        filter_non_deceptive: bool = False,
        key_by_name: bool = False,
    ) -> Union[List[Node], Dict[str, Node]]:
        """
        Get all of the nodes from the network and apply a filter(s) to extract a specific subset of the nodes.

        Args:
            filter_true_compromised: Filter so only nodes that are compromised remain
            filter_blue_view_compromised: Filter so only nodes that blue can see are compromised remain
            filter_true_safe: Filter so only nodes that are safe remain
            filter_blue_view_safe: Filter so only nodes that blue can see are safe remain
            filter_isolated: Filter so only isolated nodes remain
            filter_non_isolated: Filter so only connected nodes remain
            filter_deceptive: Filter so only deceptive nodes remain
            filter_non_deceptive: Filter so only non-deceptive nodes remain

        Returns:
            A list of nodes
        """
        nodes = self.nodes
        if filter_true_compromised:
            # Return true if compromised status is 1
            nodes = [n for n in nodes if n.true_compromised_status == 1]
        if filter_blue_view_compromised:
            # Return True if blue view compromised status is 1
            nodes = [n for n in nodes if n.blue_view_compromised_status == 1]
        if filter_true_safe:
            # Return True if compromised status is 0
            nodes = [n for n in nodes if n.true_compromised_status == 0]
        if filter_blue_view_safe:
            # Return True if blue view compromised status is 0
            nodes = [n for n in nodes if n.blue_view_compromised_status == 0]
        if filter_isolated:
            # Return True if isolated is True
            nodes = [n for n in nodes if n.isolated]
        if filter_non_isolated:
            # Return True if isolated is False
            nodes = [n for n in nodes if not n.isolated]
        if filter_deceptive:
            # Return True if deceptive node is True
            nodes = [n for n in nodes if n.deceptive_node]
        if filter_non_deceptive:
            # Return True if deceptive node is False
            nodes = [n for n in nodes if not n.deceptive_node]

        if not key_by_name:
            return nodes

        return {n.name: n for n in nodes}

    def get_node_from_uuid(self, uuid: str) -> Union[Node, None]:
        """Return the first node that has a given uuid."""
        for node in self.nodes:
            if node.uuid == uuid:
                return node
        return None

    def get_node_from_name(self, name: str) -> Union[Node, None]:
        """Return the first node that has a given name."""
        for node in self.nodes:
            if node.name == name:
                return node
        return None

    def _generate_random_vulnerability(self) -> float:
        """
        Generate a single random vulnerability value from the lower and upper bounds.

        :returns: A single float representing a vulnerability.
        """
        return random.uniform(
            self.node_vulnerability_lower_bound, self.node_vulnerability_upper_bound
        )

    def _check_intersect(self, node: Node):
        """Check that high value nodes and entry nodes do not overlap."""
        if self.entry_nodes and self.high_value_nodes:
            uuids_intersect = [
                n.uuid for n in set(self.entry_nodes) & set(self.high_value_nodes)
            ]
            if uuids_intersect:
                if node.uuid in uuids_intersect:
                    node_str = str(node)
                    warnings.warn(
                        UserWarning(
                            f"Entry nodes and high value nodes intersect at node "
                            f"'{node_str}', and may cause the training to end "
                            f"prematurely."
                        )
                    )

    def add_node(self, node_for_adding: Node, **kwargs):
        """
        Add a node to the network.

        Extend the `add_node` method of the superclass.

        if the `node_for_adding` is a special node then check that there are no intersections between hvn and entry_node's.
        """
        if node_for_adding not in self.nodes:
            super().add_node(node_for_adding, **kwargs)
            if node_for_adding.entry_node or node_for_adding.high_value_node:
                self._check_intersect(node_for_adding)

    def remove_node(self, n: Node):
        """
        Remove a node from the network.

        Extend the `remove_node` method of the superclass.
        """
        super().remove_node(n)

    def add_edge(self, u_of_edge: Node, v_of_edge: Node, **kwargs):
        """
        Add an edge between 2 nodes in the network.

        Extend the `add_edge` method of the superclass.
        """
        super().add_edge(u_of_edge, v_of_edge, **kwargs)

    def remove_edge(self, u: Node, v: Node):
        """
        Remove an edge between 2 nodes in the network.

        Extend the `remove_edge` method of the superclass.
        """
        super().remove_edge(u, v)

=======
class RandomEntryNodePreference(Enum):
    """Preference of hw the random entry nodes are placed."""

    CENTRAL = "CENTRAL"
    """Prefer central nodes."""
    EDGE = "EDGE"
    """Prefer edge nodes."""
    NONE = "NONE"
    """No preference."""


class Network(nx.Graph):
    """A representation of a network in YawningTitan."""

    def __init__(
        self,
        set_random_entry_nodes: bool = False,
        random_entry_node_preference: RandomEntryNodePreference = RandomEntryNodePreference.NONE,
        num_of_random_entry_nodes: int = 0,
        set_random_high_value_nodes: bool = False,
        random_high_value_node_preference: RandomHighValueNodePreference = RandomHighValueNodePreference.NONE,
        num_of_random_high_value_nodes: int = 0,
        set_random_vulnerabilities: bool = False,
        node_vulnerability_lower_bound: float = 0.01,
        node_vulnerability_upper_bound: float = 1,
        doc_metadata: Optional[DocMetadata] = None,
        **kwargs,
    ):
        """Extend networkx.Graph with a series of attributes required to represent a YawningTitan network using a series of :class: `~yawning_titan.networks.node.Node` objects."""
        super().__init__()
        self.set_random_entry_nodes = set_random_entry_nodes
        """If no entry nodes are added, set them at random. Default is ``False``."""
        self.random_entry_node_preference = random_entry_node_preference
        """The type of random entry node preference."""
        self.num_of_random_entry_nodes = num_of_random_entry_nodes
        """The number of random entry nodes to be generated."""
        self.set_random_high_value_nodes = set_random_high_value_nodes
        """If no high value nodes are added, set them at random. Default is ``False``."""
        self.random_high_value_node_preference = random_high_value_node_preference
        """The type of random high value node preference."""
        self.num_of_random_high_value_nodes = num_of_random_high_value_nodes
        """The number of random high_value nodes to be generated."""
        self.set_random_vulnerabilities = set_random_vulnerabilities
        """If True, random vulnerability is set for each node using the upper and lower bounds."""
        self.node_vulnerability_lower_bound = node_vulnerability_lower_bound
        """A lower vulnerability means that a node is less likely to be compromised. Default value is 0."""
        self.node_vulnerability_upper_bound = node_vulnerability_upper_bound
        """A higher vulnerability means that a node is more vulnerable. Default value is 1."""
        self._doc_metadata = doc_metadata

        self.nodes: List[Node]
        """Access the `nodes` property from the superclass which has `list` properties but is a `NodeView` instance"""

        if self._doc_metadata is None:
            self._doc_metadata = DocMetadata()

    @property
    def high_value_nodes(self) -> List[Node]:
        """A list of the high value nodes in the network."""
        return [n for n in self.nodes if n.high_value_node]

    @property
    def entry_nodes(self) -> List[Node]:
        """A list of the entry nodes in the network."""
        return [n for n in self.nodes if n.entry_node]

    @property
    def deceptive_nodes(self) -> List[Node]:
        """A list of the deceptive nodes in the network."""
        return [n for n in self.nodes if n.deceptive_node]

    @property
    def node_vulnerability_lower_bound(self) -> float:
        """The minimum value that a node within the networks vulnerability can take."""
        return self._node_vulnerability_lower_bound

    @property
    def num_possible_high_value_nodes(self) -> int:
        """Maximum number of allowed high value nodes in the network.

        Number of possible high value nodes calculated by seeing how many nodes there are minus the entry
        nodes, then only having 15% of the nodes left over to be high value nodes.
        """
        return math.ceil((len(self.nodes) - len(self.entry_nodes) + 1) * 0.15)

    @property
    def doc_metadata(self) -> DocMetadata:
        """The configs document metadata."""
        return self._doc_metadata

    @node_vulnerability_lower_bound.setter
    def node_vulnerability_lower_bound(self, x: float):
        if x is None or x <= 0:
            msg = "Node vulnerability lower bound must be above 0."
            _LOGGER.error(msg, exc_info=True)
            raise ValueError(msg)
        self._node_vulnerability_lower_bound = x

    @doc_metadata.setter
    def doc_metadata(self, doc_metadata: DocMetadata):
        if self._doc_metadata is None:
            self._doc_metadata = doc_metadata
        else:
            msg = "Cannot set _doc_metadata as it has already been set."
            _LOGGER.error(msg)

    def add_node(self, node_for_adding: Node, **kwargs):
        """
        Add a node to the network.

        Extend the `add_node` method of the superclass.

        if the `node_for_adding` is a special node then check that there are no intersections between hvn and entry_node's.
        """
        if node_for_adding not in self.nodes:
            super().add_node(node_for_adding, **kwargs)
            if node_for_adding.entry_node or node_for_adding.high_value_node:
                self._check_intersect(node_for_adding)

    def remove_node(self, n: Node):
        """
        Remove a node from the network.

        Extend the `remove_node` method of the superclass.
        """
        super().remove_node(n)

    def add_edge(self, u_of_edge: Node, v_of_edge: Node, **kwargs):
        """
        Add an edge between 2 nodes in the network.

        Extend the `add_edge` method of the superclass.
        """
        super().add_edge(u_of_edge, v_of_edge, **kwargs)

    def remove_edge(self, u: Node, v: Node):
        """
        Remove an edge between 2 nodes in the network.

        Extend the `remove_edge` method of the superclass.
        """
        super().remove_edge(u, v)

    def get_nodes(
        self,
        filter_true_compromised: bool = False,
        filter_blue_view_compromised: bool = False,
        filter_true_safe: bool = False,
        filter_blue_view_safe: bool = False,
        filter_isolated: bool = False,
        filter_non_isolated: bool = False,
        filter_deceptive: bool = False,
        filter_non_deceptive: bool = False,
        key_by_name: bool = False,
    ) -> Union[List[Node], Dict[str, Node]]:
        """
        Get all of the nodes from the network and apply a filter(s) to extract a specific subset of the nodes.

        Args:
            filter_true_compromised: Filter so only nodes that are compromised remain
            filter_blue_view_compromised: Filter so only nodes that blue can see are compromised remain
            filter_true_safe: Filter so only nodes that are safe remain
            filter_blue_view_safe: Filter so only nodes that blue can see are safe remain
            filter_isolated: Filter so only isolated nodes remain
            filter_non_isolated: Filter so only connected nodes remain
            filter_deceptive: Filter so only deceptive nodes remain
            filter_non_deceptive: Filter so only non-deceptive nodes remain

        Returns:
            A list of nodes
        """
        nodes = self.nodes
        if filter_true_compromised:
            # Return true if compromised status is 1
            nodes = [n for n in nodes if n.true_compromised_status == 1]
        if filter_blue_view_compromised:
            # Return True if blue view compromised status is 1
            nodes = [n for n in nodes if n.blue_view_compromised_status == 1]
        if filter_true_safe:
            # Return True if compromised status is 0
            nodes = [n for n in nodes if n.true_compromised_status == 0]
        if filter_blue_view_safe:
            # Return True if blue view compromised status is 0
            nodes = [n for n in nodes if n.blue_view_compromised_status == 0]
        if filter_isolated:
            # Return True if isolated is True
            nodes = [n for n in nodes if n.isolated]
        if filter_non_isolated:
            # Return True if isolated is False
            nodes = [n for n in nodes if not n.isolated]
        if filter_deceptive:
            # Return True if deceptive node is True
            nodes = [n for n in nodes if n.deceptive_node]
        if filter_non_deceptive:
            # Return True if deceptive node is False
            nodes = [n for n in nodes if not n.deceptive_node]

        if not key_by_name:
            return nodes

        return {n.name: n for n in nodes}

    def get_node_from_uuid(self, uuid: str) -> Union[Node, None]:
        """Return the first node that has a given uuid."""
        for node in self.nodes:
            if node.uuid == uuid:
                return node
        return None

    def get_node_from_name(self, name: str) -> Union[Node, None]:
        """Return the first node that has a given name."""
        for node in self.nodes:
            if node.name == name:
                return node
        return None

    def _generate_random_vulnerability(self) -> float:
        """
        Generate a single random vulnerability value from the lower and upper bounds.

        :returns: A single float representing a vulnerability.
        """
        return random.uniform(
            self.node_vulnerability_lower_bound, self.node_vulnerability_upper_bound
        )

    def _check_intersect(self, node: Node):
        """Check that high value nodes and entry nodes do not overlap."""
        if self.entry_nodes and self.high_value_nodes:
            uuids_intersect = [
                n.uuid for n in set(self.entry_nodes) & set(self.high_value_nodes)
            ]
            if uuids_intersect:
                if node.uuid in uuids_intersect:
                    node_str = str(node)
                    warnings.warn(
                        UserWarning(
                            f"Entry nodes and high value nodes intersect at node "
                            f"'{node_str}', and may cause the training to end "
                            f"prematurely."
                        )
                    )

    def set_entry_nodes(self, names: List[str] = None, ids: List[str] = None):
        """Manually set entry nodes in the network after instantiation."""
        names = names if names else []
        ids = ids if ids else []
        for node in self.nodes:
            if node.name in names or node.uuid in ids:
                node.entry_node = True
            else:
                node.entry_node = False  # reset entry node designations

            self._check_intersect(node)

    def set_high_value_nodes(self, names: List[str] = None, ids: List[str] = None):
        """Manually set high value nodes in the network after instantiation."""
        names = names if names else []
        ids = ids if ids else []
        potential_hvns = [n for n in self.nodes if n.name in names or n.uuid in ids]

        if len(names) + len(ids) > self.num_possible_high_value_nodes:
            warnings.warn(UserWarning(""))
            potential_hvns = potential_hvns[: self.num_possible_high_value_nodes]

        for node in self.nodes:
            if node in potential_hvns:
                node.high_value_node = True
            else:
                node.high_value_node = False  # reset high value node designations

            self._check_intersect(node)

>>>>>>> 91a5c9e7
    def reset_random_entry_nodes(self):
        """
        Set the entry nodes.

        If no entry nodes supplied then the first node in the network is chosen as the initial node.
        """
        try:
            node_dict = nx.algorithms.centrality.eigenvector_centrality(
                self, max_iter=500
            )
        except nx.PowerIterationFailedConvergence as e:
            _LOGGER.debug(e)
            node_dict = {node: 0.5 for node in self.nodes()}
        weights = list(node_dict.values())
        all_nodes = list(node_dict.keys())

        if self.random_entry_node_preference == RandomEntryNodePreference.EDGE:
            weights = list(map(lambda x: (1 / x) ** 4, weights))
        elif self.random_entry_node_preference == RandomEntryNodePreference.CENTRAL:
            weights = list(map(lambda x: x**4, weights))
        elif self.random_entry_node_preference == RandomEntryNodePreference.NONE:
            weights = [1] * len(all_nodes)

        weights_normal = [float(i) / sum(weights) for i in weights]

        entry_nodes = choice(
            all_nodes,
            self.num_of_random_entry_nodes,
            replace=False,
            p=weights_normal,
        )

        for node in self.nodes:
            if node in entry_nodes:
                node.entry_node = True
            else:
                node.entry_node = False
            self._check_intersect(node)

    def reset_random_high_value_nodes(self):
        """
        Sets up the high value nodes (HVNs) to be used by the training environment.

        If HVNs are supplied in the `Network`, they are used. However, if they are not supplied, the following
        logic is applied:
            If game_mode.game_rules.lose_when_high_value_node_lost is True:
                An acceptable amount (math.ceil((len(current_graph.nodes) - len(entry_nodes) + 1) * 0.15) of
                HVNs are defined from a list of potential HVSn at random after steps are taken to ensure that HVNs are
                not entry nodes.
            Otherwise:
                HVNs are set to an empty list.
        """
<<<<<<< HEAD
        # if no high value nodes set, set up the possible high value node list

        # number of possible high value nodes calculated by seeing how many nodes there are minus the entry
        # nodes, then only having 15% of the nodes left over to be high value nodes.
        number_possible_high_value = math.ceil(
            (len(self.nodes) - len(self.entry_nodes) + 1) * 0.15
        )
        # print warning that the number of high value nodes exceed the above preferably this would be handled
        # elsewhere i.e. configuration.
        if self.num_of_random_high_value_nodes > number_possible_high_value:
            msg = (
                f"The configured number of high value nodes exceed the allowable number in the given "
                f"networks. {str(number_possible_high_value)} high value nodes will be created."
            )
            warnings.warn(UserWarning(msg))
            number_of_high_value_nodes = number_possible_high_value
        elif self.num_of_random_high_value_nodes <= 0:
            msg = (
                f"The configured number of high value nodes, {self.num_of_random_high_value_nodes}, "
                f"must be greater than 0. {str(number_possible_high_value)} high value nodes will be created."
            )
            warnings.warn(UserWarning(msg))
            number_of_high_value_nodes = number_possible_high_value
        else:
            number_of_high_value_nodes = self.num_of_random_high_value_nodes

        possible_high_value_nodes = []
        # chooses a random node to be the high value node
        if self.random_high_value_node_preference == RandomHighValueNodePreference.NONE:
            possible_high_value_nodes = list(
                set(self.nodes).difference(set(self.entry_nodes))
            )
        # Choose the node that is the furthest away from the entry points as the high value node
        elif (
            self.random_high_value_node_preference.FURTHEST_AWAY_FROM_ENTRY
            == RandomHighValueNodePreference.FURTHEST_AWAY_FROM_ENTRY
        ):
            # gets all the paths between nodes
            paths = []
            for n in self.entry_nodes:
                paths.append(dict(nx.all_pairs_shortest_path_length(self))[n])
            sums = Counter()
            counters = Counter()
            # gets the distances to the entry points
            for itemset in paths:
                sums.update(itemset)
                counters.update(itemset.keys())
            # averages the distances to find the node that is, on average, the furthest away
            result = {x: float(sums[x]) / counters[x] for x in sums.keys()}
            for _ in range(number_possible_high_value):
                current = max(result, key=result.get)
                possible_high_value_nodes.append(current)
                result.pop(current)

            # prevent high value nodes from becoming entry nodes
            possible_high_value_nodes = list(
                set(possible_high_value_nodes).difference(self.entry_nodes)
            )
        # randomly pick unique nodes from a list of possible high value nodes

        if (
            possible_high_value_nodes is None
        ):  # If there are none possible then try again
            self.reset_random_high_value_nodes()

        high_value_nodes = sample(
            set(possible_high_value_nodes),
            number_of_high_value_nodes,
        )
=======
        if not self.entry_nodes:
            msg = "Cannot set random high value nodes before setting entry nodes."
            _LOGGER.error(msg, exc_info=True)
            raise NetworkError(msg)

        # print warning that the number of high value nodes exceed the above preferably this would be handled
        # elsewhere i.e. configuration.
        if self.num_of_random_high_value_nodes > self.num_possible_high_value_nodes:
            msg = (
                f"The configured number of high value nodes exceed the allowable number in the given "
                f"networks. {str(self.num_possible_high_value_nodes)} high value nodes will be created."
            )
            warnings.warn(UserWarning(msg))
            number_of_high_value_nodes = self.num_possible_high_value_nodes
        elif self.num_of_random_high_value_nodes <= 0:
            msg = (
                f"The configured number of high value nodes, {self.num_of_random_high_value_nodes}, "
                f"must be greater than 0. {str(self.num_possible_high_value_nodes)} high value nodes will be created."
            )
            warnings.warn(UserWarning(msg))
            number_of_high_value_nodes = self.num_possible_high_value_nodes
        else:
            number_of_high_value_nodes = self.num_of_random_high_value_nodes

        possible_high_value_nodes = []
        # chooses a random node to be the high value node
        if self.random_high_value_node_preference == RandomHighValueNodePreference.NONE:
            possible_high_value_nodes = list(
                set(self.nodes).difference(set(self.entry_nodes))
            )
        # Choose the node that is the furthest away from the entry points as the high value node
        elif (
            self.random_high_value_node_preference.FURTHEST_AWAY_FROM_ENTRY
            == RandomHighValueNodePreference.FURTHEST_AWAY_FROM_ENTRY
        ):
            # gets all the paths between nodes
            paths = []
            for n in self.entry_nodes:
                paths.append(dict(nx.all_pairs_shortest_path_length(self))[n])
            sums = Counter()
            counters = Counter()
            # gets the distances to the entry points
            for itemset in paths:
                sums.update(itemset)
                counters.update(itemset.keys())
            # averages the distances to find the node that is, on average, the furthest away
            result = {x: float(sums[x]) / counters[x] for x in sums.keys()}
            for _ in range(self.num_possible_high_value_nodes):
                current = max(result, key=result.get)
                possible_high_value_nodes.append(current)
                result.pop(current)

            # prevent high value nodes from becoming entry nodes
            possible_high_value_nodes = list(
                set(possible_high_value_nodes).difference(self.entry_nodes)
            )
        # randomly pick unique nodes from a list of possible high value nodes

        if (
            possible_high_value_nodes is None
        ):  # If there are none possible then try again
            self.reset_random_high_value_nodes()

        if len(possible_high_value_nodes) < number_of_high_value_nodes:
            number_of_high_value_nodes = len(possible_high_value_nodes)
            msg = (
                f"The configured number of high value nodes, {self.num_of_random_high_value_nodes}, "
                f"cannot be created with the chosen method. Instead {str(self.num_possible_high_value_nodes)} high value nodes will be created."
            )
            warnings.warn(UserWarning(msg))

        high_value_nodes = sample(
            set(possible_high_value_nodes),
            number_of_high_value_nodes,
        )
>>>>>>> 91a5c9e7
        for node in self.nodes:
            if node in high_value_nodes:
                node.high_value_node = True
            else:
                node.high_value_node = False
            self._check_intersect(node)

    def reset_random_vulnerabilities(self):
        """Regenerate random vulnerabilities for every node in the network."""
        if self.set_random_vulnerabilities:
            for node in self.nodes:
                node.vulnerability = self._generate_random_vulnerability()

    def to_dict(self, json_serializable: bool = False) -> Dict[str, Any]:
        """Represent the `Network` as a dictionary."""
        random_entry_node_preference = None
        if self.random_entry_node_preference:
            random_entry_node_preference = self.random_entry_node_preference.value

        random_high_value_node_preference = None
        if self.random_high_value_node_preference:
            random_high_value_node_preference = (
                self.random_high_value_node_preference.value
            )
        d = {
            "set_random_entry_nodes": self.set_random_entry_nodes,
            "random_entry_node_preference": random_entry_node_preference,
            "num_of_random_entry_nodes": self.num_of_random_entry_nodes,
            "set_random_high_value_nodes": self.set_random_high_value_nodes,
            "random_high_value_node_preference": random_high_value_node_preference,
            "num_of_random_high_value_nodes": self.num_of_random_high_value_nodes,
            "set_random_vulnerabilities": self.set_random_vulnerabilities,
            "node_vulnerability_lower_bound": self.node_vulnerability_lower_bound,
            "node_vulnerability_upper_bound": self.node_vulnerability_upper_bound,
            "nodes": self.__dict__["_node"],
            "edges": self.__dict__["_adj"],
            "_doc_metadata": self.doc_metadata,
        }
        if json_serializable:
            d["nodes"] = {k.uuid: k.to_dict() for k in d["nodes"].keys()}
            d["edges"] = {
                k.uuid: {node.uuid: attrs for node, attrs in v.items()}
                for k, v in d["edges"].items()
            }
            d["_doc_metadata"] = d["_doc_metadata"].to_dict()
        return d

    def to_adj_matrix_and_positions(self) -> Tuple[numpy.array, Dict[str, List[float]]]:
        """Represent the network by its adjacency matrix and a dictionary of node names to positions."""
        return nx.to_numpy_array(self), {n.name: n.node_position for n in self.nodes}

    @classmethod
    def create(cls, network_dict: dict) -> Network:
        """
        Create an instance on :class: `Network` from a dictionary.

        :param network_dict: a dictionary describing a :class:`Network`
        :return: An instance of :class: `Network`.
        """
        network_dict["doc_metadata"] = DocMetadata(**network_dict.pop("_doc_metadata"))
        network_dict["random_entry_node_preference"] = RandomEntryNodePreference[
            network_dict["random_entry_node_preference"]
        ]
        network_dict[
            "random_high_value_node_preference"
        ] = RandomHighValueNodePreference[
            network_dict["random_high_value_node_preference"]
        ]
        network = Network(**network_dict)
        for uuid, attrs in network_dict["nodes"].items():
            network.add_node(Node(**attrs))

        edge_tuples = []
        for uuid_u, edges in network_dict["edges"].items():
            for uuid_v in edges.keys():
                edge_tuple = tuple(sorted([uuid_u, uuid_v]))
                if edge_tuple not in edge_tuples:
                    edge_tuples.append(edge_tuple)
                    node_u = network.get_node_from_uuid(edge_tuple[0])
                    node_v = network.get_node_from_uuid(edge_tuple[1])
                    network.add_edge(node_u, node_v)

<<<<<<< HEAD
=======
        if network.set_random_entry_nodes:
            network.reset_random_entry_nodes()

        if network.set_random_high_value_nodes:
            network.reset_random_high_value_nodes()

        if network.set_random_vulnerabilities:
            network.reset_random_vulnerabilities()

>>>>>>> 91a5c9e7
        return network<|MERGE_RESOLUTION|>--- conflicted
+++ resolved
@@ -12,24 +12,16 @@
 import networkx as nx
 import numpy
 from numpy.random import choice
-<<<<<<< HEAD
-
-from yawning_titan.db.doc_metadata import DocMetadata
-from yawning_titan.networks.node import Node
-
-_LOGGER = getLogger(__name__)
-
-# --- Tier 0 groups
-=======
 
 from yawning_titan.db.doc_metadata import DocMetadata
 from yawning_titan.exceptions import NetworkError
 from yawning_titan.networks.node import Node
->>>>>>> 91a5c9e7
 
 _LOGGER = getLogger(__name__)
 
-<<<<<<< HEAD
+# --- Tier 0 groups
+
+
 class RandomHighValueNodePreference(Enum):
     """Preference of how the random high value nodes are placed."""
 
@@ -46,21 +38,10 @@
     """Prefer central nodes."""
     EDGE = "EDGE"
     """Prefer edge nodes."""
-=======
-# --- Tier 0 groups
-
-
-class RandomHighValueNodePreference(Enum):
-    """Preference of how the random high value nodes are placed."""
-
-    FURTHEST_AWAY_FROM_ENTRY = "FURTHEST_AWAY_FROM_ENTRY"
-    """Prefer nodes furthest away from entry nodes."""
->>>>>>> 91a5c9e7
     NONE = "NONE"
     """No preference."""
 
 
-<<<<<<< HEAD
 class Network(nx.Graph):
     """A representation of a network in YawningTitan."""
 
@@ -127,6 +108,15 @@
         return self._node_vulnerability_lower_bound
 
     @property
+    def num_possible_high_value_nodes(self) -> int:
+        """Maximum number of allowed high value nodes in the network.
+
+        Number of possible high value nodes calculated by seeing how many nodes there are minus the entry
+        nodes, then only having 15% of the nodes left over to be high value nodes.
+        """
+        return math.ceil((len(self.nodes) - len(self.entry_nodes) + 1) * 0.15)
+
+    @property
     def doc_metadata(self) -> DocMetadata:
         """The configs document metadata."""
         return self._doc_metadata
@@ -146,6 +136,43 @@
         else:
             msg = "Cannot set _doc_metadata as it has already been set."
             _LOGGER.error(msg)
+
+    def add_node(self, node_for_adding: Node, **kwargs):
+        """
+        Add a node to the network.
+
+        Extend the `add_node` method of the superclass.
+
+        if the `node_for_adding` is a special node then check that there are no intersections between hvn and entry_node's.
+        """
+        if node_for_adding not in self.nodes:
+            super().add_node(node_for_adding, **kwargs)
+            if node_for_adding.entry_node or node_for_adding.high_value_node:
+                self._check_intersect(node_for_adding)
+
+    def remove_node(self, n: Node):
+        """
+        Remove a node from the network.
+
+        Extend the `remove_node` method of the superclass.
+        """
+        super().remove_node(n)
+
+    def add_edge(self, u_of_edge: Node, v_of_edge: Node, **kwargs):
+        """
+        Add an edge between 2 nodes in the network.
+
+        Extend the `add_edge` method of the superclass.
+        """
+        super().add_edge(u_of_edge, v_of_edge, **kwargs)
+
+    def remove_edge(self, u: Node, v: Node):
+        """
+        Remove an edge between 2 nodes in the network.
+
+        Extend the `remove_edge` method of the superclass.
+        """
+        super().remove_edge(u, v)
 
     def get_nodes(
         self,
@@ -247,287 +274,6 @@
                         )
                     )
 
-    def add_node(self, node_for_adding: Node, **kwargs):
-        """
-        Add a node to the network.
-
-        Extend the `add_node` method of the superclass.
-
-        if the `node_for_adding` is a special node then check that there are no intersections between hvn and entry_node's.
-        """
-        if node_for_adding not in self.nodes:
-            super().add_node(node_for_adding, **kwargs)
-            if node_for_adding.entry_node or node_for_adding.high_value_node:
-                self._check_intersect(node_for_adding)
-
-    def remove_node(self, n: Node):
-        """
-        Remove a node from the network.
-
-        Extend the `remove_node` method of the superclass.
-        """
-        super().remove_node(n)
-
-    def add_edge(self, u_of_edge: Node, v_of_edge: Node, **kwargs):
-        """
-        Add an edge between 2 nodes in the network.
-
-        Extend the `add_edge` method of the superclass.
-        """
-        super().add_edge(u_of_edge, v_of_edge, **kwargs)
-
-    def remove_edge(self, u: Node, v: Node):
-        """
-        Remove an edge between 2 nodes in the network.
-
-        Extend the `remove_edge` method of the superclass.
-        """
-        super().remove_edge(u, v)
-
-=======
-class RandomEntryNodePreference(Enum):
-    """Preference of hw the random entry nodes are placed."""
-
-    CENTRAL = "CENTRAL"
-    """Prefer central nodes."""
-    EDGE = "EDGE"
-    """Prefer edge nodes."""
-    NONE = "NONE"
-    """No preference."""
-
-
-class Network(nx.Graph):
-    """A representation of a network in YawningTitan."""
-
-    def __init__(
-        self,
-        set_random_entry_nodes: bool = False,
-        random_entry_node_preference: RandomEntryNodePreference = RandomEntryNodePreference.NONE,
-        num_of_random_entry_nodes: int = 0,
-        set_random_high_value_nodes: bool = False,
-        random_high_value_node_preference: RandomHighValueNodePreference = RandomHighValueNodePreference.NONE,
-        num_of_random_high_value_nodes: int = 0,
-        set_random_vulnerabilities: bool = False,
-        node_vulnerability_lower_bound: float = 0.01,
-        node_vulnerability_upper_bound: float = 1,
-        doc_metadata: Optional[DocMetadata] = None,
-        **kwargs,
-    ):
-        """Extend networkx.Graph with a series of attributes required to represent a YawningTitan network using a series of :class: `~yawning_titan.networks.node.Node` objects."""
-        super().__init__()
-        self.set_random_entry_nodes = set_random_entry_nodes
-        """If no entry nodes are added, set them at random. Default is ``False``."""
-        self.random_entry_node_preference = random_entry_node_preference
-        """The type of random entry node preference."""
-        self.num_of_random_entry_nodes = num_of_random_entry_nodes
-        """The number of random entry nodes to be generated."""
-        self.set_random_high_value_nodes = set_random_high_value_nodes
-        """If no high value nodes are added, set them at random. Default is ``False``."""
-        self.random_high_value_node_preference = random_high_value_node_preference
-        """The type of random high value node preference."""
-        self.num_of_random_high_value_nodes = num_of_random_high_value_nodes
-        """The number of random high_value nodes to be generated."""
-        self.set_random_vulnerabilities = set_random_vulnerabilities
-        """If True, random vulnerability is set for each node using the upper and lower bounds."""
-        self.node_vulnerability_lower_bound = node_vulnerability_lower_bound
-        """A lower vulnerability means that a node is less likely to be compromised. Default value is 0."""
-        self.node_vulnerability_upper_bound = node_vulnerability_upper_bound
-        """A higher vulnerability means that a node is more vulnerable. Default value is 1."""
-        self._doc_metadata = doc_metadata
-
-        self.nodes: List[Node]
-        """Access the `nodes` property from the superclass which has `list` properties but is a `NodeView` instance"""
-
-        if self._doc_metadata is None:
-            self._doc_metadata = DocMetadata()
-
-    @property
-    def high_value_nodes(self) -> List[Node]:
-        """A list of the high value nodes in the network."""
-        return [n for n in self.nodes if n.high_value_node]
-
-    @property
-    def entry_nodes(self) -> List[Node]:
-        """A list of the entry nodes in the network."""
-        return [n for n in self.nodes if n.entry_node]
-
-    @property
-    def deceptive_nodes(self) -> List[Node]:
-        """A list of the deceptive nodes in the network."""
-        return [n for n in self.nodes if n.deceptive_node]
-
-    @property
-    def node_vulnerability_lower_bound(self) -> float:
-        """The minimum value that a node within the networks vulnerability can take."""
-        return self._node_vulnerability_lower_bound
-
-    @property
-    def num_possible_high_value_nodes(self) -> int:
-        """Maximum number of allowed high value nodes in the network.
-
-        Number of possible high value nodes calculated by seeing how many nodes there are minus the entry
-        nodes, then only having 15% of the nodes left over to be high value nodes.
-        """
-        return math.ceil((len(self.nodes) - len(self.entry_nodes) + 1) * 0.15)
-
-    @property
-    def doc_metadata(self) -> DocMetadata:
-        """The configs document metadata."""
-        return self._doc_metadata
-
-    @node_vulnerability_lower_bound.setter
-    def node_vulnerability_lower_bound(self, x: float):
-        if x is None or x <= 0:
-            msg = "Node vulnerability lower bound must be above 0."
-            _LOGGER.error(msg, exc_info=True)
-            raise ValueError(msg)
-        self._node_vulnerability_lower_bound = x
-
-    @doc_metadata.setter
-    def doc_metadata(self, doc_metadata: DocMetadata):
-        if self._doc_metadata is None:
-            self._doc_metadata = doc_metadata
-        else:
-            msg = "Cannot set _doc_metadata as it has already been set."
-            _LOGGER.error(msg)
-
-    def add_node(self, node_for_adding: Node, **kwargs):
-        """
-        Add a node to the network.
-
-        Extend the `add_node` method of the superclass.
-
-        if the `node_for_adding` is a special node then check that there are no intersections between hvn and entry_node's.
-        """
-        if node_for_adding not in self.nodes:
-            super().add_node(node_for_adding, **kwargs)
-            if node_for_adding.entry_node or node_for_adding.high_value_node:
-                self._check_intersect(node_for_adding)
-
-    def remove_node(self, n: Node):
-        """
-        Remove a node from the network.
-
-        Extend the `remove_node` method of the superclass.
-        """
-        super().remove_node(n)
-
-    def add_edge(self, u_of_edge: Node, v_of_edge: Node, **kwargs):
-        """
-        Add an edge between 2 nodes in the network.
-
-        Extend the `add_edge` method of the superclass.
-        """
-        super().add_edge(u_of_edge, v_of_edge, **kwargs)
-
-    def remove_edge(self, u: Node, v: Node):
-        """
-        Remove an edge between 2 nodes in the network.
-
-        Extend the `remove_edge` method of the superclass.
-        """
-        super().remove_edge(u, v)
-
-    def get_nodes(
-        self,
-        filter_true_compromised: bool = False,
-        filter_blue_view_compromised: bool = False,
-        filter_true_safe: bool = False,
-        filter_blue_view_safe: bool = False,
-        filter_isolated: bool = False,
-        filter_non_isolated: bool = False,
-        filter_deceptive: bool = False,
-        filter_non_deceptive: bool = False,
-        key_by_name: bool = False,
-    ) -> Union[List[Node], Dict[str, Node]]:
-        """
-        Get all of the nodes from the network and apply a filter(s) to extract a specific subset of the nodes.
-
-        Args:
-            filter_true_compromised: Filter so only nodes that are compromised remain
-            filter_blue_view_compromised: Filter so only nodes that blue can see are compromised remain
-            filter_true_safe: Filter so only nodes that are safe remain
-            filter_blue_view_safe: Filter so only nodes that blue can see are safe remain
-            filter_isolated: Filter so only isolated nodes remain
-            filter_non_isolated: Filter so only connected nodes remain
-            filter_deceptive: Filter so only deceptive nodes remain
-            filter_non_deceptive: Filter so only non-deceptive nodes remain
-
-        Returns:
-            A list of nodes
-        """
-        nodes = self.nodes
-        if filter_true_compromised:
-            # Return true if compromised status is 1
-            nodes = [n for n in nodes if n.true_compromised_status == 1]
-        if filter_blue_view_compromised:
-            # Return True if blue view compromised status is 1
-            nodes = [n for n in nodes if n.blue_view_compromised_status == 1]
-        if filter_true_safe:
-            # Return True if compromised status is 0
-            nodes = [n for n in nodes if n.true_compromised_status == 0]
-        if filter_blue_view_safe:
-            # Return True if blue view compromised status is 0
-            nodes = [n for n in nodes if n.blue_view_compromised_status == 0]
-        if filter_isolated:
-            # Return True if isolated is True
-            nodes = [n for n in nodes if n.isolated]
-        if filter_non_isolated:
-            # Return True if isolated is False
-            nodes = [n for n in nodes if not n.isolated]
-        if filter_deceptive:
-            # Return True if deceptive node is True
-            nodes = [n for n in nodes if n.deceptive_node]
-        if filter_non_deceptive:
-            # Return True if deceptive node is False
-            nodes = [n for n in nodes if not n.deceptive_node]
-
-        if not key_by_name:
-            return nodes
-
-        return {n.name: n for n in nodes}
-
-    def get_node_from_uuid(self, uuid: str) -> Union[Node, None]:
-        """Return the first node that has a given uuid."""
-        for node in self.nodes:
-            if node.uuid == uuid:
-                return node
-        return None
-
-    def get_node_from_name(self, name: str) -> Union[Node, None]:
-        """Return the first node that has a given name."""
-        for node in self.nodes:
-            if node.name == name:
-                return node
-        return None
-
-    def _generate_random_vulnerability(self) -> float:
-        """
-        Generate a single random vulnerability value from the lower and upper bounds.
-
-        :returns: A single float representing a vulnerability.
-        """
-        return random.uniform(
-            self.node_vulnerability_lower_bound, self.node_vulnerability_upper_bound
-        )
-
-    def _check_intersect(self, node: Node):
-        """Check that high value nodes and entry nodes do not overlap."""
-        if self.entry_nodes and self.high_value_nodes:
-            uuids_intersect = [
-                n.uuid for n in set(self.entry_nodes) & set(self.high_value_nodes)
-            ]
-            if uuids_intersect:
-                if node.uuid in uuids_intersect:
-                    node_str = str(node)
-                    warnings.warn(
-                        UserWarning(
-                            f"Entry nodes and high value nodes intersect at node "
-                            f"'{node_str}', and may cause the training to end "
-                            f"prematurely."
-                        )
-                    )
-
     def set_entry_nodes(self, names: List[str] = None, ids: List[str] = None):
         """Manually set entry nodes in the network after instantiation."""
         names = names if names else []
@@ -558,7 +304,6 @@
 
             self._check_intersect(node)
 
->>>>>>> 91a5c9e7
     def reset_random_entry_nodes(self):
         """
         Set the entry nodes.
@@ -611,77 +356,6 @@
             Otherwise:
                 HVNs are set to an empty list.
         """
-<<<<<<< HEAD
-        # if no high value nodes set, set up the possible high value node list
-
-        # number of possible high value nodes calculated by seeing how many nodes there are minus the entry
-        # nodes, then only having 15% of the nodes left over to be high value nodes.
-        number_possible_high_value = math.ceil(
-            (len(self.nodes) - len(self.entry_nodes) + 1) * 0.15
-        )
-        # print warning that the number of high value nodes exceed the above preferably this would be handled
-        # elsewhere i.e. configuration.
-        if self.num_of_random_high_value_nodes > number_possible_high_value:
-            msg = (
-                f"The configured number of high value nodes exceed the allowable number in the given "
-                f"networks. {str(number_possible_high_value)} high value nodes will be created."
-            )
-            warnings.warn(UserWarning(msg))
-            number_of_high_value_nodes = number_possible_high_value
-        elif self.num_of_random_high_value_nodes <= 0:
-            msg = (
-                f"The configured number of high value nodes, {self.num_of_random_high_value_nodes}, "
-                f"must be greater than 0. {str(number_possible_high_value)} high value nodes will be created."
-            )
-            warnings.warn(UserWarning(msg))
-            number_of_high_value_nodes = number_possible_high_value
-        else:
-            number_of_high_value_nodes = self.num_of_random_high_value_nodes
-
-        possible_high_value_nodes = []
-        # chooses a random node to be the high value node
-        if self.random_high_value_node_preference == RandomHighValueNodePreference.NONE:
-            possible_high_value_nodes = list(
-                set(self.nodes).difference(set(self.entry_nodes))
-            )
-        # Choose the node that is the furthest away from the entry points as the high value node
-        elif (
-            self.random_high_value_node_preference.FURTHEST_AWAY_FROM_ENTRY
-            == RandomHighValueNodePreference.FURTHEST_AWAY_FROM_ENTRY
-        ):
-            # gets all the paths between nodes
-            paths = []
-            for n in self.entry_nodes:
-                paths.append(dict(nx.all_pairs_shortest_path_length(self))[n])
-            sums = Counter()
-            counters = Counter()
-            # gets the distances to the entry points
-            for itemset in paths:
-                sums.update(itemset)
-                counters.update(itemset.keys())
-            # averages the distances to find the node that is, on average, the furthest away
-            result = {x: float(sums[x]) / counters[x] for x in sums.keys()}
-            for _ in range(number_possible_high_value):
-                current = max(result, key=result.get)
-                possible_high_value_nodes.append(current)
-                result.pop(current)
-
-            # prevent high value nodes from becoming entry nodes
-            possible_high_value_nodes = list(
-                set(possible_high_value_nodes).difference(self.entry_nodes)
-            )
-        # randomly pick unique nodes from a list of possible high value nodes
-
-        if (
-            possible_high_value_nodes is None
-        ):  # If there are none possible then try again
-            self.reset_random_high_value_nodes()
-
-        high_value_nodes = sample(
-            set(possible_high_value_nodes),
-            number_of_high_value_nodes,
-        )
-=======
         if not self.entry_nodes:
             msg = "Cannot set random high value nodes before setting entry nodes."
             _LOGGER.error(msg, exc_info=True)
@@ -757,7 +431,6 @@
             set(possible_high_value_nodes),
             number_of_high_value_nodes,
         )
->>>>>>> 91a5c9e7
         for node in self.nodes:
             if node in high_value_nodes:
                 node.high_value_node = True
@@ -840,8 +513,6 @@
                     node_v = network.get_node_from_uuid(edge_tuple[1])
                     network.add_edge(node_u, node_v)
 
-<<<<<<< HEAD
-=======
         if network.set_random_entry_nodes:
             network.reset_random_entry_nodes()
 
@@ -851,5 +522,4 @@
         if network.set_random_vulnerabilities:
             network.reset_random_vulnerabilities()
 
->>>>>>> 91a5c9e7
         return network