from __future__ import annotations

import math
import random
import warnings
from collections import Counter
from enum import Enum
from logging import getLogger
from random import sample
from typing import Any, Dict, List, Optional, Tuple, Union

import networkx as nx
import numpy
from networkx.drawing.layout import (
    bipartite_layout,
    circular_layout,
    fruchterman_reingold_layout,
    kamada_kawai_layout,
    multipartite_layout,
    planar_layout,
    random_layout,
    rescale_layout,
    shell_layout,
    spectral_layout,
    spiral_layout,
    spring_layout,
)
from numpy.random import choice
from tabulate import tabulate

from yawning_titan.db.doc_metadata import DocMetadata
from yawning_titan.exceptions import NetworkError
from yawning_titan.networks.node import Node

_LOGGER = getLogger(__name__)


class NetworkLayout(Enum):
    """
    An enum class that maps to layout functions in networkx.drawing.layout.

    See: https://networkx.org/documentation/stable/reference/drawing.html#module-networkx.drawing.layout
    """

    BIPARTITE = "bipartite"
    CIRCULAR = "circular"
    FRUCHTERMAN_REINGOLD = "fruchterman_reingold"
    KAMADA_KAWAI = "kamada_kawai"
    MULTIPARTITE = "multipartite"
    PLANAR = "planar"
    RANDOM = "random"
    RESCALE = "rescale"
    SHELL = "shell"
    SPECTRAL = "spectral"
    SPIRAL = "spiral"
    SPRING = "spring"

    def as_layout_func(self):
        """Maps the NetworkLayout to a function in networkx.drawing.layout."""
        layout_dict = {
            NetworkLayout.BIPARTITE: bipartite_layout,
            NetworkLayout.CIRCULAR: circular_layout,
            NetworkLayout.FRUCHTERMAN_REINGOLD: fruchterman_reingold_layout,
            NetworkLayout.KAMADA_KAWAI: kamada_kawai_layout,
            NetworkLayout.MULTIPARTITE: multipartite_layout,
            NetworkLayout.PLANAR: planar_layout,
            NetworkLayout.RANDOM: random_layout,
            NetworkLayout.RESCALE: rescale_layout,
            NetworkLayout.SHELL: shell_layout,
            NetworkLayout.SPECTRAL: spectral_layout,
            NetworkLayout.SPIRAL: spiral_layout,
            NetworkLayout.SPRING: spring_layout,
        }
        return layout_dict[self]


class RandomHighValueNodePreference(Enum):
    """Preference of how the random high value nodes are placed."""

    FURTHEST_AWAY_FROM_ENTRY = "FURTHEST_AWAY_FROM_ENTRY"
    """Prefer nodes furthest away from entry nodes."""
    NONE = "NONE"
    """No preference."""


class RandomEntryNodePreference(Enum):
    """Preference of hw the random entry nodes are placed."""

    CENTRAL = "CENTRAL"
    """Prefer central nodes."""
    EDGE = "EDGE"
    """Prefer edge nodes."""
    NONE = "NONE"
    """No preference."""


class Network(nx.Graph):
    """
    A Network that the NetworkInterface interacts with.

    Network extends networkx.Graph.

    Example:
        .. code::python


    """

    def __init__(
        self,
        set_random_entry_nodes: bool = False,
        random_entry_node_preference: RandomEntryNodePreference = RandomEntryNodePreference.NONE,
        num_of_random_entry_nodes: int = 0,
        set_random_high_value_nodes: bool = False,
        random_high_value_node_preference: RandomHighValueNodePreference = RandomHighValueNodePreference.NONE,
        num_of_random_high_value_nodes: int = 0,
        set_random_vulnerabilities: bool = False,
        node_vulnerability_lower_bound: float = 0.01,
        node_vulnerability_upper_bound: float = 1,
        doc_metadata: Optional[DocMetadata] = None,
        **kwargs,
    ):
        """
        The Network constructor.

        :param set_random_entry_nodes: Whether entry nodes are set at random
            if not set in nodes. Default value of False.
        :param random_entry_node_preference: The random entry node placement
            preference as an instance of
            yawning_titan.networks.network.RandomEntryNodePreference.
            Default value of RandomEntryNodePreference.NONE.
        :param num_of_random_entry_nodes: The number of random entry nodes
            that will be attempted to be set.
        :param set_random_high_value_nodes: Whether high value nodes are set
            at random if not set in nodes. Default value of False.
        :param random_high_value_node_preference: The random high value node
            placement preference as an instance of
            yawning_titan.networks.network.RandomHighValueNodePreference.
            Default value of RandomHighValueNodePreference.NONE.
        :param num_of_random_high_value_nodes: The number of random high value
            nodes that will be attempted to be set.
        :param set_random_vulnerabilities: Whether node vulnerability scores
            are set at random.
        :param node_vulnerability_lower_bound: The lower-bound of a nodes
            vulnerability score. Default value of 0.01.
        :param node_vulnerability_upper_bound: The upper-bound of a nodes
            vulnerability score. Default value of 0.01.
        """
        super().__init__()
        self.set_random_entry_nodes = set_random_entry_nodes
        """If no entry nodes are added, set them at random. Default is ``False``."""
        self.random_entry_node_preference = random_entry_node_preference
        """The type of random entry node preference."""
        self.num_of_random_entry_nodes = num_of_random_entry_nodes
        """The number of random entry nodes to be generated."""
        self.set_random_high_value_nodes = set_random_high_value_nodes
        """If no high value nodes are added, set them at random. Default is ``False``."""
        self.random_high_value_node_preference = random_high_value_node_preference
        """The type of random high value node preference."""
        self.num_of_random_high_value_nodes = num_of_random_high_value_nodes
        """The number of random high_value nodes to be generated."""
        self.set_random_vulnerabilities = set_random_vulnerabilities
        """If True, random vulnerability is set for each node using the upper and lower bounds."""
        self.node_vulnerability_lower_bound = node_vulnerability_lower_bound
        """A lower vulnerability means that a node is less likely to be compromised. Default value is 0."""
        self.node_vulnerability_upper_bound = node_vulnerability_upper_bound
        """A higher vulnerability means that a node is more vulnerable. Default value is 1."""
        self._doc_metadata = doc_metadata

        self.nodes: List[Node]
        """Access the `nodes` property from the superclass which has `list` properties but is a `NodeView` instance"""

        if self._doc_metadata is None:
            self._doc_metadata = DocMetadata()

    @property
    def high_value_nodes(self) -> List[Node]:
        """A list of the high value nodes in the network."""
        return [n for n in self.nodes if n.high_value_node]

    @property
    def entry_nodes(self) -> List[Node]:
        """A list of the entry nodes in the network."""
        return [n for n in self.nodes if n.entry_node]

    @property
    def deceptive_nodes(self) -> List[Node]:
        """A list of the deceptive nodes in the network."""
        return [n for n in self.nodes if n.deceptive_node]

    @property
    def node_vulnerability_lower_bound(self) -> float:
        """The minimum value that a node within the networks vulnerability can take."""
        return self._node_vulnerability_lower_bound

    @property
    def num_possible_high_value_nodes(self) -> int:
        """Maximum number of allowed high value nodes in the network.

        Number of possible high value nodes calculated by seeing how many nodes there are minus the entry
        nodes, then only having 15% of the nodes left over to be high value nodes.
        """
        return math.ceil((len(self.nodes) - len(self.entry_nodes) + 1) * 0.15)

    @property
    def doc_metadata(self) -> DocMetadata:
        """The configs document metadata."""
        return self._doc_metadata

    @node_vulnerability_lower_bound.setter
    def node_vulnerability_lower_bound(self, x: float):
        if x is None or x <= 0:
            msg = "Node vulnerability lower bound must be above 0."
            _LOGGER.error(msg, exc_info=True)
            raise ValueError(msg)
        self._node_vulnerability_lower_bound = x

    @doc_metadata.setter
    def doc_metadata(self, doc_metadata: DocMetadata):
        if self._doc_metadata is None:
            self._doc_metadata = doc_metadata
        else:
            msg = "Cannot set _doc_metadata as it has already been set."
            _LOGGER.error(msg)

    def add_node(self, node_for_adding: Node, **kwargs):
        """
        Add a node to the network.

        Extend the `add_node` method of the superclass.

        if the `node_for_adding` is a special node then check that there are no intersections between hvn and entry_node's.
        """
        if node_for_adding not in self.nodes:
            super().add_node(node_for_adding, **kwargs)
            if node_for_adding.entry_node or node_for_adding.high_value_node:
                self._check_intersect(node_for_adding)
            self.set_node_positions()

    def remove_node(self, n: Node):
        """
        Remove a node from the network.

        Extend the `remove_node` method of the superclass.
        """
        super().remove_node(n)
        self.set_node_positions()

    def add_edge(self, u_of_edge: Node, v_of_edge: Node, **kwargs):
        """
        Add an edge between 2 nodes in the network.

        Extend the `add_edge` method of the superclass.
        """
        super().add_edge(u_of_edge, v_of_edge, **kwargs)
        self.set_node_positions()

    def remove_edge(self, u: Node, v: Node):
        """
        Remove an edge between 2 nodes in the network.

        Extend the `remove_edge` method of the superclass.
        """
        super().remove_edge(u, v)

    def reset(self):
        """
        Resets the network.

        This is done by calling:

        - reset_random_entry_nodes()
        - reset_random_high_value_nodes
        - reset_random_vulnerabilities()
        """
        if self.set_random_entry_nodes:
            self.reset_random_entry_nodes()
        if self.set_random_high_value_nodes:
            self.reset_random_high_value_nodes()
        if self.set_random_vulnerabilities:
            self.reset_random_vulnerabilities()

    def show(self, verbose=False):
        """
        Show details of all Nodes in the Network.

        :param verbose: If True, all Node attributes are shown, otherwise
            just the uuid is shown.
        """
        rows = []
        headers = [
            "UUID",
            "Name",
            "High Value Node",
            "Entry Node",
            "Vulnerability",
            "Position (x,y)",
        ]
        keys = [
            "uuid",
            "name",
            "high_value_node",
            "entry_node",
            "vulnerability",
            "position",
        ]

        for node in self.nodes:
            node_dict = node.to_dict()
            node_dict["position"] = f"{node.x_pos:.2f}, {node.y_pos:.2f}"
            d = {key: node_dict[key] for key in keys}
            row = list(d.values())
            if not verbose:
                row = [row[0]]
            rows.append(row)

        print(tabulate([headers] + rows, headers="firstrow"))

    def get_nodes(
        self,
        filter_true_compromised: bool = False,
        filter_blue_view_compromised: bool = False,
        filter_true_safe: bool = False,
        filter_blue_view_safe: bool = False,
        filter_isolated: bool = False,
        filter_non_isolated: bool = False,
        filter_deceptive: bool = False,
        filter_non_deceptive: bool = False,
        key_by_name: bool = False,
        as_list: bool = False,
    ) -> Union[List[Node], Dict[str, Node]]:
        """
        Get all of the nodes from the network and apply a filter(s) to extract a specific subset of the nodes.

        Args:
            filter_true_compromised: Filter so only nodes that are compromised remain
            filter_blue_view_compromised: Filter so only nodes that blue can see are compromised remain
            filter_true_safe: Filter so only nodes that are safe remain
            filter_blue_view_safe: Filter so only nodes that blue can see are safe remain
            filter_isolated: Filter so only isolated nodes remain
            filter_non_isolated: Filter so only connected nodes remain
            filter_deceptive: Filter so only deceptive nodes remain
            filter_non_deceptive: Filter so only non-deceptive nodes remain

        Returns:
            A list of nodes
        """
        nodes = self.nodes
        if filter_true_compromised:
            # Return true if compromised status is 1
            nodes = [n for n in nodes if n.true_compromised_status == 1]
        if filter_blue_view_compromised:
            # Return True if blue view compromised status is 1
            nodes = [n for n in nodes if n.blue_view_compromised_status == 1]
        if filter_true_safe:
            # Return True if compromised status is 0
            nodes = [n for n in nodes if n.true_compromised_status == 0]
        if filter_blue_view_safe:
            # Return True if blue view compromised status is 0
            nodes = [n for n in nodes if n.blue_view_compromised_status == 0]
        if filter_isolated:
            # Return True if isolated is True
            nodes = [n for n in nodes if n.isolated]
        if filter_non_isolated:
            # Return True if isolated is False
            nodes = [n for n in nodes if not n.isolated]
        if filter_deceptive:
            # Return True if deceptive node is True
            nodes = [n for n in nodes if n.deceptive_node]
        if filter_non_deceptive:
            # Return True if deceptive node is False
            nodes = [n for n in nodes if not n.deceptive_node]

        if key_by_name:
            return {n.name: n for n in nodes}

        if as_list:
            return list(nodes)

        return nodes

    def get_node_from_uuid(self, uuid: str) -> Union[Node, None]:
        """Return the first node that has a given uuid."""
        for node in self.nodes:
            if node.uuid == uuid:
                return node
        return None

    def get_node_from_name(self, name: str) -> Union[Node, None]:
        """Return the first node that has a given name."""
        for node in self.nodes:
            if node.name == name:
                return node
        return None

    def _generate_random_vulnerability(self) -> float:
        """
        Generate a single random vulnerability value from the lower and upper bounds.

        :returns: A single float representing a vulnerability.
        """
        return random.uniform(
            self.node_vulnerability_lower_bound, self.node_vulnerability_upper_bound
        )

    def _check_intersect(self, node: Node):
        """Check that high value nodes and entry nodes do not overlap."""
        if self.entry_nodes and self.high_value_nodes:
            uuids_intersect = [
                n.uuid for n in set(self.entry_nodes) & set(self.high_value_nodes)
            ]
            if uuids_intersect:
                if node.uuid in uuids_intersect:
                    node_str = str(node)
                    warnings.warn(
                        UserWarning(
                            f"Entry nodes and high value nodes intersect at node "
                            f"'{node_str}', and may cause the training to end "
                            f"prematurely."
                        )
                    )

    def set_from_dict(
        self,
        config_dict: dict,
        remove_existing_edges: bool = False,
        remove_existing_nodes: bool = False,
        clear_special_nodes: bool = True,
    ):
        """Set the values of existing network attributes from those contained in a dictionary.

        :param config_dict: A dictionary of network attribute name value pairs
        :param remove_existing_edges: Whether to remove existing edges
        :param remove_existing_nodes: Whether to remove existing nodes
        """
        if clear_special_nodes:
            self.clear_special_nodes()

        if "_doc_metadata" in config_dict:
            config_dict["_doc_metadata"] = DocMetadata(
                **config_dict.pop("_doc_metadata")
            )
        if "random_entry_node_preference" in config_dict:
            config_dict["random_entry_node_preference"] = RandomEntryNodePreference[
                config_dict["random_entry_node_preference"]
            ]
        if "random_high_value_node_preference" in config_dict:
            config_dict[
                "random_high_value_node_preference"
            ] = RandomHighValueNodePreference[
                config_dict["random_high_value_node_preference"]
            ]
        if "nodes" in config_dict:
            self.add_nodes_from_dict(
                nodes_dict=config_dict.pop("nodes"),
                remove_existing=remove_existing_nodes,
            )
        if "edges" in config_dict:
            self.add_edges_from_dict(
                edges_dict=config_dict.pop("edges"),
                remove_existing=remove_existing_edges,
            )

<<<<<<< HEAD
=======
        self.set_node_positions()

>>>>>>> 88e8c44a
        for k, v in config_dict.items():
            if hasattr(self, k):
                setattr(self, k, v)

        if self.set_random_entry_nodes:
            self.reset_random_entry_nodes()

        if self.set_random_high_value_nodes:
            self.reset_random_high_value_nodes()

        if self.set_random_vulnerabilities:
            self.reset_random_vulnerabilities()

    def clear_special_nodes(self):
        """Remove all special node designations."""
        for node in self.entry_nodes:
            node.entry_node = False
        for node in self.high_value_nodes:
            node.high_value_node = False

    def set_entry_nodes(self, names: List[str] = None, ids: List[str] = None):
        """Manually set entry nodes in the network after instantiation."""
        names = names if names else []
        ids = ids if ids else []

    def set_node_positions(self, network_layout: NetworkLayout = NetworkLayout.SPRING):
        """
        Sets the Node positions of the current Network.

        :param network_layout: A member of NetworkLayout. Default is
            NetworkLayout.SPRING.
        """
        pos_dict = network_layout.as_layout_func()(self)
        for node in self.nodes:
            node.node_position = pos_dict[node]

    def add_nodes_from_dict(self, nodes_dict: Dict[str, dict], remove_existing=False):
        """Add nodes to the graph with properties defined from a dictionary.

        :param nodes_dict: a dictionary of node uuids to properties
        :param remove_existing: a boolean to indicate whether to remove existing nodes
        """
        if remove_existing:
            for n in self.nodes:
                self.remove_node(n)
        for uuid, attrs in nodes_dict.items():
            self.add_node(Node.create_from_db(**attrs))

    def add_edges_from_dict(self, edges_dict: Dict[str, dict], remove_existing=False):
        """Add edges to the graph with properties defined from a dictionary.

        :param edges_dict: a dictionary of edge uuids to properties
        :param remove_existing: a boolean to indicate whether to remove existing edges
        """
        edge_tuples = []
        if remove_existing:
            for e in self.edges:
                self.remove_edge(e)
        for uuid_u, edges in edges_dict.items():
            for uuid_v in edges.keys():
                edge_tuple = tuple(sorted([uuid_u, uuid_v]))
                if edge_tuple not in edge_tuples:
                    edge_tuples.append(edge_tuple)
                    node_u = self.get_node_from_uuid(edge_tuple[0])
                    node_v = self.get_node_from_uuid(edge_tuple[1])
                    self.add_edge(node_u, node_v)

    def add_nodes_from_dict(self, nodes_dict: Dict[str, dict], remove_existing=False):
        """Add nodes to the graph with properties defined from a dictionary.

        :param nodes_dict: a dictionary of node uuids to properties
        :param remove_existing: a boolean to indicate whether to remove existing nodes
        """
        if remove_existing:
            for n in self.nodes:
                self.remove_node(n)
        for uuid, attrs in nodes_dict.items():
            self.add_node(Node(**attrs))

    def add_edges_from_dict(self, edges_dict: Dict[str, dict], remove_existing=False):
        """Add edges to the graph with properties defined from a dictionary.

        :param edges_dict: a dictionary of edge uuids to properties
        :param remove_existing: a boolean to indicate whether to remove existing edges
        """
        edge_tuples = []
        if remove_existing:
            for e in self.edges:
                self.remove_edge(e)
        for uuid_u, edges in edges_dict.items():
            for uuid_v in edges.keys():
                edge_tuple = tuple(sorted([uuid_u, uuid_v]))
                if edge_tuple not in edge_tuples:
                    edge_tuples.append(edge_tuple)
                    node_u = self.get_node_from_uuid(edge_tuple[0])
                    node_v = self.get_node_from_uuid(edge_tuple[1])
                    self.add_edge(node_u, node_v)

    def reset_random_entry_nodes(self):
        """
        Set the entry nodes.

        If no entry nodes supplied then the first node in the network is chosen as the initial node.
        """
        try:
            node_dict = nx.algorithms.centrality.eigenvector_centrality(
                self, max_iter=500
            )
        except nx.PowerIterationFailedConvergence as e:
            _LOGGER.debug(e)
            node_dict = {node: 0.5 for node in self.nodes()}
        weights = list(node_dict.values())
        all_nodes = list(node_dict.keys())

        if self.random_entry_node_preference == RandomEntryNodePreference.EDGE:
            weights = list(map(lambda x: (1 / x) ** 4, weights))
        elif self.random_entry_node_preference == RandomEntryNodePreference.CENTRAL:
            weights = list(map(lambda x: x**4, weights))
        elif self.random_entry_node_preference == RandomEntryNodePreference.NONE:
            weights = [1] * len(all_nodes)

        weights_normal = [float(i) / sum(weights) for i in weights]

        entry_nodes = choice(
            all_nodes,
            self.num_of_random_entry_nodes,
            replace=False,
            p=weights_normal,
        )

        for node in self.nodes:
            if node in entry_nodes:
                node.entry_node = True
            else:
                node.entry_node = False
            self._check_intersect(node)

    def reset_random_high_value_nodes(self):
        """
        Sets up the high value nodes (HVNs) to be used by the training environment.

        If HVNs are supplied in the `Network`, they are used. However, if they are not supplied, the following
        logic is applied:
            If game_mode.game_rules.lose_when_high_value_node_lost is True:
                An acceptable amount (math.ceil((len(current_graph.nodes) - len(entry_nodes) + 1) * 0.15) of
                HVNs are defined from a list of potential HVSn at random after steps are taken to ensure that HVNs are
                not entry nodes.
            Otherwise:
                HVNs are set to an empty list.
        """
        if not self.entry_nodes:
            msg = "Cannot set random high value nodes before setting entry nodes."
            _LOGGER.error(msg, exc_info=True)
            raise NetworkError(msg)

        # print warning that the number of high value nodes exceed the above preferably this would be handled
        # elsewhere i.e. configuration.
        if self.num_of_random_high_value_nodes > self.num_possible_high_value_nodes:
            msg = (
                f"The configured number of high value nodes exceed the allowable number in the given "
                f"networks. {str(self.num_possible_high_value_nodes)} high value nodes will be created."
            )
            warnings.warn(UserWarning(msg))
            number_of_high_value_nodes = self.num_possible_high_value_nodes
        elif self.num_of_random_high_value_nodes <= 0:
            msg = (
                f"The configured number of high value nodes, {self.num_of_random_high_value_nodes}, "
                f"must be greater than 0. {str(self.num_possible_high_value_nodes)} high value nodes will be created."
            )
            warnings.warn(UserWarning(msg))
            number_of_high_value_nodes = self.num_possible_high_value_nodes
        else:
            number_of_high_value_nodes = self.num_of_random_high_value_nodes

        possible_high_value_nodes = []
        # chooses a random node to be the high value node
        if self.random_high_value_node_preference == RandomHighValueNodePreference.NONE:
            possible_high_value_nodes = list(
                set(self.nodes).difference(set(self.entry_nodes))
            )
        # Choose the node that is the furthest away from the entry points as the high value node
        elif (
            self.random_high_value_node_preference.FURTHEST_AWAY_FROM_ENTRY
            == RandomHighValueNodePreference.FURTHEST_AWAY_FROM_ENTRY
        ):
            # gets all the paths between nodes
            paths = []
            for n in self.entry_nodes:
                paths.append(dict(nx.all_pairs_shortest_path_length(self))[n])
            sums = Counter()
            counters = Counter()
            # gets the distances to the entry points
            for itemset in paths:
                sums.update(itemset)
                counters.update(itemset.keys())
            # averages the distances to find the node that is, on average, the furthest away
            result = {x: float(sums[x]) / counters[x] for x in sums.keys()}
            for _ in range(self.num_possible_high_value_nodes):
                current = max(result, key=result.get)
                possible_high_value_nodes.append(current)
                result.pop(current)

            # prevent high value nodes from becoming entry nodes
            possible_high_value_nodes = list(
                set(possible_high_value_nodes).difference(self.entry_nodes)
            )
        # randomly pick unique nodes from a list of possible high value nodes

        if (
            possible_high_value_nodes is None
        ):  # If there are none possible then try again
            self.reset_random_high_value_nodes()

        if len(possible_high_value_nodes) < number_of_high_value_nodes:
            number_of_high_value_nodes = len(possible_high_value_nodes)
            msg = (
                f"The configured number of high value nodes, {self.num_of_random_high_value_nodes}, "
                f"cannot be created with the chosen method. Instead {str(self.num_possible_high_value_nodes)} high value nodes will be created."
            )
            warnings.warn(UserWarning(msg))

        high_value_nodes = sample(
            set(possible_high_value_nodes),
            number_of_high_value_nodes,
        )
        for node in self.nodes:
            if node in high_value_nodes:
                node.high_value_node = True
            else:
                node.high_value_node = False
            self._check_intersect(node)

    def reset_random_vulnerabilities(self):
        """Regenerate random vulnerabilities for every node in the network."""
        if self.set_random_vulnerabilities:
            for node in self.nodes:
                node.vulnerability = self._generate_random_vulnerability()

    def to_dict(self, json_serializable: bool = False) -> Dict[str, Any]:
        """Represent the `Network` as a dictionary."""
        random_entry_node_preference = None
        if self.random_entry_node_preference:
            random_entry_node_preference = self.random_entry_node_preference.value

        random_high_value_node_preference = None
        if self.random_high_value_node_preference:
            random_high_value_node_preference = (
                self.random_high_value_node_preference.value
            )
        d = {
            "set_random_entry_nodes": self.set_random_entry_nodes,
            "random_entry_node_preference": random_entry_node_preference,
            "num_of_random_entry_nodes": self.num_of_random_entry_nodes,
            "set_random_high_value_nodes": self.set_random_high_value_nodes,
            "random_high_value_node_preference": random_high_value_node_preference,
            "num_of_random_high_value_nodes": self.num_of_random_high_value_nodes,
            "set_random_vulnerabilities": self.set_random_vulnerabilities,
            "node_vulnerability_lower_bound": self.node_vulnerability_lower_bound,
            "node_vulnerability_upper_bound": self.node_vulnerability_upper_bound,
            "nodes": self.__dict__["_node"],
            "edges": self.__dict__["_adj"],
            "_doc_metadata": self.doc_metadata,
        }
        if json_serializable:
            d["nodes"] = {k.uuid: k.to_dict() for k in d["nodes"].keys()}
            d["edges"] = {
                k.uuid: {node.uuid: attrs for node, attrs in v.items()}
                for k, v in d["edges"].items()
            }
            d["_doc_metadata"] = d["_doc_metadata"].to_dict()
        return d

    def to_adj_matrix_and_positions(self) -> Tuple[numpy.array, Dict[str, List[float]]]:
        """Represent the network by its adjacency matrix and a dictionary of node names to positions."""
        return nx.to_numpy_array(self), {n.name: n.node_position for n in self.nodes}

    @classmethod
    def create(cls, network_dict: dict) -> Network:
        """
        Create an instance on :class: `Network` from a dictionary.

        :param network_dict: a dictionary describing a :class:`Network`
        :return: An instance of :class: `Network`.
        """
        network = Network()
        network.set_from_dict(network_dict)
<<<<<<< HEAD
        return network
=======
        return network

    def __eq__(self, other):
        if isinstance(other, self.__class__):
            return self.doc_metadata.uuid == other.doc_metadata.uuid
        return False

    def __hash__(self):
        return hash(self.doc_metadata.uuid)

    def __repr__(self):
        net_str = (
            f"{self.__class__.__name__}("
            f"uuid='{self.doc_metadata.uuid}', "
            f"nodes={len(self.nodes)}, "
        )

        if self.doc_metadata.name:
            net_str += f"name='{self.doc_metadata.name}', "
        if self.doc_metadata.author:
            net_str += f"author='{self.doc_metadata.author}', "
        net_str += f"locked={self.doc_metadata.locked})"

        return net_str

    def __str__(self):
        return repr(self)
>>>>>>> 88e8c44a
<|MERGE_RESOLUTION|>--- conflicted
+++ resolved
@@ -461,11 +461,8 @@
                 remove_existing=remove_existing_edges,
             )
 
-<<<<<<< HEAD
-=======
         self.set_node_positions()
 
->>>>>>> 88e8c44a
         for k, v in config_dict.items():
             if hasattr(self, k):
                 setattr(self, k, v)
@@ -513,37 +510,6 @@
                 self.remove_node(n)
         for uuid, attrs in nodes_dict.items():
             self.add_node(Node.create_from_db(**attrs))
-
-    def add_edges_from_dict(self, edges_dict: Dict[str, dict], remove_existing=False):
-        """Add edges to the graph with properties defined from a dictionary.
-
-        :param edges_dict: a dictionary of edge uuids to properties
-        :param remove_existing: a boolean to indicate whether to remove existing edges
-        """
-        edge_tuples = []
-        if remove_existing:
-            for e in self.edges:
-                self.remove_edge(e)
-        for uuid_u, edges in edges_dict.items():
-            for uuid_v in edges.keys():
-                edge_tuple = tuple(sorted([uuid_u, uuid_v]))
-                if edge_tuple not in edge_tuples:
-                    edge_tuples.append(edge_tuple)
-                    node_u = self.get_node_from_uuid(edge_tuple[0])
-                    node_v = self.get_node_from_uuid(edge_tuple[1])
-                    self.add_edge(node_u, node_v)
-
-    def add_nodes_from_dict(self, nodes_dict: Dict[str, dict], remove_existing=False):
-        """Add nodes to the graph with properties defined from a dictionary.
-
-        :param nodes_dict: a dictionary of node uuids to properties
-        :param remove_existing: a boolean to indicate whether to remove existing nodes
-        """
-        if remove_existing:
-            for n in self.nodes:
-                self.remove_node(n)
-        for uuid, attrs in nodes_dict.items():
-            self.add_node(Node(**attrs))
 
     def add_edges_from_dict(self, edges_dict: Dict[str, dict], remove_existing=False):
         """Add edges to the graph with properties defined from a dictionary.
@@ -752,9 +718,6 @@
         """
         network = Network()
         network.set_from_dict(network_dict)
-<<<<<<< HEAD
-        return network
-=======
         return network
 
     def __eq__(self, other):
@@ -781,5 +744,4 @@
         return net_str
 
     def __str__(self):
-        return repr(self)
->>>>>>> 88e8c44a
+        return repr(self)