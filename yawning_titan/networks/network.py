from __future__ import annotations

from logging import getLogger
from typing import Dict, List, Optional, Union

import numpy as np
<<<<<<< HEAD
=======
from numpy import ndarray
>>>>>>> 7374eed3

from yawning_titan.config.toolbox.core import ConfigGroup, ConfigGroupValidation
from yawning_titan.config.toolbox.groups.core import RestrictRangeGroup
from yawning_titan.config.toolbox.item_types.bool_item import BoolItem, BoolProperties
from yawning_titan.config.toolbox.item_types.float_item import (
    FloatItem,
    FloatProperties,
)
from yawning_titan.config.toolbox.item_types.int_item import IntItem, IntProperties
from yawning_titan.db.doc_metadata import DocMetadata, DocMetaDataObject
from yawning_titan.exceptions import ConfigGroupValidationError

_LOGGER = getLogger(__name__)

# --- Tier 0 groups


class RandomNodePlacementGroup(ConfigGroup):
    """The pseudo random placement of the nodes in the network."""

    def __init__(
        self,
        doc: Optional[str] = None,
        use: Optional[bool] = False,
        count: Optional[int] = None,
    ):
        self.count = IntItem(
            value=count,
            doc="The number of nodes to place within the network",
            properties=IntProperties(
                allow_null=True, min_val=0, inclusive_min=True, default=0
            ),
        )
        self.use = BoolItem(
            value=use,
            doc="Choose nodes completely randomly",
            properties=BoolProperties(allow_null=True, default=False),
        )
        super().__init__(doc)


class NodeVulnerabilityGroup(RestrictRangeGroup):
    """Implementation of :class: `~yawning_titan.config.toolbox.groups.core.RestrictRangeGroup` using float values as min and max."""

    def __init__(
        self,
        doc: Optional[str] = None,
        restrict: Optional[bool] = False,
        min: Optional[Union[int, float]] = None,
        max: Optional[Union[int, float]] = None,
        node_vulnerabilities: Optional[Dict[str, int]] = None,
    ):
        self.node_vulnerabilities = node_vulnerabilities
        self.restrict = BoolItem(
            value=restrict,
            doc="Whether to restrict this attribute.",
            properties=BoolProperties(allow_null=True, default=False),
        )
        self.min: FloatItem = FloatItem(
            value=min,
            doc="The minimum value of the attribute to restrict.",
            properties=FloatProperties(allow_null=True, min_val=0, inclusive_min=True),
        )
        self.max: FloatItem = FloatItem(
            value=max,
            doc="The maximum value of the attribute to restrict.",
            properties=FloatProperties(allow_null=True, min_val=0, inclusive_min=True),
        )
        self.doc: Optional[str] = doc
        self.validation = self.validate()

    def validate(self) -> ConfigGroupValidation:
        """Extend the parent validation with additional rules specific to this :class: `~yawning_titan.config.toolbox.core.ConfigGroup`."""
        if self.node_vulnerabilities is None:
            return super().validate()


# --- Tier 1 groups


class RandomEntryNodeGroup(RandomNodePlacementGroup):
    """The pseudo random placement of the nodes in the network."""

    def __init__(
        self,
        doc: Optional[str] = None,
        use: Optional[bool] = False,
        count: Optional[int] = None,
        place_close_to_edge: Optional[bool] = False,
        place_close_to_center: Optional[bool] = False,
    ):
        self.place_close_to_edge = BoolItem(
            value=place_close_to_edge,
            doc="Choose nodes closer to the edge of the network.",
            alias="prefer_edge_nodes_for_entry_nodes",
            properties=BoolProperties(allow_null=True, default=False),
        )
        self.place_close_to_center = BoolItem(
            value=place_close_to_center,
            doc="Choose nodes closer to the center of the network.",
            alias="prefer_central_nodes_for_entry_nodes",
            properties=BoolProperties(allow_null=True, default=False),
        )
        super().__init__(doc, use, count)


class RandomHighValueNodeGroup(RandomNodePlacementGroup):
    """The pseudo random placement of the nodes in the network."""

    def __init__(
        self,
        doc: Optional[str] = None,
        use: Optional[bool] = False,
        count: Optional[int] = None,
        place_far_from_entry: Optional[bool] = False,
    ):
        self.place_far_from_entry = BoolItem(
            value=place_far_from_entry,
            doc="Choose nodes far away from entry nodes.",
            alias="choose_high_value_nodes_furthest_away_from_entry",
            properties=BoolProperties(allow_null=True, default=False),
        )
        super().__init__(doc, use, count)


# --- Tier 2 groups


class NodeGroup(ConfigGroup):
    """A group of nodes and their associated random placement settings."""

    def __init__(
        self,
        doc: Optional[str] = None,
        nodes: Optional[List[str]] = None,
        random_placement: Optional[
            Union[RandomEntryNodeGroup, RandomHighValueNodeGroup]
        ] = None,
    ):
        self.nodes = nodes
        self.random_placement = random_placement
        super().__init__(doc)

    def validate(self) -> ConfigGroupValidation:
        """Extend the parent validation with additional rules specific to this :class: `~yawning_titan.config.toolbox.core.ConfigGroup`."""
        super().validate()
        try:
            if not self.nodes and not self.random_placement:
                msg = "Nodes must be placed in the network randomly if a set placement is not defined"
                raise ConfigGroupValidationError(msg)
        except ConfigGroupValidationError as e:
            self.validation.add_validation(msg, e)
            return self.validation

        if not self.nodes:
            n = sum(
                1 if e.value else 0
                for k, e in self.random_placement.get_config_elements().items()
                if k not in ["use", "count"]
            )
            try:
                if n == 0:
                    msg = "If the user does not set the placement of nodes then a method of setting them randomly must be chosen"
                    raise ConfigGroupValidationError(msg)
            except ConfigGroupValidationError as e:
                self.validation.add_validation(msg, e)

            try:
                if n > 1:
                    msg = f"{n} methods of choosing node placement have been selected but only 1 can be used"
                    raise ConfigGroupValidationError(msg)
            except ConfigGroupValidationError as e:
                self.validation.add_validation(msg, e)
        return self.validation


class Network(ConfigGroup, DocMetaDataObject):
    """A set of optional restrictions that collectively constrain the types of network a game mode can be used upon."""

    def __init__(
        self,
        doc: Optional[str] = None,
        matrix: np.ndarray = None,
        positions: Dict[str, List[str]] = None,
        entry_nodes: Optional[Union[NodeGroup, List[str]]] = None,
        high_value_nodes: Optional[Union[NodeGroup, List[str]]] = None,
        vulnerabilities: Optional[Union[NodeVulnerabilityGroup, Dict[str, int]]] = None,
        _doc_metadata: Optional[DocMetadata] = None,
    ):
        self._doc_metadata = _doc_metadata if _doc_metadata else DocMetadata()
        self.matrix = matrix
        self.positions = positions
        self.vulnerabilities = vulnerabilities

        self.entry_nodes = NodeGroup(
            nodes=entry_nodes,
            random_placement=RandomEntryNodeGroup(
                doc="The pseudo random placement of the entry nodes in the network."
            ),
        )
        self.high_value_nodes = NodeGroup(
            nodes=high_value_nodes,
            random_placement=RandomHighValueNodeGroup(
                doc="The pseudo random placement of the high value nodes in the network."
            ),
        )
        self.vulnerabilities = NodeVulnerabilityGroup(
            node_vulnerabilities=vulnerabilities
        )

        if isinstance(entry_nodes, NodeGroup):
            self.entry_nodes = entry_nodes
        elif isinstance(entry_nodes, dict):
            self.entry_nodes.set_from_dict(entry_nodes)

        if isinstance(high_value_nodes, NodeGroup):
            self.high_value_nodes = high_value_nodes
        elif isinstance(high_value_nodes, dict):
            self.high_value_nodes.set_from_dict(high_value_nodes)

        if isinstance(vulnerabilities, NodeVulnerabilityGroup):
            self.vulnerabilities = vulnerabilities
        elif isinstance(vulnerabilities, dict):
            self.vulnerabilities.set_from_dict(vulnerabilities)

        self.entry_nodes.random_placement.count.alias = "number_of_entry_nodes"
        self.entry_nodes.random_placement.use.alias = "choose_entry_nodes_randomly"

        self.high_value_nodes.random_placement.count.alias = (
            "number_of_high_value_nodes"
        )
        self.high_value_nodes.random_placement.use.alias = (
            "choose_high_value_nodes_placement_at_random"
        )

        self.vulnerabilities.max.alias = "node_vulnerability_upper_bound"
        self.vulnerabilities.min.alias = "node_vulnerability_lower_bound"

        super().__init__(doc)

    def to_dict(
        self,
        json_serializable: bool = False,
        include_none: bool = True,
        values_only: bool = False,
    ) -> dict:
        """
        Serialize the :class:`~yawning_titan.networks.network.Network` as a :class:`dict`.

        :param json_serializable: If ``True``, the :attr:`~yawning_titan.networks.network.Network`
            "d numpy array is converted to a list."
        :param include_none: Determines whether to include empty fields in the dict. Has a default
            value of ``True``.
        :return: The :class:`~yawning_titan.networks.network.Network` as a :class:`dict`.
        """
        if json_serializable:
            values_only = True

        config_dict = super().to_dict(
            values_only=values_only, include_none=include_none
        )

        config_dict["matrix"] = self.matrix
        config_dict["positions"] = self.positions
        config_dict["entry_nodes"]["nodes"] = self.entry_nodes.nodes
        config_dict["high_value_nodes"]["nodes"] = self.high_value_nodes.nodes
        config_dict["vulnerabilities"][
            "node_vulnerabilities"
        ] = self.vulnerabilities.node_vulnerabilities

        if json_serializable:
            config_dict["matrix"] = config_dict["matrix"].tolist()
            if self.doc_metadata is not None:
                config_dict["_doc_metadata"] = self.doc_metadata.to_dict(
                    include_none=True
                )

        return config_dict

<<<<<<< HEAD
        return config_dict

=======
>>>>>>> 7374eed3
    def __hash__(self) -> int:
        return super().__hash__()

    def __eq__(self, other) -> bool:
        """Check the equality of any 2 instances of class.

        :param other: Another potential instance of the class to be compared against.

        :return: A boolean True if the elements holds the same data otherwise False.
        """
        if isinstance(other, self.__class__):
            return (hash(self) == hash(other)) and np.array_equal(
                self.matrix, other.matrix
            )
        return False<|MERGE_RESOLUTION|>--- conflicted
+++ resolved
@@ -4,10 +4,6 @@
 from typing import Dict, List, Optional, Union
 
 import numpy as np
-<<<<<<< HEAD
-=======
-from numpy import ndarray
->>>>>>> 7374eed3
 
 from yawning_titan.config.toolbox.core import ConfigGroup, ConfigGroupValidation
 from yawning_titan.config.toolbox.groups.core import RestrictRangeGroup
@@ -287,11 +283,6 @@
 
         return config_dict
 
-<<<<<<< HEAD
-        return config_dict
-
-=======
->>>>>>> 7374eed3
     def __hash__(self) -> int:
         return super().__hash__()
 
