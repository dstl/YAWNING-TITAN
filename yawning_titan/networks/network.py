--- conflicted
+++ resolved
@@ -4,10 +4,6 @@
 from typing import Dict, List, Optional, Union
 
 import numpy as np
-<<<<<<< HEAD
-=======
-from numpy import ndarray
->>>>>>> 34f1e0ec
 
 from yawning_titan.config.toolbox.core import ConfigGroup, ConfigGroupValidation
 from yawning_titan.config.toolbox.groups.core import RestrictRangeGroup
@@ -287,11 +283,6 @@
 
         return config_dict
 
-<<<<<<< HEAD
-        return config_dict
-
-=======
->>>>>>> 34f1e0ec
     def __hash__(self) -> int:
         return super().__hash__()
 
