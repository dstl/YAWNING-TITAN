--- conflicted
+++ resolved
@@ -21,13 +21,8 @@
 # --- Tier 0 groups
 
 
-<<<<<<< HEAD
-    matrix: np.ndarray
-    """The matrix as a 2D Numpy Array dictating how each node is connected to each other."""
-=======
 class RandomNodePlacementGroup(ConfigGroup):
     """The pseudo random placement of the nodes in the network."""
->>>>>>> 5b2eee7c
 
     def __init__(
         self,
@@ -192,7 +187,7 @@
     def __init__(
         self,
         doc: Optional[str] = None,
-        matrix: ndarray = None,
+        matrix: np.ndarray = None,
         positions: Dict[str, List[str]] = None,
         entry_nodes: Optional[Union[NodeGroup, List[str]]] = None,
         high_value_nodes: Optional[Union[NodeGroup, List[str]]] = None,
