from __future__ import annotations

import math
import random
import warnings
from collections import Counter
from enum import Enum
from logging import getLogger
from random import sample
from typing import Any, Dict, List, Optional, Tuple, Union

import networkx as nx
import numpy
from networkx.drawing.layout import (
    bipartite_layout,
    circular_layout,
    fruchterman_reingold_layout,
    kamada_kawai_layout,
    multipartite_layout,
    planar_layout,
    random_layout,
    rescale_layout,
    shell_layout,
    spectral_layout,
    spiral_layout,
    spring_layout,
)
from numpy.random import choice
from tabulate import tabulate

from yawning_titan.db.doc_metadata import DocMetadata
from yawning_titan.exceptions import NetworkError
from yawning_titan.networks.node import Node

_LOGGER = getLogger(__name__)

<<<<<<< HEAD
=======

class NetworkLayout(Enum):
    """
    An enum class that maps to layout functions in networkx.drawing.layout.

    See: https://networkx.org/documentation/stable/reference/drawing.html#module-networkx.drawing.layout
    """

    BIPARTITE = "bipartite"
    CIRCULAR = "circular"
    FRUCHTERMAN_REINGOLD = "fruchterman_reingold"
    KAMADA_KAWAI = "kamada_kawai"
    MULTIPARTITE = "multipartite"
    PLANAR = "planar"
    RANDOM = "random"
    RESCALE = "rescale"
    SHELL = "shell"
    SPECTRAL = "spectral"
    SPIRAL = "spiral"
    SPRING = "spring"

    def as_layout_func(self):
        """Maps the NetworkLayout to a function in networkx.drawing.layout."""
        layout_dict = {
            NetworkLayout.BIPARTITE: bipartite_layout,
            NetworkLayout.CIRCULAR: circular_layout,
            NetworkLayout.FRUCHTERMAN_REINGOLD: fruchterman_reingold_layout,
            NetworkLayout.KAMADA_KAWAI: kamada_kawai_layout,
            NetworkLayout.MULTIPARTITE: multipartite_layout,
            NetworkLayout.PLANAR: planar_layout,
            NetworkLayout.RANDOM: random_layout,
            NetworkLayout.RESCALE: rescale_layout,
            NetworkLayout.SHELL: shell_layout,
            NetworkLayout.SPECTRAL: spectral_layout,
            NetworkLayout.SPIRAL: spiral_layout,
            NetworkLayout.SPRING: spring_layout,
        }
        return layout_dict[self]

>>>>>>> 76bc1a4f

class RandomHighValueNodePreference(Enum):
    """Preference of how the random high value nodes are placed."""

    FURTHEST_AWAY_FROM_ENTRY = "FURTHEST_AWAY_FROM_ENTRY"
    """Prefer nodes furthest away from entry nodes."""
    NONE = "NONE"
    """No preference."""


class RandomEntryNodePreference(Enum):
    """Preference of hw the random entry nodes are placed."""

    CENTRAL = "CENTRAL"
    """Prefer central nodes."""
    EDGE = "EDGE"
    """Prefer edge nodes."""
    NONE = "NONE"
    """No preference."""


class Network(nx.Graph):
    """
    A Network that the NetworkInterface interacts with.

    Network extends networkx.Graph.

    Example:
        .. code::python


    """

    def __init__(
        self,
        set_random_entry_nodes: bool = False,
        random_entry_node_preference: RandomEntryNodePreference = RandomEntryNodePreference.NONE,
        num_of_random_entry_nodes: int = 0,
        set_random_high_value_nodes: bool = False,
        random_high_value_node_preference: RandomHighValueNodePreference = RandomHighValueNodePreference.NONE,
        num_of_random_high_value_nodes: int = 0,
        set_random_vulnerabilities: bool = False,
        node_vulnerability_lower_bound: float = 0.01,
        node_vulnerability_upper_bound: float = 1,
        doc_metadata: Optional[DocMetadata] = None,
        **kwargs,
    ):
        """
        The Network constructor.

        :param set_random_entry_nodes: Whether entry nodes are set at random
            if not set in nodes. Default value of False.
        :param random_entry_node_preference: The random entry node placement
            preference as an instance of
            yawning_titan.networks.network.RandomEntryNodePreference.
            Default value of RandomEntryNodePreference.NONE.
        :param num_of_random_entry_nodes: The number of random entry nodes
            that will be attempted to be set.
        :param set_random_high_value_nodes: Whether high value nodes are set
            at random if not set in nodes. Default value of False.
        :param random_high_value_node_preference: The random high value node
            placement preference as an instance of
            yawning_titan.networks.network.RandomHighValueNodePreference.
            Default value of RandomHighValueNodePreference.NONE.
        :param num_of_random_high_value_nodes: The number of random high value
            nodes that will be attempted to be set.
        :param set_random_vulnerabilities: Whether node vulnerability scores
            are set at random.
        :param node_vulnerability_lower_bound: The lower-bound of a nodes
            vulnerability score. Default value of 0.01.
        :param node_vulnerability_upper_bound: The upper-bound of a nodes
            vulnerability score. Default value of 0.01.
        """
        super().__init__()
        self.set_random_entry_nodes = set_random_entry_nodes
        """If no entry nodes are added, set them at random. Default is ``False``."""
        self.random_entry_node_preference = random_entry_node_preference
        """The type of random entry node preference."""
        self.num_of_random_entry_nodes = num_of_random_entry_nodes
        """The number of random entry nodes to be generated."""
        self.set_random_high_value_nodes = set_random_high_value_nodes
        """If no high value nodes are added, set them at random. Default is ``False``."""
        self.random_high_value_node_preference = random_high_value_node_preference
        """The type of random high value node preference."""
        self.num_of_random_high_value_nodes = num_of_random_high_value_nodes
        """The number of random high_value nodes to be generated."""
        self.set_random_vulnerabilities = set_random_vulnerabilities
        """If True, random vulnerability is set for each node using the upper and lower bounds."""
        self.node_vulnerability_lower_bound = node_vulnerability_lower_bound
        """A lower vulnerability means that a node is less likely to be compromised. Default value is 0."""
        self.node_vulnerability_upper_bound = node_vulnerability_upper_bound
        """A higher vulnerability means that a node is more vulnerable. Default value is 1."""
        self._doc_metadata = doc_metadata

        self.nodes: List[Node]
        """Access the `nodes` property from the superclass which has `list` properties but is a `NodeView` instance"""

        if self._doc_metadata is None:
            self._doc_metadata = DocMetadata()

    @property
    def high_value_nodes(self) -> List[Node]:
        """A list of the high value nodes in the network."""
        return [n for n in self.nodes if n.high_value_node]

    @property
    def entry_nodes(self) -> List[Node]:
        """A list of the entry nodes in the network."""
        return [n for n in self.nodes if n.entry_node]

    @property
    def deceptive_nodes(self) -> List[Node]:
        """A list of the deceptive nodes in the network."""
        return [n for n in self.nodes if n.deceptive_node]

    @property
    def node_vulnerability_lower_bound(self) -> float:
        """The minimum value that a node within the networks vulnerability can take."""
        return self._node_vulnerability_lower_bound

    @property
    def num_possible_high_value_nodes(self) -> int:
        """Maximum number of allowed high value nodes in the network.

        Number of possible high value nodes calculated by seeing how many nodes there are minus the entry
        nodes, then only having 15% of the nodes left over to be high value nodes.
        """
        return math.ceil((len(self.nodes) - len(self.entry_nodes) + 1) * 0.15)

    @property
    def doc_metadata(self) -> DocMetadata:
        """The configs document metadata."""
        return self._doc_metadata

    @node_vulnerability_lower_bound.setter
    def node_vulnerability_lower_bound(self, x: float):
        if x is None or x <= 0:
            msg = "Node vulnerability lower bound must be above 0."
            _LOGGER.error(msg, exc_info=True)
            raise ValueError(msg)
        self._node_vulnerability_lower_bound = x

    @doc_metadata.setter
    def doc_metadata(self, doc_metadata: DocMetadata):
        if self._doc_metadata is None:
            self._doc_metadata = doc_metadata
        else:
            msg = "Cannot set _doc_metadata as it has already been set."
            _LOGGER.error(msg)

    def add_node(self, node_for_adding: Node, **kwargs):
        """
        Add a node to the network.

        Extend the `add_node` method of the superclass.

        if the `node_for_adding` is a special node then check that there are no intersections between hvn and entry_node's.
        """
        if node_for_adding not in self.nodes:
            super().add_node(node_for_adding, **kwargs)
            if node_for_adding.entry_node or node_for_adding.high_value_node:
                self._check_intersect(node_for_adding)
            self.set_node_positions()

    def remove_node(self, n: Node):
        """
        Remove a node from the network.

        Extend the `remove_node` method of the superclass.
        """
        super().remove_node(n)
        self.set_node_positions()

    def add_edge(self, u_of_edge: Node, v_of_edge: Node, **kwargs):
        """
        Add an edge between 2 nodes in the network.

        Extend the `add_edge` method of the superclass.
        """
        super().add_edge(u_of_edge, v_of_edge, **kwargs)
        self.set_node_positions()

    def remove_edge(self, u: Node, v: Node):
        """
        Remove an edge between 2 nodes in the network.

        Extend the `remove_edge` method of the superclass.
        """
        super().remove_edge(u, v)

    def reset(self):
        """
        Resets the network.

        This is done by calling:

        - reset_random_entry_nodes()
        - reset_random_high_value_nodes
        - reset_random_vulnerabilities()
        """
        if self.set_random_entry_nodes:
            self.reset_random_entry_nodes()
        if self.set_random_high_value_nodes:
            self.reset_random_high_value_nodes()
        if self.set_random_vulnerabilities:
            self.reset_random_vulnerabilities()

    def show(self, verbose=False):
        """
        Show details of all Nodes in the Network.

        :param verbose: If True, all Node attributes are shown, otherwise
            just the uuid is shown.
        """
        rows = []
        headers = [
            "UUID",
            "Name",
            "High Value Node",
            "Entry Node",
            "Vulnerability",
            "Position (x,y)",
        ]
        keys = [
            "uuid",
            "name",
            "high_value_node",
            "entry_node",
            "vulnerability",
            "position",
        ]

        for node in self.nodes:
            node_dict = node.to_dict()
            node_dict["position"] = f"{node.x_pos:.2f}, {node.y_pos:.2f}"
            d = {key: node_dict[key] for key in keys}
            row = list(d.values())
            if not verbose:
                row = [row[0]]
            rows.append(row)

        print(tabulate([headers] + rows, headers="firstrow"))

    def get_nodes(
        self,
        filter_true_compromised: bool = False,
        filter_blue_view_compromised: bool = False,
        filter_true_safe: bool = False,
        filter_blue_view_safe: bool = False,
        filter_isolated: bool = False,
        filter_non_isolated: bool = False,
        filter_deceptive: bool = False,
        filter_non_deceptive: bool = False,
        key_by_name: bool = False,
        as_list: bool = False,
    ) -> Union[List[Node], Dict[str, Node]]:
        """
        Get all of the nodes from the network and apply a filter(s) to extract a specific subset of the nodes.

        Args:
            filter_true_compromised: Filter so only nodes that are compromised remain
            filter_blue_view_compromised: Filter so only nodes that blue can see are compromised remain
            filter_true_safe: Filter so only nodes that are safe remain
            filter_blue_view_safe: Filter so only nodes that blue can see are safe remain
            filter_isolated: Filter so only isolated nodes remain
            filter_non_isolated: Filter so only connected nodes remain
            filter_deceptive: Filter so only deceptive nodes remain
            filter_non_deceptive: Filter so only non-deceptive nodes remain

        Returns:
            A list of nodes
        """
        nodes = self.nodes
        if filter_true_compromised:
            # Return true if compromised status is 1
            nodes = [n for n in nodes if n.true_compromised_status == 1]
        if filter_blue_view_compromised:
            # Return True if blue view compromised status is 1
            nodes = [n for n in nodes if n.blue_view_compromised_status == 1]
        if filter_true_safe:
            # Return True if compromised status is 0
            nodes = [n for n in nodes if n.true_compromised_status == 0]
        if filter_blue_view_safe:
            # Return True if blue view compromised status is 0
            nodes = [n for n in nodes if n.blue_view_compromised_status == 0]
        if filter_isolated:
            # Return True if isolated is True
            nodes = [n for n in nodes if n.isolated]
        if filter_non_isolated:
            # Return True if isolated is False
            nodes = [n for n in nodes if not n.isolated]
        if filter_deceptive:
            # Return True if deceptive node is True
            nodes = [n for n in nodes if n.deceptive_node]
        if filter_non_deceptive:
            # Return True if deceptive node is False
            nodes = [n for n in nodes if not n.deceptive_node]

        if key_by_name:
            return {n.name: n for n in nodes}

        if as_list:
            return list(nodes)

        return nodes

    def get_node_from_uuid(self, uuid: str) -> Union[Node, None]:
        """Return the first node that has a given uuid."""
        for node in self.nodes:
            if node.uuid == uuid:
                return node
        return None

    def get_node_from_name(self, name: str) -> Union[Node, None]:
        """Return the first node that has a given name."""
        for node in self.nodes:
            if node.name == name:
                return node
        return None

    def _generate_random_vulnerability(self) -> float:
        """
        Generate a single random vulnerability value from the lower and upper bounds.

        :returns: A single float representing a vulnerability.
        """
        return random.uniform(
            self.node_vulnerability_lower_bound, self.node_vulnerability_upper_bound
        )

    def _check_intersect(self, node: Node):
        """Check that high value nodes and entry nodes do not overlap."""
        if self.entry_nodes and self.high_value_nodes:
            uuids_intersect = [
                n.uuid for n in set(self.entry_nodes) & set(self.high_value_nodes)
            ]
            if uuids_intersect:
                if node.uuid in uuids_intersect:
                    node_str = str(node)
                    warnings.warn(
                        UserWarning(
                            f"Entry nodes and high value nodes intersect at node "
                            f"'{node_str}', and may cause the training to end "
                            f"prematurely."
                        )
                    )

    def set_from_dict(
        self,
        config_dict: dict,
        remove_existing_edges: bool = False,
        remove_existing_nodes: bool = False,
        clear_special_nodes: bool = True,
    ):
        """Set the values of existing network attributes from those contained in a dictionary.

        :param config_dict: A dictionary of network attribute name value pairs
        :param remove_existing_edges: Whether to remove existing edges
        :param remove_existing_nodes: Whether to remove existing nodes
        """
        if clear_special_nodes:
            self.clear_special_nodes()

        if "_doc_metadata" in config_dict:
            config_dict["_doc_metadata"] = DocMetadata(
                **config_dict.pop("_doc_metadata")
            )
        if "random_entry_node_preference" in config_dict:
            config_dict["random_entry_node_preference"] = RandomEntryNodePreference[
                config_dict["random_entry_node_preference"]
            ]
        if "random_high_value_node_preference" in config_dict:
            config_dict[
                "random_high_value_node_preference"
            ] = RandomHighValueNodePreference[
                config_dict["random_high_value_node_preference"]
            ]
        if "nodes" in config_dict:
            self.add_nodes_from_dict(
                nodes_dict=config_dict.pop("nodes"),
                remove_existing=remove_existing_nodes,
            )
        if "edges" in config_dict:
            self.add_edges_from_dict(
                edges_dict=config_dict.pop("edges"),
                remove_existing=remove_existing_edges,
            )

        self.set_node_positions()

        for k, v in config_dict.items():
            if hasattr(self, k):
                setattr(self, k, v)

        if self.set_random_entry_nodes:
            self.reset_random_entry_nodes()

        if self.set_random_high_value_nodes:
            self.reset_random_high_value_nodes()

        if self.set_random_vulnerabilities:
            self.reset_random_vulnerabilities()

    def clear_special_nodes(self):
        """Remove all special node designations."""
        for node in self.entry_nodes:
            node.entry_node = False
        for node in self.high_value_nodes:
            node.high_value_node = False

    def set_node_positions(self):
        """Set the positions of the nodes in the network to be displayed on a matplotlib window."""

        def check_if_nearby(check_position: Node, value: int) -> bool:
            for n in self.nodes:
                if n.x_pos - value <= check_position[0] <= n.x_pos + value:
                    if n.y_pos - value <= check_position[1] <= n.y_pos + value:
                        return True
            return False

        if self.nodes and all(n.node_position == [0, 0] for n in self.nodes):
            matrix, _ = self.to_adj_matrix_and_positions()
            nodes = self.get_nodes(as_list=True)
            for i in range(len(matrix)):
                # generates a random x,y position for a node
                rand_pos = [
                    random.randint(0, len(matrix) * 4),
                    random.randint(0, len(matrix) * 4),
                ]
                fails = 0
                value = 5
                while check_if_nearby(rand_pos, value):
                    # if that position has already been used then generate a new point
                    rand_pos = [
                        random.randint(0, len(matrix) * 4),
                        random.randint(0, len(matrix) * 4),
                    ]
                    fails += 1
                    if fails % 10 == 0:
                        value -= 1
                        if value == -1:
                            value = 0
                nodes[i].node_position = rand_pos

    def set_entry_nodes(self, names: List[str] = None, ids: List[str] = None):
        """Manually set entry nodes in the network after instantiation."""
        names = names if names else []
        ids = ids if ids else []

    def set_node_positions(self, network_layout: NetworkLayout = NetworkLayout.SPRING):
        """
        Sets the Node positions of the current Network.

        :param network_layout: A member of NetworkLayout. Default is
            NetworkLayout.SPRING.
        """
        pos_dict = network_layout.as_layout_func()(self)
        for node in self.nodes:
            node.node_position = pos_dict[node]

    def add_nodes_from_dict(self, nodes_dict: Dict[str, dict], remove_existing=False):
        """Add nodes to the graph with properties defined from a dictionary.

        :param nodes_dict: a dictionary of node uuids to properties
        :param remove_existing: a boolean to indicate whether to remove existing nodes
        """
        if remove_existing:
            for n in self.nodes:
                self.remove_node(n)
        for uuid, attrs in nodes_dict.items():
            self.add_node(Node(**attrs))

    def add_edges_from_dict(self, edges_dict: Dict[str, dict], remove_existing=False):
        """Add edges to the graph with properties defined from a dictionary.

        :param edges_dict: a dictionary of edge uuids to properties
        :param remove_existing: a boolean to indicate whether to remove existing edges
        """
        edge_tuples = []
        if remove_existing:
            for e in self.edges:
                self.remove_edge(e)
        for uuid_u, edges in edges_dict.items():
            for uuid_v in edges.keys():
                edge_tuple = tuple(sorted([uuid_u, uuid_v]))
                if edge_tuple not in edge_tuples:
                    edge_tuples.append(edge_tuple)
                    node_u = self.get_node_from_uuid(edge_tuple[0])
                    node_v = self.get_node_from_uuid(edge_tuple[1])
                    self.add_edge(node_u, node_v)

    def reset_random_entry_nodes(self):
        """
        Set the entry nodes.

        If no entry nodes supplied then the first node in the network is chosen as the initial node.
        """
        try:
            node_dict = nx.algorithms.centrality.eigenvector_centrality(
                self, max_iter=500
            )
        except nx.PowerIterationFailedConvergence as e:
            _LOGGER.debug(e)
            node_dict = {node: 0.5 for node in self.nodes()}
        weights = list(node_dict.values())
        all_nodes = list(node_dict.keys())

        if self.random_entry_node_preference == RandomEntryNodePreference.EDGE:
            weights = list(map(lambda x: (1 / x) ** 4, weights))
        elif self.random_entry_node_preference == RandomEntryNodePreference.CENTRAL:
            weights = list(map(lambda x: x**4, weights))
        elif self.random_entry_node_preference == RandomEntryNodePreference.NONE:
            weights = [1] * len(all_nodes)

        weights_normal = [float(i) / sum(weights) for i in weights]

        entry_nodes = choice(
            all_nodes,
            self.num_of_random_entry_nodes,
            replace=False,
            p=weights_normal,
        )

        for node in self.nodes:
            if node in entry_nodes:
                node.entry_node = True
            else:
                node.entry_node = False
            self._check_intersect(node)

    def reset_random_high_value_nodes(self):
        """
        Sets up the high value nodes (HVNs) to be used by the training environment.

        If HVNs are supplied in the `Network`, they are used. However, if they are not supplied, the following
        logic is applied:
            If game_mode.game_rules.lose_when_high_value_node_lost is True:
                An acceptable amount (math.ceil((len(current_graph.nodes) - len(entry_nodes) + 1) * 0.15) of
                HVNs are defined from a list of potential HVSn at random after steps are taken to ensure that HVNs are
                not entry nodes.
            Otherwise:
                HVNs are set to an empty list.
        """
        if not self.entry_nodes:
            msg = "Cannot set random high value nodes before setting entry nodes."
            _LOGGER.error(msg, exc_info=True)
            raise NetworkError(msg)

        # print warning that the number of high value nodes exceed the above preferably this would be handled
        # elsewhere i.e. configuration.
        if self.num_of_random_high_value_nodes > self.num_possible_high_value_nodes:
            msg = (
                f"The configured number of high value nodes exceed the allowable number in the given "
                f"networks. {str(self.num_possible_high_value_nodes)} high value nodes will be created."
            )
            warnings.warn(UserWarning(msg))
            number_of_high_value_nodes = self.num_possible_high_value_nodes
        elif self.num_of_random_high_value_nodes <= 0:
            msg = (
                f"The configured number of high value nodes, {self.num_of_random_high_value_nodes}, "
                f"must be greater than 0. {str(self.num_possible_high_value_nodes)} high value nodes will be created."
            )
            warnings.warn(UserWarning(msg))
            number_of_high_value_nodes = self.num_possible_high_value_nodes
        else:
            number_of_high_value_nodes = self.num_of_random_high_value_nodes

        possible_high_value_nodes = []
        # chooses a random node to be the high value node
        if self.random_high_value_node_preference == RandomHighValueNodePreference.NONE:
            possible_high_value_nodes = list(
                set(self.nodes).difference(set(self.entry_nodes))
            )
        # Choose the node that is the furthest away from the entry points as the high value node
        elif (
            self.random_high_value_node_preference.FURTHEST_AWAY_FROM_ENTRY
            == RandomHighValueNodePreference.FURTHEST_AWAY_FROM_ENTRY
        ):
            # gets all the paths between nodes
            paths = []
            for n in self.entry_nodes:
                paths.append(dict(nx.all_pairs_shortest_path_length(self))[n])
            sums = Counter()
            counters = Counter()
            # gets the distances to the entry points
            for itemset in paths:
                sums.update(itemset)
                counters.update(itemset.keys())
            # averages the distances to find the node that is, on average, the furthest away
            result = {x: float(sums[x]) / counters[x] for x in sums.keys()}
            for _ in range(self.num_possible_high_value_nodes):
                current = max(result, key=result.get)
                possible_high_value_nodes.append(current)
                result.pop(current)

            # prevent high value nodes from becoming entry nodes
            possible_high_value_nodes = list(
                set(possible_high_value_nodes).difference(self.entry_nodes)
            )
        # randomly pick unique nodes from a list of possible high value nodes

        if (
            possible_high_value_nodes is None
        ):  # If there are none possible then try again
            self.reset_random_high_value_nodes()

        if len(possible_high_value_nodes) < number_of_high_value_nodes:
            number_of_high_value_nodes = len(possible_high_value_nodes)
            msg = (
                f"The configured number of high value nodes, {self.num_of_random_high_value_nodes}, "
                f"cannot be created with the chosen method. Instead {str(self.num_possible_high_value_nodes)} high value nodes will be created."
            )
            warnings.warn(UserWarning(msg))

        high_value_nodes = sample(
            set(possible_high_value_nodes),
            number_of_high_value_nodes,
        )
        for node in self.nodes:
            if node in high_value_nodes:
                node.high_value_node = True
            else:
                node.high_value_node = False
            self._check_intersect(node)

    def reset_random_vulnerabilities(self):
        """Regenerate random vulnerabilities for every node in the network."""
        if self.set_random_vulnerabilities:
            for node in self.nodes:
                node.vulnerability = self._generate_random_vulnerability()

    def to_dict(self, json_serializable: bool = False) -> Dict[str, Any]:
        """Represent the `Network` as a dictionary."""
        random_entry_node_preference = None
        if self.random_entry_node_preference:
            random_entry_node_preference = self.random_entry_node_preference.value

        random_high_value_node_preference = None
        if self.random_high_value_node_preference:
            random_high_value_node_preference = (
                self.random_high_value_node_preference.value
            )
        d = {
            "set_random_entry_nodes": self.set_random_entry_nodes,
            "random_entry_node_preference": random_entry_node_preference,
            "num_of_random_entry_nodes": self.num_of_random_entry_nodes,
            "set_random_high_value_nodes": self.set_random_high_value_nodes,
            "random_high_value_node_preference": random_high_value_node_preference,
            "num_of_random_high_value_nodes": self.num_of_random_high_value_nodes,
            "set_random_vulnerabilities": self.set_random_vulnerabilities,
            "node_vulnerability_lower_bound": self.node_vulnerability_lower_bound,
            "node_vulnerability_upper_bound": self.node_vulnerability_upper_bound,
            "nodes": self.__dict__["_node"],
            "edges": self.__dict__["_adj"],
            "_doc_metadata": self.doc_metadata,
        }
        if json_serializable:
            d["nodes"] = {k.uuid: k.to_dict() for k in d["nodes"].keys()}
            d["edges"] = {
                k.uuid: {node.uuid: attrs for node, attrs in v.items()}
                for k, v in d["edges"].items()
            }
            d["_doc_metadata"] = d["_doc_metadata"].to_dict()
        return d

    def to_adj_matrix_and_positions(self) -> Tuple[numpy.array, Dict[str, List[float]]]:
        """Represent the network by its adjacency matrix and a dictionary of node names to positions."""
        return nx.to_numpy_array(self), {n.name: n.node_position for n in self.nodes}

    @classmethod
    def create(cls, network_dict: dict) -> Network:
        """
        Create an instance on :class: `Network` from a dictionary.

        :param network_dict: a dictionary describing a :class:`Network`
        :return: An instance of :class: `Network`.
        """
        network = Network()
        network.set_from_dict(network_dict)
        return network

    def __eq__(self, other):
        if isinstance(other, self.__class__):
            return self.doc_metadata.uuid == other.doc_metadata.uuid
        return False

    def __hash__(self):
        return hash(self.doc_metadata.uuid)

    def __repr__(self):
<<<<<<< HEAD
        name = self.doc_metadata.name
        if name:
            name = f"'{name}'"
        author = self.doc_metadata.author
        if author:
            author = f"'{author}'"
        return (
            f"Network("
            f"name={name}, "
            f"author={author}, "
            f"locked={self.doc_metadata.locked}, "
            f"uuid='{self.doc_metadata.uuid}'"
            ")"
        )
=======
        net_str = (
            f"{self.__class__.__name__}("
            f"uuid='{self.doc_metadata.uuid}', "
            f"nodes={len(self.nodes)}, "
        )

        if self.doc_metadata.name:
            net_str += f"name='{self.doc_metadata.name}', "
        if self.doc_metadata.author:
            net_str += f"author='{self.doc_metadata.author}', "
        net_str += f"locked={self.doc_metadata.locked})"

        return net_str

    def __str__(self):
        return repr(self)
>>>>>>> 76bc1a4f
<|MERGE_RESOLUTION|>--- conflicted
+++ resolved
@@ -34,8 +34,6 @@
 
 _LOGGER = getLogger(__name__)
 
-<<<<<<< HEAD
-=======
 
 class NetworkLayout(Enum):
     """
@@ -75,7 +73,6 @@
         }
         return layout_dict[self]
 
->>>>>>> 76bc1a4f
 
 class RandomHighValueNodePreference(Enum):
     """Preference of how the random high value nodes are placed."""
@@ -486,40 +483,6 @@
         for node in self.high_value_nodes:
             node.high_value_node = False
 
-    def set_node_positions(self):
-        """Set the positions of the nodes in the network to be displayed on a matplotlib window."""
-
-        def check_if_nearby(check_position: Node, value: int) -> bool:
-            for n in self.nodes:
-                if n.x_pos - value <= check_position[0] <= n.x_pos + value:
-                    if n.y_pos - value <= check_position[1] <= n.y_pos + value:
-                        return True
-            return False
-
-        if self.nodes and all(n.node_position == [0, 0] for n in self.nodes):
-            matrix, _ = self.to_adj_matrix_and_positions()
-            nodes = self.get_nodes(as_list=True)
-            for i in range(len(matrix)):
-                # generates a random x,y position for a node
-                rand_pos = [
-                    random.randint(0, len(matrix) * 4),
-                    random.randint(0, len(matrix) * 4),
-                ]
-                fails = 0
-                value = 5
-                while check_if_nearby(rand_pos, value):
-                    # if that position has already been used then generate a new point
-                    rand_pos = [
-                        random.randint(0, len(matrix) * 4),
-                        random.randint(0, len(matrix) * 4),
-                    ]
-                    fails += 1
-                    if fails % 10 == 0:
-                        value -= 1
-                        if value == -1:
-                            value = 0
-                nodes[i].node_position = rand_pos
-
     def set_entry_nodes(self, names: List[str] = None, ids: List[str] = None):
         """Manually set entry nodes in the network after instantiation."""
         names = names if names else []
@@ -546,7 +509,7 @@
             for n in self.nodes:
                 self.remove_node(n)
         for uuid, attrs in nodes_dict.items():
-            self.add_node(Node(**attrs))
+            self.add_node(Node.create_from_db(**attrs))
 
     def add_edges_from_dict(self, edges_dict: Dict[str, dict], remove_existing=False):
         """Add edges to the graph with properties defined from a dictionary.
@@ -766,22 +729,6 @@
         return hash(self.doc_metadata.uuid)
 
     def __repr__(self):
-<<<<<<< HEAD
-        name = self.doc_metadata.name
-        if name:
-            name = f"'{name}'"
-        author = self.doc_metadata.author
-        if author:
-            author = f"'{author}'"
-        return (
-            f"Network("
-            f"name={name}, "
-            f"author={author}, "
-            f"locked={self.doc_metadata.locked}, "
-            f"uuid='{self.doc_metadata.uuid}'"
-            ")"
-        )
-=======
         net_str = (
             f"{self.__class__.__name__}("
             f"uuid='{self.doc_metadata.uuid}', "
@@ -797,5 +744,4 @@
         return net_str
 
     def __str__(self):
-        return repr(self)
->>>>>>> 76bc1a4f
+        return repr(self)