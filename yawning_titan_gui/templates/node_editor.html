{% extends "base.html" %}
{% load static %}
{% load tags %}

{% block scripts %}

{% include 'wrappers/node_editor_imports.html' %}

{% endblock %}

{% block top-buttons %}
  <a id="back" href="javascript:history.back()"><i class="bi bi-arrow-90deg-left"></i></a>
{% endblock %}

{% block main %}
<app-root></app-root>
<div id="random-elements" class="form-container">
  {% include 'elements/el_form.html' with form=form form_name='random-elements' %}
</div>
{% endblock %}

{% block style %}
<style>
    @font-face {
      font-family: 'Material Icons';
      font-style: normal;
      font-weight: 400;
      src: url(https://fonts.gstatic.com/s/materialicons/v139/flUhRq6tzZclQEJ-Vdg-IuiaDsNcIhQ8tQ.woff2) format('woff2');
    }

    #main{
        padding: 0 !important;
        position: relative;
    }

    #random-elements{
      position: absolute;
      top: 0px;
      left: 0px;
      padding: var(--increment);
      width: 350px;
      height: 100%;
      z-index: 99999;
      background-color: var(--superlight);
    }

    app-root{
        height: 100%;
        width: 100%;
    }

    .material-icons {
      font-family: 'Material Icons';
      font-weight: normal;
      font-style: normal;
      font-size: 24px;
      line-height: 1;
      letter-spacing: normal;
      text-transform: none;
      display: inline-block;
      white-space: nowrap;
      word-wrap: normal;
      direction: ltr;
      -webkit-font-feature-settings: 'liga';
      -webkit-font-smoothing: antialiased;
    }
    html {
      display: flex;
      flex: 1;
      height: 100%
    }

<<<<<<< HEAD
app-root{
    height: 100%;
    width: 100%;
}

.material-icons {
    font-family: 'Material Icons';
    font-weight: normal;
    font-style: normal;
    font-size: 24px;
    line-height: 1;
    letter-spacing: normal;
    text-transform: none;
    display: inline-block;
    white-space: nowrap;
    word-wrap: normal;
    direction: ltr;
    -webkit-font-feature-settings: 'liga';
    -webkit-font-smoothing: antialiased;
}
html {
    display: flex;
    flex: 1;
    height: 100%
}
=======
    body {
      height: 100%;
      width: 100%;
      margin: 0;
      padding: 0;
      display: flex;
      font-family: Arial, Helvetica, sans-serif
    }
>>>>>>> a6263f28

    .mb-3{
        display: block;
    }
    .mb-3:has(.inline){
        display: flex;
    }
    .field-container:has(.form-switch){
      max-width: 100px;
    }
    .help-text{
      color: var(--text-dark);
    }
</style>
{% endblock %}<|MERGE_RESOLUTION|>--- conflicted
+++ resolved
@@ -70,33 +70,6 @@
       height: 100%
     }
 
-<<<<<<< HEAD
-app-root{
-    height: 100%;
-    width: 100%;
-}
-
-.material-icons {
-    font-family: 'Material Icons';
-    font-weight: normal;
-    font-style: normal;
-    font-size: 24px;
-    line-height: 1;
-    letter-spacing: normal;
-    text-transform: none;
-    display: inline-block;
-    white-space: nowrap;
-    word-wrap: normal;
-    direction: ltr;
-    -webkit-font-feature-settings: 'liga';
-    -webkit-font-smoothing: antialiased;
-}
-html {
-    display: flex;
-    flex: 1;
-    height: 100%
-}
-=======
     body {
       height: 100%;
       width: 100%;
@@ -105,7 +78,6 @@
       display: flex;
       font-family: Arial, Helvetica, sans-serif
     }
->>>>>>> a6263f28
 
     .mb-3{
         display: block;
