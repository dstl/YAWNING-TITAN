{% extends "base.html" %}
{% load static %}
{% load tags %}

{% block scripts %}
<script src="{% static 'js/game_mode_config.js' %}"></script>
<script text="text/javascript">
    const game_mode_filename = "{{game_mode_filename}}";
    const section_name = "{{current_section_name}}";
</script>
{% endblock %}

{% block top-buttons %}
<<<<<<< HEAD
    <a id="back" href="{% url 'Manage networks' %}"><i class="bi bi-arrow-90deg-left"></i></a>
=======
    <a id="back" href="{% url 'Manage game modes' %}"><i class="bi bi-arrow-90deg-left"></i></a>
>>>>>>> 135b8aae
{% endblock %}

{% block main %}
<header id="config-header" class="el-row">
    <h2>Game mode: {{ game_mode_name }}</h2>
</header>

<div id="config-forms">
    <div id="config-form-left">
        <div id="config-form-icons">
            {% for section_name, section in sections.items %}
            <a href="{{request.path|url_trim:2}}{{ section_name }}/" class="icon-container{% if section_name == current_section_name %} selected{% endif %}{% if section.config_class.validation.passed %} valid{% endif %}">
                <div id="{{ section_name }}-icon" class="icon" data-form="#{{ section_name }}-config-form">
                    <i class="bi {{ section.icon }}"></i>
                </div>
                <p>{{ section_name }}</p>
            </a>
            {% endfor %}
        </div>
        <div id="config-description">
            <h3>Description</h3>
            <textarea></textarea>
        </div>
    </div>
    <div id="{{current_section_name}}-config-form-container" class="form-container">
        <div id="subsection-forms">
            {% for form in section.forms %}
                <form id="config-form-{{ forloop.counter0 }}" class="config-form tier-{{form.tier}}{% if form.config_class.validation.fail_reasons %} erroneous{% endif %}" data-id="{{forloop.counter0}}">
                    <div class="title-container">
                        <p class="title">{{ form.name|format_text }}</p>
                        {% csrf_token %}
                        {% if form.config_class.validation.fail_reasons %}
                            <ul class="error-list">
                                {% for error in form.config_class.validation.fail_reasons %}
                                    <li>{{ error|escape }}</li>
                                {% endfor %}
                            </ul>
                        {% endif %}
                    </div>
                    <div class="fields">
                        {% for field in form %}
                            <div class="mb-3 active{% if field.errors %} erroneous{% endif %}">
                                <div class="info">
                                    <label for="id_{{ field.name }}" class="form-label">{{ field.label|format_text }}</label>
                                    <p class="help-text">{{field.help_text}}</p>
                                    {% if field.errors %}
                                        <ul class="error-list">
                                            {% for error in field.errors %}
                                            <li>{{ error|escape }}</li>
                                            {% endfor %}
                                        </ul>
                                    {% endif %}
                                </div>
                                <div class="field-container {% if protected %}disabled{% endif %}">
                                    {{ field }}
                                </div>
                            </div>
                        {% endfor %}
                    </div>
                </form>
            {% endfor %}
        </div>
        <form id="section-controls" action="" method="post">
            {% csrf_token %}
            {% if last %}
                <button id="next-section" type="submit" class="btn btn-primary">Finish</button>
            {% else %}
                <button id="next-section" type="submit" class="btn btn-primary">Next</button>
                <button id="save-game-mode" type="button" class="btn btn-primary">Save</button>
            {% endif %}
        </form>
    </div>
</div>
{% endblock %}

{% block style %}
<style>


    /* specific elements */
    #main{
        padding: var(--padding);
    }
    #game-modes-return{
        font-size: 1.5rem;
    }
    #config-forms{
        height: calc(100% - var(--padding));
        display: flex;
        flex-direction: row;
    }
    #config-form-left{
        display: flex;
        flex-direction: column;
        margin-right: var(--padding);
        padding-top: var(--padding);
        padding-bottom: var(--padding);
    }
    #config-form-icons{
        display: flex;
        position: relative;
        flex-direction: column;
        justify-content: center;
        align-items: center;
        font-size: 30px;
        color: var(--text-light);
        margin-bottom: var(--padding);
    }
    #config-form-icons::before{
        content: '';
        position: absolute;
        left: 0;
        top: 5%;
        display: block;
        height: 90%;
        border-left: 2px solid var(--text-light);
    }
    #subsection-forms{
        position: relative;
        flex: 1;
        min-height: 0;
        max-height: calc(100% - 50px);
        width: 1000px;
        padding-right: calc(2* var(--increment));
        overflow-y: auto;
    }
    #section-controls{
        display: flex;
        flex-direction: row;
        width: 1000px;
        margin: 0;
    }

    /* config icons */
    #config-form-icons .icon{
        margin-left: 0;
        box-shadow: 0 0 0 var(--increment) var(--mid);
        transform: translate(-50%,0%);
    }
    #config-form-icons .icon-container.complete>.icon{
        border: 2px solid var(--primary);
    }
    #config-form-icons>.icon-container{
        width: 280px;
        display: flex;
        align-items: center;
        flex-direction: row;
        margin-top: calc(var(--increment)*2);
        margin-bottom: calc(var(--increment)*2);
        text-decoration: none;
    }
    #config-form-icons>.icon-container:hover{
        color: var(--text-mid);
    }
    #config-form-icons>.icon-container:hover .icon,#config-form-icons>.icon-container:hover p,.icon-container.selected .icon, .icon-container.selected p{
        color: var(--primary-light);
    }
    #config-form-icons>.icon-container p{
        font-size: 1.25rem;
        margin: 0;
    }

    .next-form{
        width: 100%;
    }

    .selector{
        width: 100%;
        border: none;
        border-bottom: 1px solid #888;
        background: transparent;
        text-align: left;
        margin-bottom: 5px;
    }
    .selector:hover{
        background-color: aliceblue;
    }

</style>
{% endblock %}<|MERGE_RESOLUTION|>--- conflicted
+++ resolved
@@ -11,11 +11,7 @@
 {% endblock %}
 
 {% block top-buttons %}
-<<<<<<< HEAD
-    <a id="back" href="{% url 'Manage networks' %}"><i class="bi bi-arrow-90deg-left"></i></a>
-=======
     <a id="back" href="{% url 'Manage game modes' %}"><i class="bi bi-arrow-90deg-left"></i></a>
->>>>>>> 135b8aae
 {% endblock %}
 
 {% block main %}
