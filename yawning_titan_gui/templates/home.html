--- conflicted
+++ resolved
@@ -1,10 +1,6 @@
 {% extends "base.html" %}
 {% load static %}
 {% load tags %}
-<<<<<<< HEAD
-<!-- <!DOCTYPE html> -->
-=======
->>>>>>> a58636fe
 
 {% block main %}
 <div id="center-container" class="small">
@@ -18,16 +14,10 @@
     #center-container>*{
         margin: var(--increment);
         padding: 2px;
-<<<<<<< HEAD
         background-color: var(--primary);
         color: var(--text-superlight);
         font-size: 1.5rem;
         border: none;
-=======
-        background-color: var(--primary-light);
-        color: var(--text-light);
-        font-size: 1.5rem;
->>>>>>> a58636fe
         border-radius: .25rem;
         text-align: center;
         cursor: pointer;
