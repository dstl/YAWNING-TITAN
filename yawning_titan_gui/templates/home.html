--- conflicted
+++ resolved
@@ -6,8 +6,8 @@
 <div id="center-container" class="small">
     <button><i class="bi bi-fast-forward"></i>Load project</button>
     <a href="{% url 'docs' %}"><i class="bi bi-file-earmark"></i></i>Documentation</a>
-    <a><i class="bi bi-gear"></i>Manage game modes</a>
-    <a><i class="bi bi-diagram-2"></i>Manage networks</a>
+    <a href="{% url 'Manage game modes' %}"><i class="bi bi-gear"></i>Manage game modes</a>
+    <a ><i class="bi bi-diagram-2"></i>Manage networks</a>
     <a><i class="bi bi-play"></i>Train agents</a>
 </div>
 {% endblock %}
@@ -19,17 +19,10 @@
         margin: var(--increment);
         margin-top: calc((var(--increment)*3));
         padding: 2px;
-<<<<<<< HEAD
-        background-color: var(--primary);
-        color: var(--text-superlight);
-        font-size: 1.5rem;
-        border: none;
-=======
         background-color: transparent;
         color: var(--primary-light);
         font-size: 1.5rem;
         border: 3px solid var(--text-light);
->>>>>>> 3382681f
         border-radius: .25rem;
         text-align: center;
         text-decoration: none;
