{% load static %}
{% load tags %}

<head>
    <link rel="icon" type="image/x-icon" href="{% static 'ytlogo.ico' %}">
<<<<<<< HEAD
    <link rel="stylesheet" href="{% static 'lib/bootstrap-icons.css' %}">


    <link rel="stylesheet" href="{% static 'lib/bootstrap.min.css' %}">
    <script src="{% static 'lib/bootstrap.bundle.min.js' %}"></script>
    <script src="{% static 'lib/jquery.js' %}"></script>
=======
    <!-- CSS only -->
    <link href="https://cdn.jsdelivr.net/npm/bootstrap@5.2.2/dist/css/bootstrap.min.css" rel="stylesheet" integrity="sha384-Zenh87qX5JnK2Jl0vWa8Ck2rdkQ2Bzep5IDxbcnCeuOxjzrPF/et3URy9Bv1WTRi" crossorigin="anonymous">
     <!-- JavaScript Bundle with Popper -->
    <script src="https://cdn.jsdelivr.net/npm/bootstrap@5.2.2/dist/js/bootstrap.bundle.min.js" integrity="sha384-OERcA2EqjJCMA+/3y+gxIOqMEjwtxJY7qPCqsdltbNJuaOe923+mo//f6V8Qbsw3" crossorigin="anonymous"></script>

    <link rel="stylesheet" href="https://cdn.jsdelivr.net/npm/bootstrap-icons@1.10.2/font/bootstrap-icons.css">

    <script src="https://cdn.jsdelivr.net/npm/jquery@3.6.1/dist/jquery.min.js"></script>
>>>>>>> f1eb7585

    <script type="text/javascript">
        const CSRF_TOKEN = "{{ csrf_token }}";
    </script>

    <script src="{% static 'js/app.js' %}"></script>

    {% block scripts %}

    {% endblock %}
</head>
<body class="preload">
    <nav id="view-selector">
        <div id="sandwich-icon" data-sidebar="#sidebar-left">
            <span></span>
            <span></span>
            <span></span>
            <span></span>
        </div>
        {% if request.path == '/' %}
            <h2 class="head">Yawning Titan</h2>
        {% else %}
            <a href="{% url 'home' %}" class="head">Yawning Titan Home</a>
        {% endif %}
        <div class="flex-break"></div>
        <div id="error-message" class="{% if error_message is None %}hidden{% endif %}">{{error_message}}</div>
    </nav>
    <div id="window-container">
        <div id="toolbar">
            <div id="game-mode-set" class="stage" data-toggle="tooltip" data-placement="right" title="Game mode config incomplete">
                <i class="bi bi-gear"></i>
                <i class="bi bi-gear-fill"></i>
            </div>
            <div class="stage" data-toggle="tooltip" data-placement="right" title="Network config incomplete">
                <i class="bi bi-diagram-2"></i>
                <i class="bi bi-diagram-2-fill"></i>
            </div>
            <div class="stage" data-toggle="tooltip" data-placement="right" title="Run config incomplete">
                <i class="bi bi-collection-play"></i>
                <i class="bi bi-collection-play-fill"></i>
            </div>
            <div class="stage" data-toggle="tooltip" data-placement="right" title="Run game">
                <i class="bi bi-play"></i>
                <i class="bi bi-play-fill"></i>
            </div>
        </div>
        <div id="window">
            <div id="sidebar-left">
                <div id="nav-accordion" class="accordion">
                    {% for button_name, links in sidebar.items %}
                    <div class="accordion-item">
                        <h2 class="accordion-header" id="{{button_name|to_id}}-header">
                            <button class="accordion-button collapsed" type="button" data-bs-toggle="collapse" data-bs-target="#{{button_name|to_id}}-links" aria-expanded="false" aria-controls="images-list">
                                {{button_name}}
                            </button>
                        </h2>
                        <div id="{{button_name|to_id}}-links" class="accordion-collapse collapse" aria-labelledby="{{button_name|to_id}}-header" data-bs-parent="#nav-accordion">
                            <div class="accordion-body list">
                            {% for link in links %}
                                <a class="wide" href="{{link|get_url}}">{{link}}</a>
                            {% endfor %}
                            </div>
                        </div>
                    </div>
                    {% endfor %}
                </div>
                {% block sidebar %}

                {% endblock %}
            </div>
            <div id="main">
                {% block main %}

                {% endblock %}
            </div>
        </div>
    </div>
    <div id="mask" class="hidden">
        {% block dialogues %}

        {% endblock %}
    </div>
    <script> </script>
</body>
<style>
    :root{
        --primary: #00A86B;
        --primary-light: #A8E4A0;
        --superlight: #bababa;
        --light: #323233;
        --mid: #252526;
        --dark: #1e1e1e;

        --text-superlight: #fff;
        --text-light: #999;
        --text-mid: #888;
<<<<<<< HEAD
        --text-dark: rgb(87, 87, 87);
=======
>>>>>>> f1eb7585

        --increment: 5px;
        --padding: 50px;
    }

    /* scrollbar styling */
    ::-webkit-scrollbar {
        width: 10px;
    }

    ::-webkit-scrollbar-track {
        background-color: var(--mid);
        -webkit-border-radius: 10px;
        border-radius: 10px;
    }

    ::-webkit-scrollbar-thumb {
        -webkit-border-radius: 10px;
        border-radius: 10px;
        background: var(--text-light);
    }

    /* base elements */
    body{
        width: 100vw;
        height: 100vh;
        display: flex;
        flex-direction: column;
        background-color: var(--light);
        color: #666;
        line-height: auto;
        position: relative;
    }
    h2{
        color: var(--text-light);
    }
    a,button,div,form { /* linkable elements */
        color: var(--text-mid);
<<<<<<< HEAD
=======

>>>>>>> f1eb7585
    }

    /* input elements */
    input:checked{
        background-color: var(--primary) !important;
    }
    input[type="checkbox"]:focus:checked{
        background-color: var(--primary) !important;
    }
    input:focus{
        background-color: var(--dark) !important;
        color: var(--text-light) !important;
    }
    input[type='search']{
        background-color: var(--mid);
        color: var(--text-light);
    }
    input[type='search']:focus{
        background-color: var(--mid);
        color: var(--text-light);
    }
    input[type='search'].rounded{
        border-top-right-radius:0 !important;
        border-bottom-right-radius:0 !important;
    }
    option:hover{
        background-color: var(--primary-light);
    }

    /* specific elements */
    #error-message{
        background-color: var(--bs-danger);
        padding: var(--increment);
        border-radius: var(--increment);
        color: var(--text-superlight);
        margin-right: var(--increment);
    }

    #view-selector{
        width: 100%;
        height: var(--padding);
        display: flex;
        align-items: center;
        justify-content: flex-start;
        background-color: var(--light);
        border-bottom: 1px solid var(--text-mid);
    }
    #toolbar{
        width: var(--padding);
        display: flex;
        flex-direction: column;
        justify-content: center;
        align-items: center;
        background-color: var(--light);
        border-right: 1px solid var(--text-mid);
    }
    #toolbar>*{
        font-size: 2rem;
        margin-top: calc(var(--increment)*3);
        margin-bottom: calc(var(--increment)*3);
        color: var(--text-light);
    }
    #window-container{
        flex: 1;
        display: flex;
        flex-direction: row;
        width: 100%;
    }
    #window{
        flex: 1;
        display: flex;
        flex-direction: row;
        width: 100%;
        min-height: 0;
        max-height: calc(100vh - var(--padding));
        overflow: hidden;
    }
    #main{
<<<<<<< HEAD
=======
        padding: 0 !important;
>>>>>>> f1eb7585
        position: relative;
        flex: 1;
        height: 100%;
        padding: var(--padding);
        background-color: var(--mid);
    }
    #sidebar-left{
        width: 700px;
        height: 100%;
        display: flex;
        background-color: var(--mid);
        transition: all 0.8s ease;
        margin-left: -700px;
        /* transform: translate(-700px, 0); */
    }
    #sidebar-left.open{
        margin-left: 0px;
<<<<<<< HEAD
=======
    }
    #main{
        position: relative;
        flex: 1;
        display: flex;     
        height: 100%;
>>>>>>> f1eb7585
    }
    #center-container{
        position: absolute;
        top: 50%;
        left: 50%;
        padding: 30px;
        background-color: var(--mid);
        display: flex;
        flex-direction: column;
        justify-content: flex-start;
        border: 1px solid var(--text-light);
        border-radius: .25rem;
        transform: translate(-50%, -50%);
    }
    #center-container.small{
        width: 500px;
        height: 500px;
    }
    #center-container.stretch{
        width: 1000px;
        min-height: 60%;
        max-height: 100%;
    }

    /* base classes */
    .icon{
        border-radius: 50%;
        background-color: var(--light);
        margin-left: var(--increment);
        padding: .5rem;
        cursor: pointer;
    }
    .icon:hover{
        background-color: var(--superlight);
        color: var(--primary-light);
    }
    .form-label{
        color: var(--text-superlight);
    }
    .form-switch{
        text-align: center;
    }
    .form-range{
        display: flex;
        flex-direction: row;
    }
    .form-range>.range-setter{
        width: 50px;
        margin-left: var(--increment);
        -moz-appearance: textfield;
<<<<<<< HEAD
        padding: .1rem;
=======
>>>>>>> f1eb7585
    }
    .form-range>.range-setter::-webkit-inner-spin-button,.form-range>.range-setter::-webkit-outer-spin-button{
        -webkit-appearance: none;
        margin: 0;
    }

    /* dialogue boxes */
    #mask{
        position: absolute;
        top: 50%;
        left: 50%;
        height: 100%;
        width: 100%;
        transform: translate(-50%,-50%);
    }
    .dialogue-center{
        position: absolute;
        top: 50%;
        left: 50%;
        width: 500px;
        height: 500px;
        padding: calc(2*var(--increment));
        display: flex;
        flex-direction: column;
        justify-content: space-between;
        background-color: var(--dark);
        border-radius: .5rem;
        transform: translate(-50%,-50%);
        color: var(--text-superlight);
    }
    .dialogue-center>p{
<<<<<<< HEAD
        color: var(--text-mid);
=======
        flex: 1;
        vertical-align: middle;
>>>>>>> f1eb7585
    }
    .dialogue-center>input{
        margin-bottom: var(--padding);
        background-color: var(--mid);
        border: none;
    }
    .dialogue-center>h3{
        color: var(--text-superlight);
    }

    /* toolbar */
    #toolbar>.stage>i:last-child{
        display: none;
        color: var(--primary);
    }
    #toolbar>.stage>i:first-child{
        display: block;
    }
    #toolbar>.stage.complete>i:last-child{
        display: block;
    }
    #toolbar>.stage.complete>i:first-child{
        display: none;
    }

    /* text styling */
    .head{
        font-size: 2.25rem;
        font-weight: 500;
        color: var(--primary);
        text-decoration: none;
        margin-bottom: .25rem;
    }
    .head:hover{
        color: var(--primary);
    }

    /* accordion */
    .accordion{
        width:100%;
        max-height: 100%;
        margin: var(--increment);
    }
    .accordion-item,.accordion-header,.accordion-button{
        background-color: var(--light);
        color: var(--text-light);
        border: none;
    }
    .accordion-button:not(.collapsed){
        background-color: var(--primary);
        color: var(--text-superlight);
    }
    .accordion-button.collapsed::after {
        background-image: url("data:image/svg+xml,%3csvg xmlns='http://www.w3.org/2000/svg' viewBox='0 0 16 16' fill='%23888'%3e%3cpath fill-rule='evenodd' d='M1.646 4.646a.5.5 0 0 1 .708 0L8 10.293l5.646-5.647a.5.5 0 0 1 .708.708l-6 6a.5.5 0 0 1-.708 0l-6-6a.5.5 0 0 1 0-.708z'/%3e%3c/svg%3e");
    }
    .accordion-body{
        background-color: var(--mid);
    }

    /* style helpers */
    .hidden{
        display: none !important;
    }
    .disabled{
        pointer-events: none;
    }
    .clear{
        background-color: transparent !important;
        border: none !important;
    }
    .blur{
        filter: blur(5px);
    }
    .preload * {
        -webkit-transition: none !important;
        -moz-transition: none !important;
        -ms-transition: none !important;
        -o-transition: none !important;
    }
    .btn-primary{
        background-color: var(--primary);
        border-color: var(--primary);
        color: var(--text-superlight) !important;
    }
    .btn{
        color: var(--text-light);
    }

    /* layout helpers */
    .list{
        display: flex;
        flex-direction: column;
        justify-content: flex-start;
    }
    .list>a{
        text-decoration: none;
        color: var(--text-mid);
        cursor: pointer;
        font-size: 1rem;
        height: 2rem;
    }
    .list>a:hover{
        border-bottom: 1px solid var(--text-mid);
        color: var(--primary-light);
    }
    .el-row{
        width: 100%;
        display: flex;
        flex-direction: row;
        justify-content: space-between;
        align-items: center;
    }

    .flex-break{
        flex:1;
    }

    /* animated sandwich */
    #sandwich-icon{
        width: 30px;
        height: 22px;
        margin-left: var(--increment);
        margin-right: var(--increment);
        position: relative;
        -webkit-transform: rotate(0deg);
        -moz-transform: rotate(0deg);
        -o-transform: rotate(0deg);
        transform: rotate(0deg);
        -webkit-transition: .5s ease-in-out;
        -moz-transition: .5s ease-in-out;
        -o-transition: .5s ease-in-out;
        transition: .5s ease-in-out;
        cursor: pointer;
    }

    #sandwich-icon>span{
        display: block;
        position: absolute;
        height: 4px;
        width: 100%;
        background: var(--text-mid);
        border-radius: 9px;
        opacity: 1;
        left: 0;
        -webkit-transform: rotate(0deg);
        -moz-transform: rotate(0deg);
        -o-transform: rotate(0deg);
        transform: rotate(0deg);
        -webkit-transition: .25s ease-in-out;
        -moz-transition: .25s ease-in-out;
        -o-transition: .25s ease-in-out;
        transition: .25s ease-in-out;
        }


    #sandwich-icon span:nth-child(1) {
        top: 0px;
    }

    #sandwich-icon span:nth-child(2),#sandwich-icon span:nth-child(3) {
        top: 9px;
    }

    #sandwich-icon span:nth-child(4) {
        top: 18px;
    }

    #sandwich-icon.open span:nth-child(1) {
        top: 9px;
        width: 0%;
        left: 50%;
    }

    #sandwich-icon.open span:nth-child(2) {
        -webkit-transform: rotate(45deg);
        -moz-transform: rotate(45deg);
        -o-transform: rotate(45deg);
        transform: rotate(45deg);
    }

    #sandwich-icon.open span:nth-child(3) {
        -webkit-transform: rotate(-45deg);
        -moz-transform: rotate(-45deg);
        -o-transform: rotate(-45deg);
        transform: rotate(-45deg);
    }

    #sandwich-icon.open span:nth-child(4) {
        top: 9px;
        width: 0%;
        left: 50%;
    }
</style>

{% block style %}
{% endblock %}<|MERGE_RESOLUTION|>--- conflicted
+++ resolved
@@ -3,23 +3,12 @@
 
 <head>
     <link rel="icon" type="image/x-icon" href="{% static 'ytlogo.ico' %}">
-<<<<<<< HEAD
     <link rel="stylesheet" href="{% static 'lib/bootstrap-icons.css' %}">
 
 
     <link rel="stylesheet" href="{% static 'lib/bootstrap.min.css' %}">
     <script src="{% static 'lib/bootstrap.bundle.min.js' %}"></script>
     <script src="{% static 'lib/jquery.js' %}"></script>
-=======
-    <!-- CSS only -->
-    <link href="https://cdn.jsdelivr.net/npm/bootstrap@5.2.2/dist/css/bootstrap.min.css" rel="stylesheet" integrity="sha384-Zenh87qX5JnK2Jl0vWa8Ck2rdkQ2Bzep5IDxbcnCeuOxjzrPF/et3URy9Bv1WTRi" crossorigin="anonymous">
-     <!-- JavaScript Bundle with Popper -->
-    <script src="https://cdn.jsdelivr.net/npm/bootstrap@5.2.2/dist/js/bootstrap.bundle.min.js" integrity="sha384-OERcA2EqjJCMA+/3y+gxIOqMEjwtxJY7qPCqsdltbNJuaOe923+mo//f6V8Qbsw3" crossorigin="anonymous"></script>
-
-    <link rel="stylesheet" href="https://cdn.jsdelivr.net/npm/bootstrap-icons@1.10.2/font/bootstrap-icons.css">
-
-    <script src="https://cdn.jsdelivr.net/npm/jquery@3.6.1/dist/jquery.min.js"></script>
->>>>>>> f1eb7585
 
     <script type="text/javascript">
         const CSRF_TOKEN = "{{ csrf_token }}";
@@ -116,10 +105,7 @@
         --text-superlight: #fff;
         --text-light: #999;
         --text-mid: #888;
-<<<<<<< HEAD
         --text-dark: rgb(87, 87, 87);
-=======
->>>>>>> f1eb7585
 
         --increment: 5px;
         --padding: 50px;
@@ -158,10 +144,6 @@
     }
     a,button,div,form { /* linkable elements */
         color: var(--text-mid);
-<<<<<<< HEAD
-=======
-
->>>>>>> f1eb7585
     }
 
     /* input elements */
@@ -240,10 +222,7 @@
         overflow: hidden;
     }
     #main{
-<<<<<<< HEAD
-=======
         padding: 0 !important;
->>>>>>> f1eb7585
         position: relative;
         flex: 1;
         height: 100%;
@@ -261,15 +240,12 @@
     }
     #sidebar-left.open{
         margin-left: 0px;
-<<<<<<< HEAD
-=======
     }
     #main{
         position: relative;
         flex: 1;
-        display: flex;     
+        display: flex;
         height: 100%;
->>>>>>> f1eb7585
     }
     #center-container{
         position: absolute;
@@ -320,10 +296,7 @@
         width: 50px;
         margin-left: var(--increment);
         -moz-appearance: textfield;
-<<<<<<< HEAD
         padding: .1rem;
-=======
->>>>>>> f1eb7585
     }
     .form-range>.range-setter::-webkit-inner-spin-button,.form-range>.range-setter::-webkit-outer-spin-button{
         -webkit-appearance: none;
@@ -355,12 +328,7 @@
         color: var(--text-superlight);
     }
     .dialogue-center>p{
-<<<<<<< HEAD
         color: var(--text-mid);
-=======
-        flex: 1;
-        vertical-align: middle;
->>>>>>> f1eb7585
     }
     .dialogue-center>input{
         margin-bottom: var(--padding);
