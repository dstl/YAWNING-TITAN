{% load static %}
{% load tags %}

<head>
    <link rel="icon" type="image/x-icon" href="{% static 'ytlogo.ico' %}">
    <link rel="stylesheet" href="{% static 'lib/bootstrap-icons.css' %}">

<<<<<<< HEAD

=======
>>>>>>> dev-gui
    <link rel="stylesheet" href="{% static 'lib/bootstrap.min.css' %}">
    <script src="{% static 'lib/bootstrap.bundle.min.js' %}"></script>
    <script src="{% static 'lib/jquery.js' %}"></script>

    <script type="text/javascript">
        const CSRF_TOKEN = "{{ csrf_token }}";
    </script>

    <script src="{% static 'js/app.js' %}"></script>

    {% block scripts %}

    {% endblock %}
</head>
<body class="preload">
    <nav id="view-selector">
        <div id="sandwich-icon" data-sidebar="#sidebar-left">
            <span></span>
            <span></span>
            <span></span>
            <span></span>
        </div>
        {% if request.path == '/' %}
            <h2 class="head">Yawning Titan</h2>
        {% else %}
            <a href="{% url 'home' %}" class="head">Yawning Titan Home</a>
        {% endif %}
        <div class="flex-break"></div>
        <div id="error-message" class="{% if error_message is None %}hidden{% endif %}">{{error_message}}</div>
    </nav>
    <div id="window-container">
        <div id="toolbar">
            <div id="game-mode-set" class="stage" data-toggle="tooltip" data-placement="right" title="Game mode config incomplete">
                <i class="bi bi-gear"></i>
                <i class="bi bi-gear-fill"></i>
            </div>
            <div class="stage" data-toggle="tooltip" data-placement="right" title="Network config incomplete">
                <i class="bi bi-diagram-2"></i>
                <i class="bi bi-diagram-2-fill"></i>
            </div>
            <div class="stage" data-toggle="tooltip" data-placement="right" title="Run config incomplete">
                <i class="bi bi-collection-play"></i>
                <i class="bi bi-collection-play-fill"></i>
            </div>
            <div class="stage" data-toggle="tooltip" data-placement="right" title="Run game">
                <i class="bi bi-play"></i>
                <i class="bi bi-play-fill"></i>
            </div>
        </div>
        <div id="window">
            <div id="sidebar-left">
                <div id="nav-accordion" class="accordion">
                    {% for button_name, links in sidebar.items %}
                    <div class="accordion-item">
                        <h2 class="accordion-header" id="{{button_name|to_id}}-header">
                            <button class="accordion-button collapsed" type="button" data-bs-toggle="collapse" data-bs-target="#{{button_name|to_id}}-links" aria-expanded="false" aria-controls="images-list">
                                {{button_name}}
                            </button>
                        </h2>
                        <div id="{{button_name|to_id}}-links" class="accordion-collapse collapse" aria-labelledby="{{button_name|to_id}}-header" data-bs-parent="#nav-accordion">
                            <div class="accordion-body list">
                            {% for link in links %}
                                <a class="wide" href="{{link|get_url}}">{{link}}</a>
                            {% endfor %}
                            </div>
                        </div>
                    </div>
                    {% endfor %}
                </div>
                {% block sidebar %}

                {% endblock %}
            </div>
            <div id="main">
                {% block main %}

                {% endblock %}
            </div>
        </div>
    </div>
    <div id="mask" class="hidden">
        {% block dialogues %}

        {% endblock %}
    </div>
    <script> </script>
</body>
<style>
    :root{
        --primary: #00A86B;
        --primary-light: #A8E4A0;
        --superlight: #bababa;
        --light: #323233;
        --mid: #252526;
        --dark: #1e1e1e;

        --text-superlight: #fff;
        --text-light: #999;
        --text-mid: #888;
        --text-dark: rgb(87, 87, 87);

        --increment: 5px;
        --padding: 50px;
    }

    /* scrollbar styling */
    ::-webkit-scrollbar {
        width: 10px;
    }

    ::-webkit-scrollbar-track {
        background-color: var(--mid);
        -webkit-border-radius: 10px;
        border-radius: 10px;
    }

    ::-webkit-scrollbar-thumb {
        -webkit-border-radius: 10px;
        border-radius: 10px;
        background: var(--text-light);
    }

    /* base elements */
    body{
        width: 100vw;
        height: 100vh;
        display: flex;
        flex-direction: column;
        background-color: var(--light);
        color: #666;
        line-height: auto;
        position: relative;
    }
    h2{
        color: var(--text-light);
    }
    a,button,div,form { /* linkable elements */
        color: var(--text-mid);
        box-sizing: border-box;
    }

    /* input elements */
    input:checked{
        background-color: var(--primary) !important;
    }
    input[type="checkbox"]:focus:checked{
        background-color: var(--primary) !important;
    }
    input:focus{
        background-color: var(--dark) !important;
        color: var(--text-light) !important;
    }
    input[type='search']{
        background-color: var(--mid);
        color: var(--text-light);
    }
    input[type='search']:focus{
        background-color: var(--mid);
        color: var(--text-light);
    }
    input[type='search'].rounded{
        border-top-right-radius:0 !important;
        border-bottom-right-radius:0 !important;
    }
    option:hover{
        background-color: var(--primary-light);
    }

    /* specific elements */
    #error-message{
        background-color: var(--bs-danger);
        padding: var(--increment);
        border-radius: var(--increment);
        color: var(--text-superlight);
        margin-right: var(--increment);
    }

    #view-selector{
        width: 100%;
        height: var(--padding);
        display: flex;
        align-items: center;
        justify-content: flex-start;
        background-color: var(--light);
        border-bottom: 1px solid var(--text-mid);
    }
    #toolbar{
        width: var(--padding);
        display: flex;
        flex-direction: column;
        justify-content: center;
        align-items: center;
        background-color: var(--light);
        border-right: 1px solid var(--text-mid);
    }
    #toolbar>*{
        font-size: 2rem;
        margin-top: calc(var(--increment)*3);
        margin-bottom: calc(var(--increment)*3);
        color: var(--text-light);
    }
    #window-container{
        flex: 1;
        display: flex;
        flex-direction: row;
        width: 100%;
    }
    #window{
        flex: 1;
        display: flex;
        flex-direction: row;
        width: 100%;
        min-height: 0;
        max-height: calc(100vh - var(--padding));
        overflow: hidden;
    }
    #main{
        padding: 0 !important;
        position: relative;
        flex: 1;
        height: 100%;
        padding: var(--padding);
        background-color: var(--mid);
    }
    #sidebar-left{
        width: 700px;
        height: 100%;
        display: flex;
        background-color: var(--mid);
        transition: all 0.8s ease;
        margin-left: -700px;
        /* transform: translate(-700px, 0); */
    }
    #sidebar-left.open{
        margin-left: 0px;
    }
    #main{
        position: relative;
        flex: 1;
        display: flex;
        height: 100%;
    }
    #center-container{
        position: absolute;
        top: 50%;
        left: 50%;
        padding: 30px;
        background-color: var(--mid);
        display: flex;
        flex-direction: column;
        justify-content: flex-start;
        border: 1px solid var(--text-light);
        border-radius: .25rem;
        transform: translate(-50%, -50%);
    }
    #center-container.small{
        width: 500px;
        height: 500px;
    }
    #center-container.stretch{
        width: 1000px;
        min-height: 60%;
        max-height: 100%;
    }

    /* base classes */
    .icon{
        border-radius: 50%;
        background-color: var(--light);
        margin-left: var(--increment);
        padding: .5rem;
        cursor: pointer;
    }
    .icon:hover{
        background-color: var(--superlight);
        color: var(--primary-light);
    }
    .form-label{
        color: var(--text-superlight);
    }
    .form-switch{
        text-align: center;
    }
    .form-range{
        display: flex;
        flex-direction: row;
    }
    .form-range>.range-setter{
        width: 50px;
        margin-left: var(--increment);
        -moz-appearance: textfield;
        padding: .1rem;
    }
    .form-range>.range-setter::-webkit-inner-spin-button,.form-range>.range-setter::-webkit-outer-spin-button{
        -webkit-appearance: none;
        margin: 0;
    }

    /* dialogue boxes */
    #mask{
        position: absolute;
        top: 50%;
        left: 50%;
        height: 100%;
        width: 100%;
        transform: translate(-50%,-50%);
    }
    .dialogue-center{
        position: absolute;
        top: 50%;
        left: 50%;
        width: 500px;
        height: 500px;
        padding: calc(2*var(--increment));
        display: flex;
        flex-direction: column;
        justify-content: space-between;
        background-color: var(--dark);
        border-radius: .5rem;
        transform: translate(-50%,-50%);
        color: var(--text-superlight);
    }
    .dialogue-center>p{
        color: var(--text-mid);
    }
    .dialogue-center>input{
        margin-bottom: var(--padding);
        background-color: var(--mid);
        border: none;
    }
    .dialogue-center>h3{
        color: var(--text-superlight);
    }

    /* toolbar */
    #toolbar>.stage>i:last-child{
        display: none;
        color: var(--primary);
    }
    #toolbar>.stage>i:first-child{
        display: block;
    }
    #toolbar>.stage.complete>i:last-child{
        display: block;
    }
    #toolbar>.stage.complete>i:first-child{
        display: none;
    }

    /* text styling */
    .head{
        font-size: 2.25rem;
        font-weight: 500;
        color: var(--primary);
        text-decoration: none;
        margin-bottom: .25rem;
    }
    .head:hover{
        color: var(--primary);
    }

    /* accordion */
    .accordion{
        width:100%;
        max-height: 100%;
        margin: var(--increment);
    }
    .accordion-item,.accordion-header,.accordion-button{
        background-color: var(--light);
        color: var(--text-light);
        border: none;
    }
    .accordion-button:not(.collapsed){
        background-color: var(--primary);
        color: var(--text-superlight);
    }
    .accordion-button.collapsed::after {
        background-image: url("data:image/svg+xml,%3csvg xmlns='http://www.w3.org/2000/svg' viewBox='0 0 16 16' fill='%23888'%3e%3cpath fill-rule='evenodd' d='M1.646 4.646a.5.5 0 0 1 .708 0L8 10.293l5.646-5.647a.5.5 0 0 1 .708.708l-6 6a.5.5 0 0 1-.708 0l-6-6a.5.5 0 0 1 0-.708z'/%3e%3c/svg%3e");
    }
    .accordion-body{
        background-color: var(--mid);
    }

    /* style helpers */
    .hidden{
        display: none !important;
    }
    .disabled{
        pointer-events: none;
    }
    .clear{
        background-color: transparent !important;
        border: none !important;
    }
    .blur{
        filter: blur(5px);
    }
    .preload * {
        -webkit-transition: none !important;
        -moz-transition: none !important;
        -ms-transition: none !important;
        -o-transition: none !important;
    }
    .btn-primary{
        background-color: var(--primary);
        border-color: var(--primary);
        color: var(--text-superlight) !important;
    }
    .btn{
        color: var(--text-light);
    }

    /* layout helpers */
    .list{
        display: flex;
        flex-direction: column;
        justify-content: flex-start;
    }
    .list>a{
        text-decoration: none;
        color: var(--text-mid);
        cursor: pointer;
        font-size: 1rem;
        height: 2rem;
    }
    .list>a:hover{
        border-bottom: 1px solid var(--text-mid);
        color: var(--primary-light);
    }
    .el-row{
        width: 100%;
        display: flex;
        flex-direction: row;
        justify-content: space-between;
        align-items: center;
    }

    .flex-break{
        flex:1;
    }

    /* animated sandwich */
    #sandwich-icon{
        width: 30px;
        height: 22px;
        margin-left: var(--increment);
        margin-right: var(--increment);
        position: relative;
        -webkit-transform: rotate(0deg);
        -moz-transform: rotate(0deg);
        -o-transform: rotate(0deg);
        transform: rotate(0deg);
        -webkit-transition: .5s ease-in-out;
        -moz-transition: .5s ease-in-out;
        -o-transition: .5s ease-in-out;
        transition: .5s ease-in-out;
        cursor: pointer;
    }

    #sandwich-icon>span{
        display: block;
        position: absolute;
        height: 4px;
        width: 100%;
        background: var(--text-mid);
        border-radius: 9px;
        opacity: 1;
        left: 0;
        -webkit-transform: rotate(0deg);
        -moz-transform: rotate(0deg);
        -o-transform: rotate(0deg);
        transform: rotate(0deg);
        -webkit-transition: .25s ease-in-out;
        -moz-transition: .25s ease-in-out;
        -o-transition: .25s ease-in-out;
        transition: .25s ease-in-out;
        }


    #sandwich-icon span:nth-child(1) {
        top: 0px;
    }

    #sandwich-icon span:nth-child(2),#sandwich-icon span:nth-child(3) {
        top: 9px;
    }

    #sandwich-icon span:nth-child(4) {
        top: 18px;
    }

    #sandwich-icon.open span:nth-child(1) {
        top: 9px;
        width: 0%;
        left: 50%;
    }

    #sandwich-icon.open span:nth-child(2) {
        -webkit-transform: rotate(45deg);
        -moz-transform: rotate(45deg);
        -o-transform: rotate(45deg);
        transform: rotate(45deg);
    }

    #sandwich-icon.open span:nth-child(3) {
        -webkit-transform: rotate(-45deg);
        -moz-transform: rotate(-45deg);
        -o-transform: rotate(-45deg);
        transform: rotate(-45deg);
    }

    #sandwich-icon.open span:nth-child(4) {
        top: 9px;
        width: 0%;
        left: 50%;
    }
</style>

{% block style %}
{% endblock %}<|MERGE_RESOLUTION|>--- conflicted
+++ resolved
@@ -5,10 +5,6 @@
     <link rel="icon" type="image/x-icon" href="{% static 'ytlogo.ico' %}">
     <link rel="stylesheet" href="{% static 'lib/bootstrap-icons.css' %}">
 
-<<<<<<< HEAD
-
-=======
->>>>>>> dev-gui
     <link rel="stylesheet" href="{% static 'lib/bootstrap.min.css' %}">
     <script src="{% static 'lib/bootstrap.bundle.min.js' %}"></script>
     <script src="{% static 'lib/jquery.js' %}"></script>
