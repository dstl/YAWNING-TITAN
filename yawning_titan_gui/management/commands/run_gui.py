import shutil
import sys

from django.core.management import call_command
from django.core.management.base import BaseCommand


class Command(BaseCommand):
    """
    Command to run the yawning titan gui in a window.

    :Examples:

    >>> python manage.py run_gui
    """

    help = "Run yawning titan gui in window."

    def handle(self, *args, **kwargs):
        """Method that is fired on execution of the command in the terminal."""
        from flaskwebgui import FlaskUI

        from yawning_titan_gui import _YT_GUI_ROOT_DIR, STATIC_DIR
        from yawning_titan_server.wsgi import application as app

        # Creates the static ui files copy in the data directory
<<<<<<< HEAD
        shutil.copytree(
            (_YT_GUI_ROOT_DIR / "static").as_posix(),
            STATIC_DIR.as_posix(),
            dirs_exist_ok=True,
        )
=======
        call_command("setup")
>>>>>>> 638d9627

        print(f"running app with {sys.executable}")
        FlaskUI(app=app, server="django").run()<|MERGE_RESOLUTION|>--- conflicted
+++ resolved
@@ -1,4 +1,3 @@
-import shutil
 import sys
 
 from django.core.management import call_command
@@ -20,19 +19,10 @@
         """Method that is fired on execution of the command in the terminal."""
         from flaskwebgui import FlaskUI
 
-        from yawning_titan_gui import _YT_GUI_ROOT_DIR, STATIC_DIR
         from yawning_titan_server.wsgi import application as app
 
         # Creates the static ui files copy in the data directory
-<<<<<<< HEAD
-        shutil.copytree(
-            (_YT_GUI_ROOT_DIR / "static").as_posix(),
-            STATIC_DIR.as_posix(),
-            dirs_exist_ok=True,
-        )
-=======
         call_command("setup")
->>>>>>> 638d9627
 
         print(f"running app with {sys.executable}")
         FlaskUI(app=app, server="django").run()