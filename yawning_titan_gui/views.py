--- conflicted
+++ resolved
@@ -1,103 +1,59 @@
-<<<<<<< HEAD
-import json
+from collections import defaultdict
 from typing import Any, Dict
-from django.views import View
-=======
->>>>>>> 376dbc4d
+
+from django.http import JsonResponse, QueryDict
 from django.shortcuts import render
 from django.views import View
 
-
-<<<<<<< HEAD
+from yawning_titan import GAME_MODES_DIR
 from yawning_titan.config.agents.blue_agent_config import BlueAgentConfig
 from yawning_titan.config.agents.red_agent_config import RedAgentConfig
 from yawning_titan.config.environment.game_rules_config import GameRulesConfig
-from yawning_titan.config.environment.observation_space_config import ObservationSpaceConfig
+from yawning_titan.config.environment.observation_space_config import (
+    ObservationSpaceConfig,
+)
 from yawning_titan.config.environment.reset_config import ResetConfig
 from yawning_titan.config.environment.rewards_config import RewardsConfig
 from yawning_titan.config.game_config.config_abc import ConfigABC
+from yawning_titan.config.game_config.game_mode_config import GameModeConfig
 from yawning_titan.config.game_config.miscellaneous_config import MiscellaneousConfig
-from yawning_titan.config.game_config.game_mode_config import GameModeConfig
-
 from yawning_titan_gui.forms import (
-    RedAgentForm,
     BlueAgentForm,
-    ObservationSpaceForm,
     GameRulesForm,
     MiscellaneousForm,
+    ObservationSpaceForm,
+    RedAgentForm,
     ResetForm,
-    RewardsForm
+    RewardsForm,
+    game_mode_from_default,
 )
-
-from django.http import QueryDict,JsonResponse
-
 from yawning_titan_server.settings import STATIC_URL
 
-from collections import defaultdict
 
-import yaml
-from yaml import SafeLoader
+def static_url(type, file_path):
+    """Generate URL for file_path in static folder."""
+    return f"{STATIC_URL}/{type}/{file_path.name}"
 
-from yawning_titan_gui.forms import (
-    ConfigForm
-)
 
-from yawning_titan import GAME_MODES_DIR
-
-def static_url(type,file_path):
-    return  f"{STATIC_URL}/{type}/{file_path.name}"
-
-def game_mode_path(game_mode_filename:str):
+def game_mode_path(game_mode_filename: str):
+    """Generate path for game mode file."""
     return (GAME_MODES_DIR / game_mode_filename).as_posix()
 
-def game_mode_from_default(
-    base_config_path:str,
-    updated_settings:Dict[str,Dict[str,Any]],
-    section:str
-):
-    with open(base_config_path) as f:
-        new_settings: Dict[str, Dict[str, Any]] = yaml.load(
-            f, Loader=SafeLoader
-        )
-
-    # add settings items for selection values
-    
-
-    new_settings[section.upper()].update(updated_settings)
-    return new_settings[section.upper()]
-    
 
 default_sidebar = {
-    "Documentation":[
-        "Getting started",
-        "Tutorials",
-        "How to configure",
-        "Code"
-    ],
-    "Configuration":[
+    "Documentation": ["Getting started", "Tutorials", "How to configure", "Code"],
+    "Configuration": [
         "Manage game modes",
         "Manage networks",
     ],
-    "Training runs":[
-        "Setup a training run",
-        "View completed runs"
-    ],
-    "About":[
-        "Contributors",
-        "Report bug", 
-        "FAQ"
-    ]
+    "Training runs": ["Setup a training run", "View completed runs"],
+    "About": ["Contributors", "Report bug", "FAQ"],
 }
+
+
 class HomeView(View):
-=======
-class home(View):
-    """
-    Django representation of home.html.
+    """Django page template for landing page."""
 
-    implements 'get' and 'post' methods to handle page requests.
-    """
-
->>>>>>> 376dbc4d
     def get(self, request, *args, **kwargs):
         """Handle page get requests."""
         return self.render_page(request)
@@ -108,114 +64,115 @@
 
     def render_page(self, request):
         """Process pythonic tags in home.html and return formatted page."""
-        return render(
-            request,
-            "home.html",
-            {
-                "sidebar":default_sidebar
-            }
-        )
+        return render(request, "home.html", {"sidebar": default_sidebar})
+
 
 class GameModesView(View):
+    """Django page template for game mode management."""
+
     def get(self, request, *args, **kwargs):
+        """Handle page get requests."""
         return render(
             request,
             "game_modes.html",
             {
-                "sidebar":default_sidebar,
-                "game_modes":[
+                "sidebar": default_sidebar,
+                "game_modes": [
                     {
-                        "filename":"base_config.yaml",
-                        "name":"test 1",
-                        "description":"description 1"
+                        "filename": "base_config.yaml",
+                        "name": "test 1",
+                        "description": "description 1",
                     },
                     {
-                        "filename":"base_config.yaml",
-                        "name":"test 2",
-                        "description":"description 2"
+                        "filename": "base_config.yaml",
+                        "name": "test 2",
+                        "description": "description 2",
                     },
                     {
-                        "filename":"base_config.yaml",
-                        "name":"test 3",
-                        "description": "description 3 is really really really really really really really really really really really really really really really really really really really really long"
-                    }
-                ]
-            }
+                        "filename": "base_config.yaml",
+                        "name": "test 3",
+                        "description": """
+                            description 3 is really really really really really really really
+                            really really really really really really really really really really
+                            really really really long
+                        """,
+                    },
+                ],
+            },
         )
 
     def post(self, request, *args, **kwargs):
+        """Handle page post requests."""
         pass
 
-    
+
 class GameModeConfigView(View):
+    """Django page template for game mode creation and editing."""
+
     def __init__(self, **kwargs) -> None:
-        self.configs:Dict[str,ConfigABC] = {
-            "red":RedAgentConfig,
-            "blue":BlueAgentConfig,
+        self.configs: Dict[str, ConfigABC] = {
+            "red": RedAgentConfig,
+            "blue": BlueAgentConfig,
             "observation_space": ObservationSpaceConfig,
             "game_rules": GameRulesConfig,
             "rewards": RewardsConfig,
             "reset": ResetConfig,
-            "miscellaneous": MiscellaneousConfig
+            "miscellaneous": MiscellaneousConfig,
         }
         self.forms = {
-            "red":RedAgentForm,
-            "blue":BlueAgentForm,
+            "red": RedAgentForm,
+            "blue": BlueAgentForm,
             "observation_space": ObservationSpaceForm,
             "game_rules": GameRulesForm,
             "rewards": RewardsForm,
             "reset": ResetForm,
-            "miscellaneous": MiscellaneousForm
+            "miscellaneous": MiscellaneousForm,
         }
 
-    def get(self, request,*args, game_mode_file:str=None, **kwargs):
+    def get(self, request, *args, game_mode_file: str = None, **kwargs):
+        """Handle page get requests."""
         if game_mode_file is not None:
             game_mode = GameModeConfig.create_from_yaml(game_mode_path(game_mode_file))
             game_mode_config = game_mode.to_dict()
         else:
             game_mode_config = defaultdict(dict)
 
-
         forms = {
-            "red":RedAgentForm(initial=game_mode_config["red"]),
-            "blue":BlueAgentForm(initial=game_mode_config["blue"]),
-            "observation_space": ObservationSpaceForm(initial=game_mode_config["observation_space"]),
+            "red": RedAgentForm(initial=game_mode_config["red"]),
+            "blue": BlueAgentForm(initial=game_mode_config["blue"]),
+            "observation_space": ObservationSpaceForm(
+                initial=game_mode_config["observation_space"]
+            ),
             "game_rules": GameRulesForm(initial=game_mode_config["game_rules"]),
             "rewards": RewardsForm(initial=game_mode_config["rewards"]),
             "reset": ResetForm(initial=game_mode_config["reset"]),
-            "miscellaneous": MiscellaneousForm(initial=game_mode_config["miscellaneous"])
+            "miscellaneous": MiscellaneousForm(
+                initial=game_mode_config["miscellaneous"]
+            ),
         }
-       
-        return self.render_page(request,forms)
 
-    def post(self, request, *args, **kwargs):  
+        return self.render_page(request, forms)
+
+    def post(self, request, *args, **kwargs):
+        """Handle page post requests."""
         data = QueryDict.dict(request.POST)
-        del data["csrfmiddlewaretoken"]        
         form_name = data.pop("form_name")
-        
+
         forms = {}
         forms[form_name] = self.forms[form_name](request.POST)
 
-       
-
-        if forms[form_name].is_valid():       
-            print("JJJ",forms[form_name].cleaned_data)     
-            self.configs[form_name] = self.configs[form_name].create(game_mode_from_default(
-                GAME_MODES_DIR / "everything_off_config.yaml",
-                forms[form_name].cleaned_data,
-                form_name
-            ))
-            print(self.configs[form_name].to_dict())
-            return JsonResponse({"error":False})
+        if forms[form_name].is_valid():
+            print("TTT",forms[form_name].cleaned_data)
+            self.configs[form_name] = self.configs[form_name].create(
+                game_mode_from_default(
+                    forms[form_name].cleaned_data,
+                    form_name,
+                )
+            )
+            return JsonResponse({"error": False})
         else:
-            return self.render_page(request,forms)
-
+            return self.render_page(request, forms)
 
     def render_page(self, request, forms):
-        return render(
-            request,
-            "game_mode_config.html",
-            {
-                "forms":forms
-            }
-        )+        """Process pythonic tags in game_mode_config.html and return formatted page."""
+        return render(request, "game_mode_config.html", {"forms": forms})