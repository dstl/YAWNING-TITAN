--- conflicted
+++ resolved
@@ -1,20 +1,10 @@
-<<<<<<< HEAD
 import json
 
 from django.http import HttpRequest, JsonResponse
-=======
-import shutil
-from collections import defaultdict
-from pathlib import Path
-from typing import Any, List, Optional
-
-from django.http import JsonResponse
->>>>>>> db825716
 from django.shortcuts import redirect, render
 from django.urls import reverse
 from django.views import View
 
-<<<<<<< HEAD
 from dist.manage.django.http.response import Http404
 from yawning_titan_gui.forms import ConfigForm, GameModeFormManager, GameModeSection
 from yawning_titan_gui.helpers import GameModeManager
@@ -22,102 +12,6 @@
 GameModeManager.load_game_modes(
     info_only=True
 )  # pull all game modes from GAME_MODES_DIR
-=======
-from yawning_titan import GAME_MODES_DIR
-from yawning_titan.config.game_config.game_mode_config import GameModeConfig
-from yawning_titan_gui.forms import (
-    BlueAgentForm,
-    ConfigForm,
-    GameRulesForm,
-    MiscellaneousForm,
-    ObservationSpaceForm,
-    RedAgentForm,
-    ResetForm,
-    RewardsForm,
-    create_game_mode_from_form_sections,
-    subsection_labels,
-)
-
-
-def game_mode_path(game_mode_filename: str):
-    """Generate path for game mode file."""
-    return (GAME_MODES_DIR / game_mode_filename).as_posix()
-
-
-def check_game_mode(game_mode_path: Path) -> bool:
-    """Check that a game mode path can construct a valid GameModeConfig object."""
-    try:
-        GameModeConfig.create_from_yaml(game_mode_path)
-        return True
-    except Exception:
-        return False
-
-
-def get_game_mode_file_paths(valid_only=False) -> List[Path]:
-    """
-    Select all game modes in the `GAME_MODES_DIR` matching criteria.
-
-    Args:
-        valid_only: whether to return only those game modes that pass the `GameModeConfig` validation check
-
-    Returns:
-        a list of file Path objects representing game modes.
-    """
-    game_modes = [
-        g for g in GAME_MODES_DIR.iterdir() if g.stem != "everything_off_config"
-    ]
-    if not valid_only:
-        return game_modes
-    return [g for g in game_modes if check_game_mode(g)]
-
-
-def next_key(_dict: dict, key: int) -> Any:
-    """
-    Get the next key in a dictionary.
-
-    Use key_index + 1 if there is a subsequent key
-    otherwise return first key.
-
-    Args:
-        _dict: a dictionary object
-        key: the current key
-
-    Returns:
-        the subsequent key in the dictionary after `key`
-    """
-    keys = list(_dict.keys())
-    key_index = keys.index(key)
-    if key_index < (len(keys) - 1):
-        return keys[key_index + 1]
-    return keys[0]
-
-
-def uniquify(path: Path) -> Path:
-    """
-    Create a unique file path from a proposed path by adding a numeral to the filename.
-
-    Transforms the input `Path` object by iteratively adding numerals to the end
-    of the filename until the proposed path does not exist.
-
-    Returns:
-        The transformed path object.
-
-    Examples:
-        >>>test.txt -> exists
-        >>>test(1).txt -> exists
-        >>>test(2).txt -> new path
-    """
-    filename = path.stem
-    extension = path.suffix
-    parent = path.parent
-    counter = 1
-
-    while path.exists():
-        path = parent / f"{filename}({counter}){extension}"
-        counter += 1
-    return path
-
->>>>>>> db825716
 
 default_sidebar = {
     "Documentation": ["Getting started", "Tutorials", "How to configure", "Code"],
@@ -129,7 +23,6 @@
     "About": ["Contributors", "Report bug", "FAQ"],
 }
 
-<<<<<<< HEAD
 protected_game_mode_filenames = ["base_config.yaml"]
 
 
@@ -158,62 +51,6 @@
 
 
 class DocsView(View):
-=======
-forms = {
-    "red": {"form": RedAgentForm, "icon": "bi-lightning"},
-    "blue": {"form": BlueAgentForm, "icon": "bi-shield"},
-    "game_rules": {"form": GameRulesForm, "icon": "bi-clipboard"},
-    "observation_space": {"form": ObservationSpaceForm, "icon": "bi-binoculars"},
-    "rewards": {"form": RewardsForm, "icon": "bi-star"},
-    "reset": {"form": ResetForm, "icon": "bi-arrow-clockwise"},
-    "miscellaneous": {"form": MiscellaneousForm, "icon": "bi-brush"},
-}
-
-completed_game_modes = defaultdict(dict)
-
-protected_game_modes = ["base_config"]
-
-unfinished_game_modes = []
-
-
-class OnLoadView(View):
-    """Inherit from this `django.views.View` to run additional code when a view is requested."""
-
-    def __init__(self, **kwargs: Any) -> None:
-        super().__init__(**kwargs)
-        global unfinished_game_modes
-        unfinished_game_modes = []
-        print("U", unfinished_game_modes)
-
-
-class HomeView(OnLoadView):
-    """Django page template for landing page."""
-
-    def get(self, request, *args, **kwargs):
-        """
-        Handle page get requests.
-
-        Args:
-            request: the Django page `request` object containing the html data for `home.html` and the server GET / POST request bodies.
-        """
-        return self.render_page(request)
-
-    def post(self, request, *args, **kwargs):
-        """
-        Handle page post requests.
-
-        Args:
-            request: the Django page `request` object containing the html data for `home.html` and the server GET / POST request bodies.
-        """
-        return self.render_page(request)
-
-    def render_page(self, request):
-        """Process pythonic tags in home.html and return formatted page."""
-        return render(request, "home.html", {"sidebar": default_sidebar})
-
-
-class DocsView(OnLoadView):
->>>>>>> db825716
     """
     Django representation of home.html.
 
@@ -239,7 +76,32 @@
         """
         return render(request, "docs.html", {"sidebar": default_sidebar})
 
-<<<<<<< HEAD
+
+class NodeEditor(View):
+    """
+    Django representation of node_editor.html.
+
+    implements 'get' and 'post' methods to handle page requests.
+    """
+
+    def get(self, request, *args, **kwargs):
+        """Handle page get requests.
+
+        :param request: A Django `request` object that contains the data passed from
+            the html page. A `request` object will always be delivered when a page
+            object is accessed.
+        """
+        return render(request, "node_editor.html", {"sidebar": default_sidebar})
+
+    def post(self, request, *args, **kwargs):
+        """Handle page post requests.
+
+        :param request: A Django `request` object that contains the data passed from
+            the html page. A `request` object will always be delivered when a page
+            object is accessed.
+        """
+        return render(request, "node_editor.html", {"sidebar": default_sidebar})
+
 
 class GameModesView(View):
     """Django page template for game mode management."""
@@ -249,217 +111,13 @@
         Handle page get requests.
 
         :param: request: the Django page `request` object containing the html data for `game_modes.html` and the server GET / POST request bodies.
-=======
-
-class GameModesView(View):
-    """Django page template for game mode management."""
-
-    def get(self, request, *args, **kwargs):
-        """
-        Handle page get requests.
-
-        Args:
-            request: the Django page `request` object containing the html data for `game_modes.html` and the server GET / POST request bodies.
->>>>>>> db825716
         """
         return render(
             request,
             "game_modes.html",
-<<<<<<< HEAD
             {"sidebar": default_sidebar, "game_modes": GameModeManager.game_modes},
         )
 
-=======
-            {
-                "sidebar": default_sidebar,
-                "game_modes": [
-                    *unfinished_game_modes,
-                    *[
-                        {
-                            "filename": path.name,
-                            "name": path.stem,
-                            "description": f"description {i}",
-                            "protected": path.stem in protected_game_modes,
-                            "complete": check_game_mode(path),
-                        }
-                        for i, path in enumerate(
-                            get_game_mode_file_paths(valid_only=False)
-                        )
-                    ],
-                ],
-            },
-        )
-
-    def post(self, request, *args, **kwargs):
-        """
-        Handle page get requests.
-
-        Currently there are no POST request on the `game_modes.html` page.
-
-        Args:
-            request: the Django page `request` object containing the html data for `game_modes.html` and the server GET / POST request bodies.
-        """
-        pass
-
-
-class GameModeConfigView(OnLoadView):
-    """Django page template for game mode creation and editing."""
-
-    def get(
-        self, request, *args, game_mode_file: str = None, section: str = None, **kwargs
-    ):
-        """
-        Handle page get requests.
-
-        Args:
-            request: the Django page `request` object containing the html data for `game_mode_config.html` and the server GET / POST request bodies.
-            game_mode_file: a game mode filename passed within the page url parameters
-            section: the section of the config file the page was displaying; one of (red,blue,game_rules,observation_space,rewards,reset,miscellaneous)
-        """
-        game_mode_config = defaultdict(dict)
-        section = list(forms.keys())[0] if section is None else section
-
-        if game_mode_file is not None and not any(
-            g["filename"] == game_mode_file for g in unfinished_game_modes
-        ):
-            try:
-                game_mode = GameModeConfig.create_from_yaml(
-                    game_mode_path(game_mode_file)
-                )
-                game_mode_config = game_mode.to_dict()
-            except Exception as e:
-                print("BUGGER", e)
-                pass
-
-        form = completed_game_modes[game_mode_file].get(
-            section, forms[section]["form"](initial=game_mode_config[section])
-        )  # get completed form if available
-        return self.render_page(request, form, section, game_mode_file)
-
-    def post(
-        self, request, *args, game_mode_file: str = None, section: str = None, **kwargs
-    ):
-        """
-        Handle page post requests.
-
-        Args:
-            request: the Django page `request` object containing the html data for `game_mode_config.html` and the server GET / POST request bodies.
-            game_mode_file: a game mode filename passed within the page url parameters
-            section: the section of the config file the page was displaying; one of (red,blue,game_rules,observation_space,rewards,reset,miscellaneous)
-        """
-        section = list(forms.keys())[0] if section is None else section
-        form: ConfigForm = forms[section]["form"](request.POST)
-
-        if form.is_valid():
-            completed_game_modes[game_mode_file][section] = form
-            if len(completed_game_modes[game_mode_file].keys()) == len(forms):
-                create_game_mode_from_form_sections(
-                    completed_game_modes[game_mode_file], game_mode_file
-                )
-                completed_game_modes[game_mode_file] = {}
-                return redirect("Manage game modes")
-            return redirect(
-                "game mode config", game_mode_file, next_key(forms, section)
-            )
-
-        return self.render_page(
-            request, form, section, game_mode_file, form.group_errors
-        )
-
-    def render_page(
-        self,
-        request,
-        form: ConfigForm,
-        section: str,
-        game_mode_file: str,
-        error_message: Optional[str] = None,
-    ):
-        """
-        Process pythonic tags in game_mode_config.html and return formatted page.
-
-        Args:
-            request: the Django page `request` object containing the html data and the server GET / POST request bodies.
-            game_mode_file: a game mode filename passed within the page url parameters
-            section: the section of the config file the page was displaying; one of (red,blue,game_rules,observation_space,rewards,reset,miscellaneous)
-            error_message: an optional error message string to be displayed in the `#error-message` html element
-        """
-        section = list(forms.keys())[0] if section is None else section
-        return render(
-            request,
-            "game_mode_config.html",
-            {
-                "forms": forms,
-                "form": form,
-                "section": section,
-                "error_message": error_message,
-                "sidebar": default_sidebar,
-                "game_mode_file": game_mode_file,
-                "protected": Path(game_mode_file).stem in protected_game_modes,
-                "completed_sections": completed_game_modes[game_mode_file].keys(),
-                "subsection_labels": subsection_labels.get(section, {}),
-            },
-        )
-
-
-def config_file_manager(request) -> JsonResponse:
-    """
-    Create, edit, delete config yaml files.
-
-    Extract `operation`,`game_mode_name` and optional `source_game_mode` from POST request body and
-    use the information to perform the appropriate alteration to the
-    game mode files contained in the `GAME_MODES_DIR`.
-
-    Args:
-        request: here the django_request object will be specifically loaded with
-        `operation`,`game_mode_name` and optional `source_game_mode` parameters.
-
-    Returns:
-        `JsonResponse` object with either success code 500 (generic success) or
-        error code 400 (generic error) containing a message.
-    """
-    global unfinished_game_modes
-    if request.method == "POST":
-        game_mode_name = request.POST.get("game_mode_name")
-        operation = request.POST.get("operation")
-
-        if operation == "create":
-            new_game_mode_path = uniquify(GAME_MODES_DIR / f"{game_mode_name}.yaml")
-            unfinished_game_modes.append(
-                {
-                    "filename": new_game_mode_path.name,
-                    "name": new_game_mode_path.stem,
-                    "description": "latest game mode",
-                    "protected": new_game_mode_path.stem in protected_game_modes,
-                    "complete": False,
-                }
-            )
-            load = reverse(
-                "game mode config", kwargs={"game_mode_file": new_game_mode_path.name}
-            )
-
-        elif operation == "delete":
-            path = GAME_MODES_DIR / f"{game_mode_name}.yaml"
-            if path.exists():
-                path.unlink()
-            load = "reload"
-
-        elif operation == "create from":
-            source_game_mode_path = (
-                GAME_MODES_DIR / f"{request.POST.get('source_game_mode')}.yaml"
-            )
-            new_game_mode_path = uniquify(GAME_MODES_DIR / f"{game_mode_name}.yaml")
-            shutil.copy(source_game_mode_path, new_game_mode_path)
-            load = reverse(
-                "game mode config", kwargs={"game_mode_file": new_game_mode_path.name}
-            )
-        print("LOAD", load)
-        return JsonResponse({"load": load})
-    return JsonResponse({"message:": "FAILED"}, status=400)
-
-class NodeEditor(View):
-    """
-    Django representation of node_editor.html.
->>>>>>> db825716
 
 class GameModeConfigView(View):
     """Django page template for game mode creation and editing."""
@@ -473,7 +131,6 @@
         **kwargs,
     ):
         """
-<<<<<<< HEAD
         Handle page get requests.
 
         :param request: the Django page `request` object containing the html data for `game_mode_config.html` and the server GET / POST request bodies.
@@ -491,17 +148,6 @@
 
         section: GameModeSection = GameModeFormManager.get_section(
             game_mode_filename, section_name
-=======
-        Args:
-            request: A Django `request` object that contains the data passed from
-            the html page. A `request` object will always be delivered when a page
-            object is accessed.
-        """
-        return render(
-            request,
-            "node_editor.html",
-            {"sidebar": default_sidebar}
->>>>>>> db825716
         )
 
         return self.render_page(request, section, section_name, game_mode_filename)
@@ -562,12 +208,8 @@
 
         :return: Html string representing an instance of the`GameModeConfigView`
         """
-
-        print(request.body)
-
         return render(
             request,
-<<<<<<< HEAD
             "game_mode_config.html",
             {
                 "sections": GameModeFormManager.get_or_create_instance(
@@ -657,9 +299,4 @@
                 return JsonResponse(
                     {"errors": json.dumps(section.get_form_errors())}, status=400
                 )
-    return JsonResponse({"message": "Invalid operation"})
-=======
-            "node_editor.html",
-            {"sidebar": default_sidebar}
-        )
->>>>>>> db825716
+    return JsonResponse({"message": "Invalid operation"})