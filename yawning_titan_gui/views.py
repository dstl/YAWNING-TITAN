--- conflicted
+++ resolved
@@ -23,7 +23,6 @@
     NetworkSearchForm,
     NetworkTemplateForm,
 )
-<<<<<<< HEAD
 from yawning_titan_gui.forms.run_form import RunForm
 from yawning_titan_gui.helpers import (
     GameModeManager,
@@ -40,9 +39,6 @@
     "Training runs": ["Setup a training run", "View completed runs"],
     "About": ["Contributors", "Report bug", "FAQ"],
 }
-=======
-from yawning_titan_gui.helpers import GameModeManager, NetworkManager, get_toolbar
->>>>>>> 97863317
 
 default_toolbar = {
     "home": {"icon": "bi-house-door", "title": "Home"},
@@ -100,11 +96,7 @@
             the html page. A `request` object will always be delivered when a page
             object is accessed.
         """
-<<<<<<< HEAD
         doc_url = reverse(f"docs_{section}") if section else reverse("docs index")
-=======
-        doc_url = reverse(f"docs {section}") if section else reverse("docs index")
->>>>>>> 97863317
         return render(
             request,
             "docs.html",
@@ -121,7 +113,6 @@
             the html page. A `request` object will always be delivered when a page
             object is accessed.
         """
-<<<<<<< HEAD
         return render(request, "docs.html", {"toolbar": get_toolbar("Documentation")})
 
 
@@ -145,15 +136,6 @@
                 "toolbar": get_toolbar("Run session"),
                 "game_modes": GameModeManager.get_game_mode_data(valid_only=True),
                 "networks": NetworkManager.get_network_data(),
-=======
-        doc_url = reverse(f"docs {section}") if section else "index.html"
-        return render(
-            request,
-            "docs.html",
-            {
-                "toolbar": get_toolbar("Documentation"),
-                "doc_url": doc_url,
->>>>>>> 97863317
             },
         )
 
@@ -214,11 +196,7 @@
                 "item_type": "game_mode",
                 "dialogue_boxes": dialogue_boxes,
                 "game_modes": GameModeManager.get_game_mode_data(),
-<<<<<<< HEAD
-                "search_form": GameModeSearchForm(),
-=======
                 # "search_form": GameModeSearchForm(),
->>>>>>> 97863317
                 "game_mode": GameMode(),
             },
         )
@@ -230,10 +208,6 @@
             the html page. A `request` object will always be delivered when a page
             object is accessed.
         """
-<<<<<<< HEAD
-        print("POSTED", request.POST)
-=======
->>>>>>> 97863317
         search_form = GameModeSearchForm(request.POST)
         try:
             if search_form.is_valid():
@@ -361,7 +335,6 @@
             network = network_creator.create_mesh(
                 size=int(request.POST.get("size")),
                 connectivity=float(request.POST.get("connectivity")),
-<<<<<<< HEAD
             )
         elif creator_type == "Star":
             network = network_creator.create_star(
@@ -369,15 +342,6 @@
                 group_size=int(request.POST.get("star_group_size")),
                 group_connectivity=float(request.POST.get("star_group_connectivity")),
             )
-=======
-            )
-        elif creator_type == "Star":
-            network = network_creator.create_star(
-                first_layer_size=int(request.POST.get("first_layer_size")),
-                group_size=int(request.POST.get("star_group_size")),
-                group_connectivity=float(request.POST.get("star_group_connectivity")),
-            )
->>>>>>> 97863317
         elif creator_type == "P2P":
             network = network_creator.create_p2p(
                 inter_group_connectivity=float(
