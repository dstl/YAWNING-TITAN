--- conflicted
+++ resolved
@@ -8,25 +8,18 @@
 
 from yawning_titan.db.doc_metadata import DocMetadata
 from yawning_titan.game_modes.game_mode import GameMode
-<<<<<<< HEAD
 from yawning_titan.networks import network_creator
 from yawning_titan.networks.network import Network
-=======
->>>>>>> 135b8aae
 from yawning_titan_gui.forms.game_mode_forms import (
     GameModeForm,
     GameModeFormManager,
     GameModeSection,
 )
-<<<<<<< HEAD
-from yawning_titan_gui.forms.netowork_forms import (
+from yawning_titan_gui.forms.network_forms import (
     NetworkFormManager,
     NetworkTemplateForm,
 )
 from yawning_titan_gui.helpers import GameModeManager, NetworkManager
-=======
-from yawning_titan_gui.helpers import GameModeManager
->>>>>>> 135b8aae
 
 default_sidebar = {
     "Documentation": ["Getting started", "Tutorials", "How to configure", "Code"],
@@ -108,8 +101,6 @@
             "docs.html",
             {"sidebar": default_sidebar},
         )
-<<<<<<< HEAD
-=======
 
 
 class GameModesView(View):
@@ -151,54 +142,11 @@
                 "game_modes": GameModeManager.get_game_mode_data(),
             },
         )
->>>>>>> 135b8aae
-
-
-class GameModesView(View):
-    """Django page template for game mode management."""
-
-    def get(self, request: HttpRequest, *args, **kwargs):
-        """
-        Handle page get requests.
-
-        :param: request: the Django page `request` object containing the html data for `game_modes.html` and the server GET / POST request bodies.
-        """
-        dialogue_boxes = [
-            {
-                "id": "delete-dialogue",
-                "message": "Are you sure you want to delete the selected game modes(s)?\n\nThis action cannot be undone.",
-                "actions": ["Delete game mode"],
-            },
-            {
-                "id": "create-dialogue",
-                "header": "Create new game mode",
-                "message": "Enter a name for your new game mode",
-                "actions": ["Create"],
-                "input_prompt": "Game mode name...",
-            },
-            {
-                "id": "create-from-dialogue",
-                "header": "Create game mode from",
-                "message": "Enter a name for your new game mode",
-                "actions": ["Create game mode"],
-                "input_prompt": "Game mode name...",
-            },
-        ]
-        return render(
-            request,
-            "game_modes.html",
-            {
-                "sidebar": default_sidebar,
-                "dialogue_boxes": dialogue_boxes,
-                "game_modes": GameModeManager.get_game_mode_data(),
-            },
-        )
 
 
 class NetworksView(View):
     """Django page template for network management."""
 
-<<<<<<< HEAD
     def get(self, request: HttpRequest, *args, **kwargs):
         """
         Handle page get requests.
@@ -276,13 +224,9 @@
         )
 
     def post(self, request: HttpRequest, *args, **kwargs):
-=======
-    def get(self, request: HttpRequest, *args, network_id: str = None, **kwargs):
->>>>>>> 135b8aae
         """Handle page get requests.
 
-        Args:
-            request: A Django `request` object that contains the data passed from
+        :param request: A Django `request` object that contains the data passed from
             the html page. A `request` object will always be delivered when a page
             object is accessed.
         """
@@ -331,7 +275,6 @@
             },
         )
 
-<<<<<<< HEAD
     def post(
         self,
         request: HttpRequest,
@@ -339,16 +282,12 @@
         network_id: str = None,
         **kwargs,
     ):
-=======
-    def post(self, request: HttpRequest, *args, network_id: str = None, **kwargs):
->>>>>>> 135b8aae
         """Handle page post requests.
 
         :param request: A Django `request` object that contains the data passed from
             the html page. A `request` object will always be delivered when a page
             object is accessed.
         """
-<<<<<<< HEAD
         if request.POST.get("save"):
             # if NetworkManager.current_network:
             #     NetworkManager.db.insert(network=NetworkManager.current_network)
@@ -427,9 +366,6 @@
                 ),
             },
         )
-=======
-        return JsonResponse({"message": "success"})
->>>>>>> 135b8aae
 
     def post(self, request: HttpRequest, *args, network_id: str = None, **kwargs):
         """Handle page post requests.
@@ -499,10 +435,6 @@
         """
         game_mode_form = GameModeFormManager.get_or_create_form(game_mode_id)
         section = game_mode_form.get_section(section_name)
-<<<<<<< HEAD
-
-=======
->>>>>>> 135b8aae
         if section.config_class.validation.passed:
             if (
                 section_name == game_mode_form.last_section.name
@@ -567,7 +499,6 @@
     if request.method == "POST":
         operation = request.POST.get("operation")
         item_type = request.POST.get("item_type")
-<<<<<<< HEAD
 
         item_names = request.POST.getlist("item_names[]")
         item_ids = request.POST.getlist("item_ids[]")
@@ -595,21 +526,6 @@
             return reverse(
                 "network creator",
                 kwargs={"network_id": network.doc_metadata.uuid},
-=======
-
-        item_names = request.POST.getlist("item_names[]")
-        item_ids = request.POST.getlist("item_ids[]")
-
-        item_name = item_names[0] if item_names else None
-        # item_id = item_ids[0] if item_ids else None
-
-        def create_game_mode():
-            game_mode = GameMode()
-            GameModeManager.db.insert(game_mode=game_mode, name=item_name)
-            return reverse(
-                "game mode config",
-                kwargs={"game_mode_id": game_mode.doc_metadata.uuid},
->>>>>>> 135b8aae
             )
 
         def delete_game_mode():
@@ -617,14 +533,11 @@
                 GameModeManager.db.remove(GameModeManager.db.get(id))
             return "reload"
 
-<<<<<<< HEAD
         def delete_network():
             for id in item_ids:
                 NetworkManager.db.remove(NetworkManager.db.get(id))
             return "reload"
 
-=======
->>>>>>> 135b8aae
         def create_game_mode_from():
             game_mode = GameModeManager.db.get(request.POST.get("source_item_id"))
             meta = game_mode.doc_metadata.to_dict()
@@ -635,7 +548,6 @@
             return reverse(
                 "game mode config",
                 kwargs={"game_mode_id": game_mode.doc_metadata.uuid},
-<<<<<<< HEAD
             )
 
         def create_network_from():
@@ -648,8 +560,6 @@
             return reverse(
                 "node editor",
                 kwargs={"network_id": network.doc_metadata.uuid},
-=======
->>>>>>> 135b8aae
             )
 
         operations = {
@@ -658,15 +568,12 @@
                 "delete": delete_game_mode,
                 "create from": create_game_mode_from,
             },
-<<<<<<< HEAD
             "network": {
                 "create": create_network,
                 "delete": delete_network,
                 "create from": create_network_from,
                 "template": create_template_network,
             },
-=======
->>>>>>> 135b8aae
         }
         try:
             return JsonResponse({"load": operations[item_type][operation]()})
