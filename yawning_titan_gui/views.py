import shutil
from collections import defaultdict
from pathlib import Path
from typing import Optional

from django.http import JsonResponse
from django.shortcuts import redirect, render
from django.urls import reverse
from django.views import View

from yawning_titan import GAME_MODES_DIR
from yawning_titan.config.game_config.game_mode_config import GameModeConfig
from yawning_titan_gui.forms import (
    BlueAgentForm,
    ConfigForm,
    GameRulesForm,
    MiscellaneousForm,
    ObservationSpaceForm,
    RedAgentForm,
    ResetForm,
    RewardsForm,
    create_game_mode_from_form_sections,
    subsection_labels,
)
from yawning_titan_gui.helpers import (
    check_game_mode,
    game_mode_path,
    get_game_mode_file_paths,
    next_key,
    uniquify,
)

default_sidebar = {
    "Documentation": ["Getting started", "Tutorials", "How to configure", "Code"],
    "Configuration": [
        "Manage game modes",
        "Manage networks",
    ],
    "Training runs": ["Setup a training run", "View completed runs"],
    "About": ["Contributors", "Report bug", "FAQ"],
}

forms = {
    "red": {"form": RedAgentForm, "icon": "bi-lightning"},
    "blue": {"form": BlueAgentForm, "icon": "bi-shield"},
    "game_rules": {"form": GameRulesForm, "icon": "bi-clipboard"},
    "observation_space": {"form": ObservationSpaceForm, "icon": "bi-binoculars"},
    "rewards": {"form": RewardsForm, "icon": "bi-star"},
    "reset": {"form": ResetForm, "icon": "bi-arrow-clockwise"},
    "miscellaneous": {"form": MiscellaneousForm, "icon": "bi-brush"},
}

completed_game_modes = defaultdict(dict)

protected_game_modes = ["base_config"]

unfinished_game_modes = []


class OnLoadView(View):
    """Inherit from this `django.views.View` to run additional code when a view is requested."""

    def __init__(self, **kwargs: Any) -> None:
        super().__init__(**kwargs)
        global unfinished_game_modes
        unfinished_game_modes = []
        print("U", unfinished_game_modes)


class HomeView(OnLoadView):
    """Django page template for landing page."""

    def get(self, request, *args, **kwargs):
        """
        Handle page get requests.

        :param request: the Django page `request` object containing the html data for `home.html` and the server GET / POST request bodies.
        """
        return self.render_page(request)

    def post(self, request, *args, **kwargs):
        """
        Handle page post requests.

        :param request: the Django page `request` object containing the html data for `home.html` and the server GET / POST request bodies.
        """
        return self.render_page(request)

    def render_page(self, request):
        """Process pythonic tags in home.html and return formatted page."""
        return render(request, "home.html", {"sidebar": default_sidebar})


<<<<<<< HEAD
class DocsView(View):
=======
class DocsView(OnLoadView):
>>>>>>> 638d9627
    """
    Django representation of home.html.

    implements 'get' and 'post' methods to handle page requests.
    """

    def get(self, request, *args, **kwargs):
        """
        Handle page get requests.

        :param request: A Django `request` object that contains the data passed from
            the html page. A `request` object will always be delivered when a page
            object is accessed.
        """
        return render(request, "docs.html", {"sidebar": default_sidebar})

    def post(self, request, *args, **kwargs):
        """Handle page post requests.

        :param request: A Django `request` object that contains the data passed from
            the html page. A `request` object will always be delivered when a page
            object is accessed.
        """
        return render(request, "docs.html", {"sidebar": default_sidebar})


class GameModesView(View):
    """Django page template for game mode management."""

    def get(self, request, *args, **kwargs):
        """
        Handle page get requests.

        :param: request: the Django page `request` object containing the html data for `game_modes.html` and the server GET / POST request bodies.
        """
        return render(
            request,
            "game_modes.html",
            {
                "sidebar": default_sidebar,
                "game_modes": [
                    *unfinished_game_modes,
                    *[
                        {
                            "filename": path.name,
                            "name": path.stem,
                            "description": f"description {i}",
                            "protected": path.stem in protected_game_modes,
                            "complete": check_game_mode(path),
                        }
                        for i, path in enumerate(
                            get_game_mode_file_paths(valid_only=False)
                        )
                    ],
                ],
            },
        )

    def post(self, request, *args, **kwargs):
        """
        Handle page get requests.

        Currently there are no POST request on the `game_modes.html` page.

        :param request: the Django page `request` object containing the html data for `game_modes.html` and the server GET / POST request bodies.
        """
        pass


<<<<<<< HEAD
class GameModeConfigView(View):
=======
class GameModeConfigView(OnLoadView):
>>>>>>> 638d9627
    """Django page template for game mode creation and editing."""

    def get(
        self, request, *args, game_mode_file: str = None, section: str = None, **kwargs
    ):
        """
        Handle page get requests.

        :param request: the Django page `request` object containing the html data for `game_mode_config.html` and the server GET / POST request bodies.
        :param game_mode_file: a game mode filename passed within the page url parameters
        :param section: the section of the config file the page was displaying; one of (red,blue,game_rules,observation_space,rewards,reset,miscellaneous)

        :return: Html string representing an instance of the`GameModeConfigView`
        """
        game_mode_config = defaultdict(dict)
        section = list(forms.keys())[0] if section is None else section

        if game_mode_file is not None and not any(
            g["filename"] == game_mode_file for g in unfinished_game_modes
        ):
            try:
                game_mode = GameModeConfig.create_from_yaml(
                    game_mode_path(game_mode_file)
                )
                game_mode_config = game_mode.to_dict()
            except Exception as e:
                print("BUGGER", e)
                pass

        form = completed_game_modes[game_mode_file].get(
            section, forms[section]["form"](initial=game_mode_config[section])
        )  # get completed form if available
        return self.render_page(request, form, section, game_mode_file)

    def post(
        self, request, *args, game_mode_file: str = None, section: str = None, **kwargs
    ):
        """
        Handle page post requests.

        :param request: the Django page `request` object containing the html data for `game_mode_config.html` and the server GET / POST request bodies.
        :param game_mode_file: a game mode filename passed within the page url parameters
        :param section: the section of the config file the page was displaying; one of (red,blue,game_rules,observation_space,rewards,reset,miscellaneous)

        :return: Html string representing an instance of the`GameModeConfigView`
        """
        section = list(forms.keys())[0] if section is None else section
        form: ConfigForm = forms[section]["form"](request.POST)

        if form.is_valid():
            completed_game_modes[game_mode_file][section] = form
            if len(completed_game_modes[game_mode_file].keys()) == len(forms):
                create_game_mode_from_form_sections(
                    completed_game_modes[game_mode_file], game_mode_file
                )
                completed_game_modes[game_mode_file] = {}
                return redirect("Manage game modes")
            return redirect(
                "game mode config", game_mode_file, next_key(forms, section)
            )

        return self.render_page(
            request, form, section, game_mode_file, form.group_errors
        )

    def render_page(
        self,
        request,
        form: ConfigForm,
        section: str,
        game_mode_file: str,
        error_message: Optional[str] = None,
    ):
        """
        Process pythonic tags in game_mode_config.html and return formatted page.

        :param request: the Django page `request` object containing the html data and the server GET / POST request bodies.
        :param game_mode_file: a game mode filename passed within the page url parameters
        :param section: the section of the config file the page was displaying; one of (red,blue,game_rules,observation_space,rewards,reset,miscellaneous)
        :param error_message: an optional error message string to be displayed in the `#error-message` html element

        :return: Html string representing an instance of the`GameModeConfigView`
        """
        section = list(forms.keys())[0] if section is None else section
        return render(
            request,
            ":param:",
            {
                "forms": forms,
                "form": form,
                "section": section,
                "error_message": error_message,
                "sidebar": default_sidebar,
                "game_mode_file": game_mode_file,
                "protected": Path(game_mode_file).stem in protected_game_modes,
                "completed_sections": completed_game_modes[game_mode_file].keys(),
                "subsection_labels": subsection_labels.get(section, {}),
            },
        )


def config_file_manager(request) -> JsonResponse:
    """
    Create, edit, delete config yaml files.

    Extract `operation`,`game_mode_name` and optional `source_game_mode` from POST request body and
    use the information to perform the appropriate alteration to the
    game mode files contained in the `GAME_MODES_DIR`.

    :param request: here the django_request object will be specifically loaded with
        `operation`,`game_mode_name` and optional `source_game_mode` parameters.

    :return: `JsonResponse` object with either success code 500 (generic success) or
        error code 400 (generic error) containing a message.
    """
    global unfinished_game_modes
    if request.method == "POST":
        game_mode_name = request.POST.get("game_mode_name")
        operation = request.POST.get("operation")

        if operation == "create":
            new_game_mode_path = uniquify(GAME_MODES_DIR / f"{game_mode_name}.yaml")
            unfinished_game_modes.append(
                {
                    "filename": new_game_mode_path.name,
                    "name": new_game_mode_path.stem,
                    "description": "latest game mode",
                    "protected": new_game_mode_path.stem in protected_game_modes,
                    "complete": False,
                }
            )
            load = reverse(
                "game mode config", kwargs={"game_mode_file": new_game_mode_path.name}
            )

        elif operation == "delete":
            path = GAME_MODES_DIR / f"{game_mode_name}.yaml"
            if path.exists():
                path.unlink()
            load = "reload"

        elif operation == "create from":
            source_game_mode_path = (
                GAME_MODES_DIR / f"{request.POST.get('source_game_mode')}.yaml"
            )
            new_game_mode_path = uniquify(GAME_MODES_DIR / f"{game_mode_name}.yaml")
            shutil.copy(source_game_mode_path, new_game_mode_path)
            load = reverse(
                "game mode config", kwargs={"game_mode_file": new_game_mode_path.name}
            )
        print("LOAD", load)
        return JsonResponse({"load": load})
    return JsonResponse({"message:": "FAILED"}, status=400)<|MERGE_RESOLUTION|>--- conflicted
+++ resolved
@@ -1,7 +1,7 @@
 import shutil
 from collections import defaultdict
 from pathlib import Path
-from typing import Optional
+from typing import Any, Optional
 
 from django.http import JsonResponse
 from django.shortcuts import redirect, render
@@ -91,11 +91,7 @@
         return render(request, "home.html", {"sidebar": default_sidebar})
 
 
-<<<<<<< HEAD
-class DocsView(View):
-=======
 class DocsView(OnLoadView):
->>>>>>> 638d9627
     """
     Django representation of home.html.
 
@@ -165,11 +161,7 @@
         pass
 
 
-<<<<<<< HEAD
-class GameModeConfigView(View):
-=======
 class GameModeConfigView(OnLoadView):
->>>>>>> 638d9627
     """Django page template for game mode creation and editing."""
 
     def get(
