--- conflicted
+++ resolved
@@ -264,11 +264,7 @@
         """
         section = self.get_section(section_name)
         section.forms[form_id] = section.form_classes[form_id](data=data)
-<<<<<<< HEAD
         self.game_mode.validate()
-=======
-        section.config_class.validate()
->>>>>>> bc6a806c
         if settings.DYNAMIC_UPDATES:
             GameModeManager.db.update(self.game_mode)
         return section
