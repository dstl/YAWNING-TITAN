--- conflicted
+++ resolved
@@ -3,39 +3,12 @@
 });
 
 $(document).ready(function(){
-<<<<<<< HEAD
-    // create toggle switches from checkboxes
-    $("input[role='switch']").wrap("<div class=form-switch></div>");
-
-    // add range setter input field
-    $("input[type='range']").wrap("<div class=form-range></div>");
-    $(".form-range").append("<input type='number' class='range-setter'>");
-
-    // constrain range setter input field
-    $(".range-setter").each(function(){
-        let slider_el = $(this).closest(".form-range").children("input[type='range']").first();
-        $(this).prop("min",slider_el.prop("min"));
-        $(this).prop("max",slider_el.prop("max"));
-        $(this).prop("step",slider_el.prop("step"));
-        $(this).val(slider_el.val());
-    })
-
-    // implement cross updates between range-setter and range sliders
-    $(document).on("keyup",".range-setter",function(){
-        $(this).siblings("input[type='range']").first().val($(this).val());
-    });
-    $(document).on("mousemove","input[type='range']",function(){
-        $(this).siblings(".range-setter").first().val($(this).val());
-    });
- 
-=======
     let scrollpos = localStorage.getItem('scrollpos');
     if (scrollpos)  $(".form-container").scrollTop(scrollpos);
 
     // set the initial value of show-hidden-dependents persisting through refreshes.
     $("#show-hidden-dependents").prop("checked",sessionStorage.getItem("show-hidden-dependents") || false);
 
->>>>>>> 65c59391
     // check select dependencies on page load
     $("select").each(function(){
         $("."+$("option:selected",this).text().replaceAll(" ","_")).removeClass("hidden")
