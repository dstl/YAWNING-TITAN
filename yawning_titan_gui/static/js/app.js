--- conflicted
+++ resolved
@@ -35,9 +35,6 @@
         toggle_dialogue($(this).closest(".dialogue-center"))
     });
 
-<<<<<<< HEAD
-    $("#main").click(function(){$("#sidebar-left, #sandwich-icon").removeClass("open")});
-=======
     // create toggle switches from checkboxes
     $("input[role='switch']").wrap("<div class=form-switch></div>");
 
@@ -61,7 +58,6 @@
     $(document).on("mousemove","input[type='range']",function(){
         $(this).siblings(".range-setter").first().val($(this).val());
     });
->>>>>>> 65c59391
 
     $.ajaxSetup({
         beforeSend: function(xhr, settings) {
