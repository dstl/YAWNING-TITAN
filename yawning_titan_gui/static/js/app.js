function csrfSafeMethod(method) {
    // these HTTP methods do not require CSRF protection
    return (/^(GET|HEAD|OPTIONS|TRACE)$/.test(method));
}

function check_form_filled(selector) {
    let update = true;
    $(selector).each(function () {
        if ($(this).val() == null) {
            update = false
        }
    });
    return update
}

function update_tooltip(selector, replace, replace_with) {
    $(selector).attr('data-bs-original-title', $(selector).data("bs-original-title").replace(replace, replace_with));
}

function toggle_dialogue(dialogue_selector) {
    if ($("#mask").hasClass("hidden")) {
        $("#mask").removeClass("hidden");
        $(dialogue_selector).removeClass("hidden");
        $("#window").addClass("blur");
    } else {
        $("#mask").addClass("hidden");
        $("#mask>*").addClass("hidden");
        $("#window").removeClass("blur");
    }
}

$(window).on('load', function () {
    $("body").removeClass("preload");
});

<<<<<<< HEAD
$(document).ready(function(){

    $('[data-toggle="tooltip"]').tooltip();

    //toolbar
    $('#sandwich-icon').click(function(){
		$(this).toggleClass('open');
        $($(this).data("toolbar")).toggleClass("open");
	});
    $("#toolbar .toolbar-button").click(function(){
        $(this).siblings(".toolbar-button").removeClass("show");
        $(this).toggleClass("show");
        if(!$(this).closest("*[toolbar]").hasClass("open") | $(this).find(".toolbar-links").length == 0){
            window.location.href = $(this).data("href")
        }
    });


=======
$(document).ready(function () {
    $('[data-toggle="tooltip"]').tooltip();

    //handle toolbar clicks
    $(".toolbar-button").click(function () {
        var toolbarIconEl = $(this)
        if (!toolbarIconEl.hasClass("active")) {
            $(".toolbar-button").removeClass("active");
            toolbarIconEl.addClass("active");
            return;
        }

        $(".toolbar-button").removeClass("active");
    });

    $('#sandwich-icon').click(function () {
        $(this).toggleClass('open');
        $($(this).data("sidebar")).toggleClass('open');
    });
>>>>>>> bba95d0e
    //close center dialogue
    $(".dialogue-center .cancel").click(function () {
        toggle_dialogue($(this).closest(".dialogue-center"))
    });

    // create toggle switches from checkboxes
    $("input[role='switch']").wrap("<div class=form-switch></div>");

    // add range setter input field
    $("input[type='range'].form-range").wrap("<div class='form-range-container'></div>");
    // $("input[type='range'].form-range").wrap("<div class=form-range></div>");
    $(".form-range-container").append("<input type='number' class='range-setter form-control'>");

    // constrain range setter input field
<<<<<<< HEAD
    $(".range-setter").each(function(){
        let slider_el = $(this).closest(".form-range-container").children("input[type='range']").first();
        $(this).prop("min",slider_el.prop("min"));
        $(this).prop("max",slider_el.prop("max"));
        $(this).prop("step",slider_el.prop("step"));
=======
    $(".range-setter").each(function () {
        let slider_el = $(this).closest(".form-range").children("input[type='range']").first();
        $(this).prop("min", slider_el.prop("min"));
        $(this).prop("max", slider_el.prop("max"));
        $(this).prop("step", slider_el.prop("step"));
>>>>>>> bba95d0e
        $(this).val(slider_el.val());
    })

    // implement cross updates between range-setter and range sliders
<<<<<<< HEAD
    $(document).on("change",".range-setter",function(){
=======
    $(document).on("keyup", ".range-setter", function () {
>>>>>>> bba95d0e
        $(this).siblings("input[type='range']").first().val($(this).val());
        $(this).siblings("input[type='range'].slider-progress").first().css("--value",$(this).val()); // update slider progress value
    });
    $(document).on("mousemove", "input[type='range']", function () {
        $(this).siblings(".range-setter").first().val($(this).val());
    });

    setup_form_range();
    setup_form_multi_range();

    $.ajaxSetup({
        beforeSend: function (xhr, settings) {
            if (!csrfSafeMethod(settings.type) && !this.crossDomain) {
                xhr.setRequestHeader("X-CSRFToken", CSRF_TOKEN);
            }
        }
    });
});

class Filter {
    constructor() {
        this.hidden = {};
    }
    update_elements() {
        $(".list-item").removeClass("hidden");
        for (const [group, elements] of Object.entries(this.hidden)) {
            elements.each(function () {
                $(this).addClass("hidden")
            })
        }
    }
    set(elements, group) {
        this.hidden[group] = elements
    }
}
const item_filter = new Filter();


function setup_form_range(){
    $('input[type="range"].slider-progress').each(function(i,el){
        console.log("EL",el);
        $(el).css({
            "--value":el.value,
            '--min': el.min == '' ? '0' : el.min,
            '--max': el.max == '' ? '100' : el.max
        });
        $(el).on("input",function(){
            $(this).css("--value",el.value);
        });
    });
}

function setup_form_multi_range(){
    $(".multi-range-placeholder").each(function(i,el){
        let min = $(el).attr("min"),
            max = $(el).attr("max"),
            step = Math.pow(10, Math.floor(Math.log10((max-min)))) / 20,
            _class = $(el).attr("class"),
            name = $(el).attr("name").replace(/(_min$)/, '');
        $(el).replaceWith(
            `
            <div class="multi-range ${_class}" name="${name}">
                <input class="range-setter left" type="number" value="${min}" min="${min}" max="${max}" step="${step}">
                <div class="slider slider-distance">
                    <div class="slider-container">
                        <div class="inverse-left" style="width:70%;"></div>
                        <div class="inverse-right" style="width:70%;"></div>
                        <div class="range" style="left:30%;right:40%;"></div>
                        <span class="thumb" style="left:30%;"></span>
                        <span class="thumb" style="left:60%;"></span>
                    </div>
                    <input class="multi-range-input left" type="range" tabindex="0" value="${min}" max="${max}" min="${min}" step="${step}" />
                    <input class="multi-range-input right" type="range" tabindex="0" value="${max}" max="${max}" min="${min}" step="${step}"/>
                </div>
                <input class="range-setter right" type="number" value="${max}" min="${min}" max="${max}" step="${step}">
            </div>
            `
        );
    });
    $(".multi-range").removeClass("multi-range-placeholder");

    // set multi range sliders on load
    $(".multi-range-input.left").each(function(i,el){
        update_multi_range_left(el);
    });
    $(".multi-range-input.right").each(function(i,el){
        update_multi_range_right(el);
    });

    // update multi range sliders on input
    $(".multi-range-input.left, .multi-range .range-setter.left").on('input',function(){
        let multi_range_el = $(this).closest(".multi-range"),
            left_slider = $(".multi-range-input.left",multi_range_el);
        left_slider.val($(this).val()); // set the range slider value to itself if `this` is slider el otherwise set to the value of the input
        update_multi_range_left(left_slider.get(0));
    });

    $(".multi-range-input.right, .multi-range .range-setter.right").on('input',function(){
        let multi_range_el = $(this).closest(".multi-range"),
            right_slider = $(".multi-range-input.right",multi_range_el);
        right_slider.val($(this).val()); // set the range slider value to itself if `this` is slider el otherwise set to the value of the input
        update_multi_range_right(right_slider.get(0));
    });
}

function update_multi_range_right(el){
    let multi_range_el = $(el).closest(".multi-range"),
        value = Math.max(
            $(el).val(),$(el).siblings(".multi-range-input").val()
        ),
        children = $(".slider-container",multi_range_el).children();


    if($(multi_range_el).hasClass("integer")){
        value = Math.round(value);
    }
    percent = (100/(parseFloat(el.max)-parseFloat(el.min)))*value-(100/(parseFloat(el.max)-parseFloat(el.min)))*parseFloat(el.min);

    $(el).val(value);

    $(children.get(1)).css("width",(100-percent)+"%");
    $(children.get(2)).css("right",(100-percent)+'%');
    $(children.get(4)).css("left",percent+'%');
    $(".range-setter.right",multi_range_el).val($(el).val());
}

function update_multi_range_left(el){
    let multi_range_el = $(el).closest(".multi-range"),
        value = Math.min(
            $(el).val(),$(el).siblings(".multi-range-input").val()
        ),
        children = $(".slider-container",multi_range_el).children();

    if($(multi_range_el).hasClass("integer")){
        value = Math.round(value);
    }

    let percent = (100/(parseFloat(el.max)-parseFloat(el.min)))*value-(100/(parseFloat(el.max)-parseFloat(el.min)))*parseFloat(el.min);

    $(el).val(value);
    $(children.get(0)).css("width",percent+"%");
    $(children.get(2)).css("left",percent+'%');
    $(children.get(3)).css("left",percent+'%');
    $(".range-setter.left",multi_range_el).val($(el).val());
}<|MERGE_RESOLUTION|>--- conflicted
+++ resolved
@@ -33,7 +33,6 @@
     $("body").removeClass("preload");
 });
 
-<<<<<<< HEAD
 $(document).ready(function(){
 
     $('[data-toggle="tooltip"]').tooltip();
@@ -52,27 +51,6 @@
     });
 
 
-=======
-$(document).ready(function () {
-    $('[data-toggle="tooltip"]').tooltip();
-
-    //handle toolbar clicks
-    $(".toolbar-button").click(function () {
-        var toolbarIconEl = $(this)
-        if (!toolbarIconEl.hasClass("active")) {
-            $(".toolbar-button").removeClass("active");
-            toolbarIconEl.addClass("active");
-            return;
-        }
-
-        $(".toolbar-button").removeClass("active");
-    });
-
-    $('#sandwich-icon').click(function () {
-        $(this).toggleClass('open');
-        $($(this).data("sidebar")).toggleClass('open');
-    });
->>>>>>> bba95d0e
     //close center dialogue
     $(".dialogue-center .cancel").click(function () {
         toggle_dialogue($(this).closest(".dialogue-center"))
@@ -87,28 +65,16 @@
     $(".form-range-container").append("<input type='number' class='range-setter form-control'>");
 
     // constrain range setter input field
-<<<<<<< HEAD
     $(".range-setter").each(function(){
         let slider_el = $(this).closest(".form-range-container").children("input[type='range']").first();
         $(this).prop("min",slider_el.prop("min"));
         $(this).prop("max",slider_el.prop("max"));
         $(this).prop("step",slider_el.prop("step"));
-=======
-    $(".range-setter").each(function () {
-        let slider_el = $(this).closest(".form-range").children("input[type='range']").first();
-        $(this).prop("min", slider_el.prop("min"));
-        $(this).prop("max", slider_el.prop("max"));
-        $(this).prop("step", slider_el.prop("step"));
->>>>>>> bba95d0e
         $(this).val(slider_el.val());
     })
 
     // implement cross updates between range-setter and range sliders
-<<<<<<< HEAD
     $(document).on("change",".range-setter",function(){
-=======
-    $(document).on("keyup", ".range-setter", function () {
->>>>>>> bba95d0e
         $(this).siblings("input[type='range']").first().val($(this).val());
         $(this).siblings("input[type='range'].slider-progress").first().css("--value",$(this).val()); // update slider progress value
     });
