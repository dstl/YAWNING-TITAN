$(document).ready(function () {

    $("#network-randomisation .form-check-input").on("change", function () {
        if ($(this).is(":checked")) {
            $(`#network-randomisation .mb-3:has(.form-control[${$(this).data("toggle")}])`).show();
        } else {
            $(`#network-randomisation .mb-3:has(.form-control[${$(this).data("toggle")}])`).hide();
        }
    });
    $("#network-randomisation .form-check-input").trigger("change"); // Trigger an initial change call on page ready to hide/show elements.

    //Open\close random elements menu
    $(".toolbar-button").click(function () {
        toggleToolbar($(this));
    })
});

<<<<<<< HEAD
$(window).on("load",function(){
    $("#random-elements-form").on("change",function(){
        update_network(this,"update");
    });
    $("#doc-meta-form").on("change",function(){
        update_network(this,"update doc meta");
=======
$(window).on("load", function () {
    $("#network-randomisation-form .form-check-input, #network-randomisation-form .form-control").on("change", function () {
        update_network($("#network-randomisation-form"));
>>>>>>> bba95d0e
    });
});


<<<<<<< HEAD
function update_network(form_element,operation){
    config = new FormData($(form_element)[0]);
    config.append("_network_id",NETWORK_ID);
    config.append('_operation',operation);
    console.log("UPDATE",NETWORK_ID,operation);
    $.ajax({
        type: "POST",
        url: UPDATE_URL,
        data: config,
        processData: false,
        contentType: false,
        cache: false,
        dataType: "json",
        success: function(response){
            console.log("UPDATED");
            if (response.network_json){
                proxy.NETWORK = response.network_json;
            }
        }
    });
=======
function update_network(form_element) {
    config = new FormData($(form_element)[0]);
    config.append("_network_id", NETWORK_ID);
    proxy.NETWORK_SETTINGS = config;
}

function toggleToolbar(iconEl) {
    // hide all sidebars
    $("#network-randomisation").hide()
    $("#node-list").hide()

    // if icon clicked is network-randomisation
    if (iconEl.hasClass("network-randomisation") && iconEl.hasClass("active")) {
        $("#network-randomisation").show()
    } else {
        $("#network-randomisation").hide()
    }

    // if icon clicked is node-list
    if (iconEl.hasClass("node-list") && iconEl.hasClass("active")) {
        $("#node-list").show()
    } else {
        $("#node-list").hide()
    }
>>>>>>> bba95d0e
}<|MERGE_RESOLUTION|>--- conflicted
+++ resolved
@@ -15,23 +15,16 @@
     })
 });
 
-<<<<<<< HEAD
 $(window).on("load",function(){
     $("#random-elements-form").on("change",function(){
         update_network(this,"update");
     });
     $("#doc-meta-form").on("change",function(){
         update_network(this,"update doc meta");
-=======
-$(window).on("load", function () {
-    $("#network-randomisation-form .form-check-input, #network-randomisation-form .form-control").on("change", function () {
-        update_network($("#network-randomisation-form"));
->>>>>>> bba95d0e
     });
 });
 
 
-<<<<<<< HEAD
 function update_network(form_element,operation){
     config = new FormData($(form_element)[0]);
     config.append("_network_id",NETWORK_ID);
@@ -52,11 +45,6 @@
             }
         }
     });
-=======
-function update_network(form_element) {
-    config = new FormData($(form_element)[0]);
-    config.append("_network_id", NETWORK_ID);
-    proxy.NETWORK_SETTINGS = config;
 }
 
 function toggleToolbar(iconEl) {
@@ -77,5 +65,4 @@
     } else {
         $("#node-list").hide()
     }
->>>>>>> bba95d0e
 }