// used to poll for data
let interval;

// keeps track of whether or not there is a current run
let isRunning = false;

$(document).ready(function () {
    let selected = {
        "game_mode": null,
        "network": null
    };
    enable_run_form(true);
    updateRunValidity();
    $("#field-menu button").click(function () {
        $(this).siblings("button").removeClass("btn-primary");
        $(this).addClass("btn-primary");
        $(".run-fieldset").hide();
        $($(this).data("form")).show();
    });
    $(".list-item").click(function () {
        // the type of grid item that was clicked
        let type = $(this).closest(".list-container").data("type");

        // remove the previously selected item
        $(this).closest(".grid-item").find(".list-item").removeClass("selected");

        // check if item was already selected
        if ($(this).data("item-id") != selected[type] && !$(this).hasClass("incompatible")) {
            // highlight selected item
            $(this).addClass("selected");
            selected[type] = $(this).data("item-id");
        } else {
            selected[type] = null;
        }

        // check for game mode compatibility if the user selects a network
        if (type == "network") {
            if (!selected.network) {
                // clear selected
                selected[type] = null;
                // remove the incompatible class from all game modes
                resetCompatibilities()
                return;
            }

            get_game_modes_compatible_with($(this).data("item-id")).then(res => {
                // iterate over all game mode items
                for (const game_mode of $("#game-modes-container .list-item")) {
                    const el = $(game_mode)

                    // check if the game mode is in the compatible list
                    if (res.game_mode_ids.some(gm => gm == el.data("itemId"))) {
                        resetCompatibilities(el);
                        continue;
                    }

                    // add tooltip to game mode
                    el.tooltip("enable");

                    // deselect
                    selected["game_mode"] = null
                    el.removeClass("selected");

                    // mark as incompatible
                    el.addClass("incompatible");
                }
            })
                .then(() => updateRunValidity());
        }
        updateRunValidity();
    });
    $("#run-form").submit(function (e) {
        e.preventDefault();
        data = new FormData(this);
        data.append("game_mode", selected["game_mode"]);
        data.append("network", selected["network"]);
        run(data);
    });
    $("#stderr").click(function () {
        stderr();
    });
    $("#view-buttons button").click(function () {
        $(".run-subsection").hide();
        $("#view-buttons button").removeClass("selected");
        $(this).addClass("selected");
        $($(this).data("toggle")).show();
    });

    //setup on start
    $("#view-buttons button:first-child").addClass("selected");
    $(".run-subsection:first-child").show();
    $("#gif-spinner-container").hide();

    // add tooltip to each game mode item
    $("#game-modes-container .list-item").each(function (el) {
        $(this).tooltip({
            html: true,
            title: "Game Mode is incompatible with selected network",
            placement: "bottom"
        });
        $(this).tooltip("disable");
    })

    /**
     * Function used to check
     */
    function updateRunValidity() {
        // check if there are values for game_mode and network
        selGameMode = $("#game-modes-container .list-item").hasClass("selected");
        selNetwork = $("#networks-container .list-item").hasClass("selected");
        enable_run_form(!(selGameMode && selNetwork));
    }

    /**
     * Resets the compatibility status of all game modes
     */
    function resetCompatibilities(el) {
        if (!el) {
            el = $("#game-modes-container .list-item")
        }

        el.removeClass("incompatible");
        el.tooltip("disable");
        updateRunValidity();
    }
});

/**
 * Function that triggers a YT run
 * @param {*} data 
 */
function run(data) {
    $("#open-gif").hide();
    isRunning = true;

    // clear logs
    $("#log-view>.inner").empty();
    $("#metric-view>.inner").empty();

    if (data.get("render") == "on") {
        $("#gif-spinner-container").css({ display: "flex" });
    }

    // deactivate the input form
    $("#run-form input").prop("disabled", true);
    $("#run").prop("disabled", true);
    $.ajax({
        type: "POST",
        url: window.location.href,
        data: data,
        processData: false,
        contentType: false,
        cache: false,
        dataType: "json",
        error: function (response) {
            console.error(response.message);
            enable_run_form();
        }
    })
        .done(() => interval = setInterval(get_output, 500))
}

/**
 * Function used to deal with incompatibilities between networks and game modes
 * @param {*} network_id 
 */
function get_game_modes_compatible_with(network_id) {
    return $.ajax({
        type: "GET",
        url: FILE_MANAGER_URL,
        data: { "network_id": network_id },
        dataType: "json",
        error: function (response) {
            console.error(response.message);
            enable_run_form();
        }
    });
}

function enable_run_form(disable) {
    $("#run-form input").prop("disabled", disable || isRunning);
    $("#run").prop("disabled", disable || isRunning);
}

function get_output() {
    $.ajax({
        type: "GET",
        url: OUTPUT_URL,
        cache: false,
        dataType: "json",
        success: function (response) {
            let stderr_out = $("#log-view>.inner"),
                stdout_out = $("#metric-view>.inner");

            $(stderr_out).html(response.stderr);
            $(stdout_out).html(response.stdout);

            $(stderr_out).scrollTop($(stderr_out).get(0).scrollHeight);
            $(stdout_out).scrollTop($(stdout_out).get(0).scrollHeight);
        },
        error: function () {
            enable_run_form();

            // stop polling
            clearInterval(interval);
            $("#gif-spinner-container").hide();
            isRunning = false;
        }
    })
        .done(res => {
            // show gif only if a gif returned in the payload
            if (res.gif && res.request_count > 20) {
                $("#gif-spinner-container").hide();

<<<<<<< HEAD
            if (!response.active & response.request_count > 100) {
                disable_run_form();
                // show gif only if a gif returned in the payload
                if (response.gif) {
                    $("#gif-output").show();
                    $("#gif-output").attr("src", response.gif);
                }
=======
                // stop polling
>>>>>>> e332384e
                clearInterval(interval);

                $("#gif-output").css({ display: 'flex' });
                $("#gif-output").css({
                    backgroundImage: `url(..${res.gif}?${Math.random()})`,
                    backgroundSize: 'contain',
                    width: '100%',
                    height: '100%',
                });

                $("#open-gif").attr("href", `..${res.gif}?${Math.random()}`)
                $("#open-gif").show();
                isRunning = false;
            }

            if (!res.active && interval) {
                clearInterval(interval);
                isRunning = false;
            }

            enable_run_form();
        })
}<|MERGE_RESOLUTION|>--- conflicted
+++ resolved
@@ -212,17 +212,7 @@
             if (res.gif && res.request_count > 20) {
                 $("#gif-spinner-container").hide();
 
-<<<<<<< HEAD
-            if (!response.active & response.request_count > 100) {
-                disable_run_form();
-                // show gif only if a gif returned in the payload
-                if (response.gif) {
-                    $("#gif-output").show();
-                    $("#gif-output").attr("src", response.gif);
-                }
-=======
                 // stop polling
->>>>>>> e332384e
                 clearInterval(interval);
 
                 $("#gif-output").css({ display: 'flex' });
