import glob
import logging
import multiprocessing
import os
import sys
from functools import reduce
from operator import and_
from pathlib import Path
from typing import Any, Dict, List
<<<<<<< HEAD
=======

from django.urls import reverse
>>>>>>> 97863317

from django.urls import reverse

from yawning_titan.config.item_types.float_item import FloatItem
from yawning_titan.config.item_types.int_item import IntItem
from yawning_titan.envs.generic.core.action_loops import ActionLoop
from yawning_titan.game_modes.game_mode import GameMode
from yawning_titan.game_modes.game_mode_db import GameModeDB
from yawning_titan.networks.network import Network
from yawning_titan.networks.network_db import NetworkDB, NetworkQuery
<<<<<<< HEAD
from yawning_titan.yawning_titan_run import YawningTitanRun
from yawning_titan_gui import YT_RUN_TEMP_DIR
from yawning_titan_server.settings import DOCS_ROOT, STATIC_URL


class RunManager:
    """Wrapper over an instance of :class: `~yawning_titan.yawning_titan_run.YawningTitanRun` to provide helper functions to the GUI."""

    gif = None
    process = None
    counter = 0
    run_args = None

    @staticmethod
    def format_file(path):
        """Format a text reference file as a html object."""
        with open(path, "r") as f:
            try:
                lines = [line.replace(" ", "&nbsp;") for line in f.readlines()]
                text = "<br>".join(lines)
                return text
            except Exception:
                return ""

    @classmethod
    def run_yt(cls, *args, **kwargs):
        """Run an instance of :class: `~yawning_titan.yawning_titan_run.YawningTitanRun`."""
        Path("spam.log").unlink()
        logger = logging.getLogger("yr_run")
        logger.setLevel(logging.DEBUG)
        # create file handler which logs even debug messages
        fh = logging.FileHandler("spam.log")
        fh.setLevel(logging.DEBUG)
        logger.addHandler(fh)

        cls.run_args = kwargs
        with open("stdout.txt", "w+") as sys.stdout:
            run = YawningTitanRun(**kwargs, auto=False, logger=logger)

            run.setup()
            run.train()
            run.evaluate()

            if kwargs["save"]:
                run.save()

            if kwargs["export"]:
                run.export()

            if kwargs["render"]:
                loop = ActionLoop(
                    env=run.env,
                    agent=run.agent,
                    filename="test",
                    episode_count=kwargs.get("num_episodes", run.total_timesteps),
                )
                loop.gif_action_loop(
                    output_directory=YT_RUN_TEMP_DIR,
                    save_gif=True,
                    render_network=True
                    # TODO: fix bug where network must be rendered to get gif to be produced
                )

    @classmethod
    def get_output(cls):
        """Get the output of a :class: `~yawning_titan.yawning_titan_run.YawningTitanRun`."""
        cls.counter += 1
        output = {
            "stderr": "",
            "stdout": "",
            "gif": "",
            "active": cls.process.is_alive(),
            "request_count": cls.counter,
        }
        output["stderr"] = cls.format_file("spam.log")
        output["stdout"] = cls.format_file("stdout.txt")
        dir = glob.glob(f"{YT_RUN_TEMP_DIR.as_posix()}/*")
        gif_path = max(dir, key=os.path.getctime)
        output["gif"] = f"/{STATIC_URL}gifs/{Path(gif_path).name}".replace("\\", "/")
        return output

    @classmethod
    def start_process(cls, fkwargs: dict):
        """Spawn a subprocess to run the instance of :class: `~yawning_titan.yawning_titan_run.YawningTitanRun` with the given arguments."""
        cls.counter = 0
        cls.process = multiprocessing.Process(
            target=RunManager.run_yt,
            kwargs=(fkwargs),
        )
        cls.process.start()
=======
from yawning_titan_server.settings import DOCS_ROOT

# from setup import version
>>>>>>> 97863317


class NetworkManager:
    """Handle all interfacing with Yawning Titan networks in :attribute: `network_db` and their info for the GUI session."""

    db: NetworkDB = NetworkDB()
    current_network: Network = None

    @classmethod
    def filter_entry_nodes(cls, min, max) -> List[str]:
        """
        Generate a list of ``uuids`` corresponding to networks that have a number of entry nodes within ``min`` <= x <= ``max``.

        :param min: the minimum value (inclusive)
        :param max: the maximum value (inclusive)
        """
        return [
            network.doc_metadata.uuid
            for network in cls.db.search(
                NetworkQuery.num_of_entry_nodes_between(min, max)
            )
        ]

    @classmethod
    def filter_high_value_nodes(cls, min, max) -> List[str]:
        """
        Generate a list of ``uuids`` corresponding to networks that have a number of high value nodes within ``min`` <= x <= ``max``.

        :param min: the minimum value (inclusive)
        :param max: the maximum value (inclusive)
        """
        return [
            network.doc_metadata.uuid
            for network in cls.db.search(
                NetworkQuery.num_of_high_value_nodes_between(min, max)
            )
        ]

    @classmethod
    def filter_network_nodes(cls, min, max) -> List[str]:
        """
        Generate a list of ``uuids`` corresponding to networks that have a number of nodes within ``min`` <= x <= ``max``.

        :param min: the minimum value (inclusive)
        :param max: the maximum value (inclusive)
        """
        return [
            network.doc_metadata.uuid
            for network in cls.db.search(NetworkQuery.num_of_nodes_between(min, max))
        ]

    @classmethod
    def filter(cls, filters: Dict[str, dict]) -> List[str]:
        """Call the filter method for the appropriate attribute.

        :param attribute: the string name of a network attribute to filter
        :param min: the minimum value of the attribute (inclusive)
        :param max: the maximum value of the attribute (inclusive)
        """
        networks: List[set] = []
        for k, v in filters.items():
            attr = f"filter_{k}"
<<<<<<< HEAD
=======
            print("ATTR = ", attr)
>>>>>>> 97863317
            if hasattr(cls, attr):
                networks.append(set(getattr(cls, attr)(v["min"], v["max"])))
        if len(networks) == 1:
            return list(networks[0])
        return list(networks[0].intersection(*[networks][1:]))
<<<<<<< HEAD

    @classmethod
    def get_network_data(cls) -> List[dict]:
        """Gather the doc metadata of all network objects."""
        return [network.doc_metadata for network in cls.db.all()]
=======
>>>>>>> 97863317


class GameModeManager:
    """Wrapper over an instance of :class: `~yawning_titan.game_modes.game_mode_db.GameModeDB` to provide helper functions to the GUI."""

    db: GameModeDB = GameModeDB()

    @classmethod
    def get_game_mode_data(cls, valid_only: bool = False) -> List[dict]:
        """Gather the doc metadata of all game mode objects adding a field `valid` to denote that a game mode is fully valid.

        :param valid_only: return only valid game modes.
        """
        game_modes = [
            {**g.doc_metadata.to_dict(), "valid": g.validation.passed}
            for g in cls.db.all()
        ]
        if not valid_only:
            return game_modes
        return [g for g in game_modes if g["valid"]]

    @classmethod
    def filter(cls, filters: dict):
        """Filter a game mode using a dictionary of ranges or values."""
        item_dict = GameMode().to_legacy_dict()
        queries = []
        for name, filter in filters.items():
            if isinstance(item_dict[name], (FloatItem, IntItem)):
                queries.append(item_dict[name].query.bt(filter["min"], filter["max"]))
            else:
                queries.append((item_dict[name].query == filter))
        _filter = reduce(and_, queries)
        return cls.db.search(_filter)

    # @classmethod
    # def filter(cls, filters: dict):
    #     """Filter a game mode using a dictionary of ranges or values."""
    #     item_dict = GameMode().to_legacy_dict()
    #     queries = []
    #     for name, filter in filters.items():
    #         if isinstance(item_dict[name], (FloatItem, IntItem)):
    #             queries.append(item_dict[name].query.bt(filter["min"], filter["max"]))
    #         else:
    #             queries.append((item_dict[name].query == filter))
    #     _filter = reduce(and_, queries)
    #     return cls.db.search(_filter)


def next_key(_dict: dict, key: int) -> Any:
    """
    Get the next key in a dictionary.

    Use key_index + 1 if there is a subsequent key
    otherwise return first key.

    :param: _dict: a dictionary object
    :param: key: the current key

    :return: the subsequent key in the dictionary after `key`
    """
    keys = list(_dict.keys())
    key_index = keys.index(key)
    if key_index < (len(keys) - 1):
        return keys[key_index + 1]
    return keys[0]


def uniquify(path: Path) -> Path:
    """
    Create a unique file path from a proposed path by adding a numeral to the filename.

    Transforms the input `Path` object by iteratively adding numerals to the end
    of the filename until the proposed path does not exist.

    :param path: a `pathlib.Path` object to convert to a unique path

    :return: The transformed path object.

    :Example:

    >>> test.txt -> exists
    >>> test(1).txt -> exists
    >>> test(2).txt -> new path
    """
    filename = path.stem
    extension = path.suffix
    parent = path.parent
    counter = 1

    while path.exists():
        path = parent / f"{filename}({counter}){extension}"
        counter += 1
    return path


def get_docs_sections():
    """Return names of each section of the sphinx documentation."""
<<<<<<< HEAD
    return [p.stem for p in (DOCS_ROOT / "source").iterdir() if p.suffix == ".html"]
=======
    docs_dir = DOCS_ROOT / "source"
    if docs_dir.exists():
        return [p.stem for p in docs_dir.iterdir() if p.suffix == ".html"]
    return []
>>>>>>> 97863317


def get_url(url_name: str, *args, **kwargs):
    """
    Wrapped implementation of Django's reverse url.

    A lookup that returns the url by name
    or empty string when the url does not exist.

    :param url_name: The name of the url string as defined in `urls.py`.

    :return: The full url string as defined in `urls.py`
    """
    try:
        return reverse(url_name, args=args, kwargs=kwargs)
    except Exception:
        return None


def get_url_dict(name: str, href: str, new_tab: bool = False):
    """Return a dictionary with keys `name` and `href` to describe a url link element."""
    return {"name": name, "href": href, "new_tab": new_tab}


def get_toolbar(current_page_title: str = None):
    """Get toolbar information for the current page title."""
    default_toolbar = {
        "home": {"icon": "bi-house-door", "title": "Home"},
        "doc": {
            "icon": "bi-file-earmark",
            "title": "Documentation",
            "links": [
                get_url_dict(n, get_url("Documentation", section=n))
                for n in get_docs_sections()
            ],
        },
        "manage-game_modes": {"icon": "bi-gear", "title": "Manage game modes"},
        "manage-networks": {"icon": "bi-diagram-2", "title": "Manage networks"},
        "run-view": {"icon": "bi-play", "title": "Run session"},
        "about": {
            "icon": "bi-question-lg",
            "title": "About",
            "links": [
                get_url_dict(n, href, True)
                for n, href in zip(
                    ["Contributors", "Discussions", "Report bug", "Feature request"],
                    [
                        "https://github.com/dstl/YAWNING-TITAN/graphs/contributors",
                        "https://github.com/dstl/YAWNING-TITAN/discussions",
                        "https://github.com/dstl/YAWNING-TITAN/issues/new?assignees=&labels=bug&template=bug_report.md&title=[BUG]",
                        "https://github.com/dstl/YAWNING-TITAN/issues/new?assignees=&labels=feature_request&template=feature_request.md&title=[REQUEST]",
                    ],
                )
            ],
            "info": [f"Version: {version()}"],
        },
    }
    for id, info in default_toolbar.items():
        default_toolbar[id]["active"] = info["title"] == current_page_title
    return default_toolbar


def version() -> str:
    """
    Gets the version from the `VERSION` file.

    :return: The version string.
    """
    with open("VERSION", "r") as file:
        return file.readline()<|MERGE_RESOLUTION|>--- conflicted
+++ resolved
@@ -3,26 +3,15 @@
 import multiprocessing
 import os
 import sys
-from functools import reduce
-from operator import and_
 from pathlib import Path
 from typing import Any, Dict, List
-<<<<<<< HEAD
-=======
 
 from django.urls import reverse
->>>>>>> 97863317
-
-from django.urls import reverse
-
-from yawning_titan.config.item_types.float_item import FloatItem
-from yawning_titan.config.item_types.int_item import IntItem
+
 from yawning_titan.envs.generic.core.action_loops import ActionLoop
-from yawning_titan.game_modes.game_mode import GameMode
 from yawning_titan.game_modes.game_mode_db import GameModeDB
 from yawning_titan.networks.network import Network
 from yawning_titan.networks.network_db import NetworkDB, NetworkQuery
-<<<<<<< HEAD
 from yawning_titan.yawning_titan_run import YawningTitanRun
 from yawning_titan_gui import YT_RUN_TEMP_DIR
 from yawning_titan_server.settings import DOCS_ROOT, STATIC_URL
@@ -113,11 +102,6 @@
             kwargs=(fkwargs),
         )
         cls.process.start()
-=======
-from yawning_titan_server.settings import DOCS_ROOT
-
-# from setup import version
->>>>>>> 97863317
 
 
 class NetworkManager:
@@ -180,23 +164,17 @@
         networks: List[set] = []
         for k, v in filters.items():
             attr = f"filter_{k}"
-<<<<<<< HEAD
-=======
             print("ATTR = ", attr)
->>>>>>> 97863317
             if hasattr(cls, attr):
                 networks.append(set(getattr(cls, attr)(v["min"], v["max"])))
         if len(networks) == 1:
             return list(networks[0])
         return list(networks[0].intersection(*[networks][1:]))
-<<<<<<< HEAD
 
     @classmethod
     def get_network_data(cls) -> List[dict]:
         """Gather the doc metadata of all network objects."""
         return [network.doc_metadata for network in cls.db.all()]
-=======
->>>>>>> 97863317
 
 
 class GameModeManager:
@@ -217,19 +195,6 @@
         if not valid_only:
             return game_modes
         return [g for g in game_modes if g["valid"]]
-
-    @classmethod
-    def filter(cls, filters: dict):
-        """Filter a game mode using a dictionary of ranges or values."""
-        item_dict = GameMode().to_legacy_dict()
-        queries = []
-        for name, filter in filters.items():
-            if isinstance(item_dict[name], (FloatItem, IntItem)):
-                queries.append(item_dict[name].query.bt(filter["min"], filter["max"]))
-            else:
-                queries.append((item_dict[name].query == filter))
-        _filter = reduce(and_, queries)
-        return cls.db.search(_filter)
 
     # @classmethod
     # def filter(cls, filters: dict):
@@ -294,14 +259,10 @@
 
 def get_docs_sections():
     """Return names of each section of the sphinx documentation."""
-<<<<<<< HEAD
-    return [p.stem for p in (DOCS_ROOT / "source").iterdir() if p.suffix == ".html"]
-=======
     docs_dir = DOCS_ROOT / "source"
     if docs_dir.exists():
         return [p.stem for p in docs_dir.iterdir() if p.suffix == ".html"]
     return []
->>>>>>> 97863317
 
 
 def get_url(url_name: str, *args, **kwargs):
