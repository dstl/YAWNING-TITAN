--- conflicted
+++ resolved
@@ -72,8 +72,7 @@
                     env=run.env,
                     agent=run.agent,
                     filename="gif",
-                    episode_count=kwargs.get("num_episodes",
-                                             run.total_timesteps),
+                    episode_count=kwargs.get("num_episodes", run.total_timesteps),
                 )
 
                 loop.gif_action_loop(
@@ -100,8 +99,7 @@
             if len(dir) > cls.gif_count:
                 cls.gif_count = len(dir)
                 gif_path = max(dir, key=os.path.getctime)
-                output["gif"] = f"/{STATIC_URL}{Path(gif_path).name}".replace(
-                    "\\", "/")
+                output["gif"] = f"/{STATIC_URL}{Path(gif_path).name}".replace("\\", "/")
         return output
 
     @classmethod
@@ -163,8 +161,7 @@
         """
         return [
             network.doc_metadata.uuid
-            for network in
-            cls.db.search(NetworkQuery.num_of_nodes_between(min, max))
+            for network in cls.db.search(NetworkQuery.num_of_nodes_between(min, max))
         ]
 
     @classmethod
@@ -290,8 +287,7 @@
     docs_dir = docs_dir / "_autosummary"
     if docs_dir.exists():
         sections = [
-            f"_autosummary/{p.stem}" for p in docs_dir.iterdir() if
-            p.suffix == ".html"
+            f"_autosummary/{p.stem}" for p in docs_dir.iterdir() if p.suffix == ".html"
         ]
         docs_sections = docs_sections + sections
     return docs_sections
@@ -368,8 +364,7 @@
             "links": [
                 get_url_dict(n, href, True)
                 for n, href in zip(
-                    ["Contributors", "Discussions", "Report bug",
-                     "Feature request"],
+                    ["Contributors", "Discussions", "Report bug", "Feature request"],
                     [
                         "https://github.com/dstl/YAWNING-TITAN/graphs/contributors",
                         "https://github.com/dstl/YAWNING-TITAN/discussions",
@@ -394,11 +389,6 @@
 
     :return: The version string.
     """
-<<<<<<< HEAD
-    import yawning_titan
-
-    return yawning_titan.__version__
-=======
     with open("VERSION", "r") as file:
         return file.readline()
 
@@ -440,5 +430,4 @@
     paths = [p.split("::", 1)[0] for p in b.split("\n")]
     paths = [p.split("]")[1].lstrip().rstrip() for p in paths if "http" in p]
     path = [p for p in paths if "9999" in p][-1]
-    return path
->>>>>>> e356cf37
+    return path