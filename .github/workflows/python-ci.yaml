name: Python package

on:
  push:
    branches:
      - main
      - dev
      - dev-gui
      - 'releases/**'
  pull_request:
    branches:
      - main
      - dev
      - dev-gui
      - 'releases/**'
jobs:
  build:

    runs-on: ubuntu-latest
    timeout-minutes: 20
    strategy:
      matrix:
        python-version: ["3.8", "3.9", "3.10"]

    steps:
      - uses: actions/checkout@v3

      - name: Use Node.js 18.x
        uses: actions/setup-node@v3
        with:
          node-version: 18.x

      - name: Set up Python ${{ matrix.python-version }}
        uses: actions/setup-python@v4
        with:
          python-version: ${{ matrix.python-version }}

      - name: Install python dev
        run: |
          sudo apt update
          sudo add-apt-repository ppa:deadsnakes/ppa -y
          sudo apt install python${{ matrix.python-version}}-dev -y

      - name: Install Build Dependencies
        run: |
          python -m pip install --upgrade pip
          pip install build
          pip install wheel

      - name: Build Yawning-Titan
        run: |
<<<<<<< HEAD
          python setup.py sdist
=======
          python setup.py bdist_wheel

>>>>>>> c146722c
      - name: Install Yawning-Titan
        run: |
          YT=$(ls ./dist/yawningtitan-*.*.*.tar.gz)
          python -m pip install torch==1.11+cpu -f https://download.pytorch.org/whl/torch_stable.html
          python -m pip install $YT[dev] --default-timeout 1000

      - name: Lint with flake8
        run: |
          # stop the build if there are Python syntax errors or undefined names
          flake8 . --count --select=E9,F63,F7,F82 --show-source --statistics
          # exit-zero treats all errors as warnings. The GitHub editor is 127 chars wide
          flake8 . --count --exit-zero --max-complexity=10 --max-line-length=127 --statistics

      - name: Run unmarked tests
        run: |
          pytest tests/ -m "not (unit_test or integration_test or e2e_integration_test or gui_test)"

      - name: Run unit tests
        run: |
          pytest tests/ -m unit_test

      - name: Run integration tests
        run: |
          pytest tests/ -m integration_test

      - name: Run integration tests
        run: |
          pytest tests/ -m e2e_integration_test

      - name: Preparing to run GUI tests
        run: |
          echo 'Preparing to run GUI tests'

      - name: Install yarn
        run: |
          npm install --global yarn

      - name: Install dependencies with yarn
        run: |
          cd yawning_titan_gui/network_editor && yarn

      - name: Network Editor unit test
        run: |
          cd yawning_titan_gui/network_editor && yarn test:ci

      - name: Build Network Editor
        run: |
          cd yawning_titan_gui/network_editor && yarn build

      - name: GUI end-to-end test
        run: |
          python manage.py runserver & (sleep 15 && cd yawning_titan_gui/network_editor && yarn test:ci:e2e)<|MERGE_RESOLUTION|>--- conflicted
+++ resolved
@@ -49,15 +49,11 @@
 
       - name: Build Yawning-Titan
         run: |
-<<<<<<< HEAD
-          python setup.py sdist
-=======
           python setup.py bdist_wheel
 
->>>>>>> c146722c
       - name: Install Yawning-Titan
         run: |
-          YT=$(ls ./dist/yawningtitan-*.*.*.tar.gz)
+          YT=$(ls ./dist/yawningtitan-*.*.*-*.whl)
           python -m pip install torch==1.11+cpu -f https://download.pytorch.org/whl/torch_stable.html
           python -m pip install $YT[dev] --default-timeout 1000
 
