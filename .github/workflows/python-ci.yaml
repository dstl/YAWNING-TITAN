name: Python package

on:
  push:
<<<<<<< HEAD
    branches:
      - main
      - dev
      - 'releases/**'
  pull_request:
    branches:
      - main
      - dev
      - 'releases/**'
=======
    branches: [main, dev, dev-gui]  # dev-gui to be removed once dev-gui branch is dropped
  pull_request:
    branches: [main, dev, dev-gui]  # dev-gui to be removed once dev-gui branch is dropped
>>>>>>> afb03d57

jobs:
  build:

    runs-on: ubuntu-latest
    timeout-minutes: 10
    strategy:
      matrix:
        python-version: ["3.8", "3.9", "3.10"]

    steps:
      - uses: actions/checkout@v3
      - name: Set up Python ${{ matrix.python-version }}
        uses: actions/setup-python@v4
        with:
          python-version: ${{ matrix.python-version }}
      - name: Install python dev
        run: |
          sudo apt update
          sudo add-apt-repository ppa:deadsnakes/ppa -y
          sudo apt install python${{ matrix.python-version}}-dev -y
      - name: Install Build Dependencies
        run: |
          python -m pip install --upgrade pip
          pip install build
          pip install wheel
      - name: Build Yawning-Titan
        run: |
          python setup.py sdist
      - name: Install Yawning-Titan
        run: |
          YT=$(ls ./dist/yawningtitan-*.*.*.tar.gz)
          python -m pip install torch==1.11+cpu -f https://download.pytorch.org/whl/torch_stable.html
          python -m pip install $YT[dev] --default-timeout 1000
      - name: Lint with flake8
        run: |
          # stop the build if there are Python syntax errors or undefined names
          flake8 . --count --select=E9,F63,F7,F82 --show-source --statistics
          # exit-zero treats all errors as warnings. The GitHub editor is 127 chars wide
          flake8 . --count --exit-zero --max-complexity=10 --max-line-length=127 --statistics
      - name: Test with pytest
        run: |
          pytest<|MERGE_RESOLUTION|>--- conflicted
+++ resolved
@@ -2,21 +2,9 @@
 
 on:
   push:
-<<<<<<< HEAD
-    branches:
-      - main
-      - dev
-      - 'releases/**'
-  pull_request:
-    branches:
-      - main
-      - dev
-      - 'releases/**'
-=======
     branches: [main, dev, dev-gui]  # dev-gui to be removed once dev-gui branch is dropped
   pull_request:
     branches: [main, dev, dev-gui]  # dev-gui to be removed once dev-gui branch is dropped
->>>>>>> afb03d57
 
 jobs:
   build:
