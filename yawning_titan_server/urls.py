--- conflicted
+++ resolved
@@ -2,41 +2,25 @@
 from django.urls import path
 
 from yawning_titan_gui.views import (
-<<<<<<< HEAD
     DocsView,
     GameModeConfigView,
     GameModesView,
     HomeView,
+    NodeEditor,
     config_file_manager,
     update_config,
-=======
-    GameModeConfigView,
-    GameModesView,
-    HomeView,
-    DocsView,
-    config_file_manager,
-    NodeEditor
->>>>>>> db825716
 )
 
 urlpatterns = [
     path("", HomeView.as_view(), name="home"),
-<<<<<<< HEAD
     path("docs/", DocsView.as_view(), name="docs"),
     path("game_modes/", GameModesView.as_view(), name="Manage game modes"),
     path(
         "game_mode_config/",
-=======
-    path("docs/",DocsView.as_view(),name="docs"),
-    path("game_modes/", GameModesView.as_view(), name="Manage game modes"),
-    path(
-        "game_mode_config/<str:game_mode_file>/",
->>>>>>> db825716
         GameModeConfigView.as_view(),
         name="game mode config",
     ),
     path(
-<<<<<<< HEAD
         "game_mode_config/<str:game_mode_filename>/",
         GameModeConfigView.as_view(),
         name="game mode config",
@@ -46,18 +30,9 @@
         GameModeConfigView.as_view(),
         name="game mode config",
     ),
+    path("node_editor/", NodeEditor.as_view(), name="node editor"),
     path("manage_files/", config_file_manager, name="file manager"),
     path("update_config/", update_config, name="update config"),
 ]
 
-urlpatterns += staticfiles_urlpatterns()
-=======
-        "game_mode_config/<str:game_mode_file>/<str:section>/",
-        GameModeConfigView.as_view(),
-        name="game mode config",
-    ),
-    path("game_mode_config/", GameModeConfigView.as_view(), name="game mode config"),
-    path("manage_files/", config_file_manager, name="file manager"),
-    path("node_editor/", NodeEditor.as_view(), name="node editor"),
-]
->>>>>>> db825716
+urlpatterns += staticfiles_urlpatterns()