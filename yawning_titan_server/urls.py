<<<<<<< HEAD
from django.urls import path
from yawning_titan_gui.views import HomeView,GameModesView,GameModeConfigView
=======
>>>>>>> 37efd5b3
from django.conf import settings
from django.conf.urls.static import static
from django.urls import path

from yawning_titan_gui.views import home

urlpatterns = [
<<<<<<< HEAD
    path('', HomeView.as_view(),name='home'),
    path('game_modes/', GameModesView.as_view(),name='Manage game modes'),
    path('game_mode_config/<str:game_mode_file>/', GameModeConfigView.as_view(),name='game mode config'),
    path('game_mode_config/', GameModeConfigView.as_view(),name='game mode config'),
=======
    path("", home.as_view()),
>>>>>>> 37efd5b3
] + static(settings.STATIC_URL, document_root=settings.STATIC_ROOT)<|MERGE_RESOLUTION|>--- conflicted
+++ resolved
@@ -1,21 +1,16 @@
-<<<<<<< HEAD
-from django.urls import path
-from yawning_titan_gui.views import HomeView,GameModesView,GameModeConfigView
-=======
->>>>>>> 37efd5b3
 from django.conf import settings
 from django.conf.urls.static import static
 from django.urls import path
 
-from yawning_titan_gui.views import home
+from yawning_titan_gui.views import GameModeConfigView, GameModesView, HomeView
 
 urlpatterns = [
-<<<<<<< HEAD
-    path('', HomeView.as_view(),name='home'),
-    path('game_modes/', GameModesView.as_view(),name='Manage game modes'),
-    path('game_mode_config/<str:game_mode_file>/', GameModeConfigView.as_view(),name='game mode config'),
-    path('game_mode_config/', GameModeConfigView.as_view(),name='game mode config'),
-=======
-    path("", home.as_view()),
->>>>>>> 37efd5b3
+    path("", HomeView.as_view(), name="home"),
+    path("game_modes/", GameModesView.as_view(), name="Manage game modes"),
+    path(
+        "game_mode_config/<str:game_mode_file>/",
+        GameModeConfigView.as_view(),
+        name="game mode config",
+    ),
+    path("game_mode_config/", GameModeConfigView.as_view(), name="game mode config"),
 ] + static(settings.STATIC_URL, document_root=settings.STATIC_ROOT)