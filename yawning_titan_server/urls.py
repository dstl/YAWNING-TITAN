from django.conf import settings
from django.conf.urls.static import static
from django.urls import path

<<<<<<< HEAD
from yawning_titan_gui.views import (
    GameModeConfigView,
    GameModesView,
    HomeView,
    config_file_manager,
)

urlpatterns = [
    path("", HomeView.as_view(), name="home"),
    path("game_modes/", GameModesView.as_view(), name="Manage game modes"),
    path(
        "game_mode_config/<str:game_mode_file>/",
        GameModeConfigView.as_view(),
        name="game mode config",
    ),
    path(
        "game_mode_config/<str:game_mode_file>/<str:section>/",
        GameModeConfigView.as_view(),
        name="game mode config",
    ),
    path("game_mode_config/", GameModeConfigView.as_view(), name="game mode config"),
    path("manage_files/", config_file_manager, name="file manager"),
=======
from yawning_titan_gui.views import Home,Docs

urlpatterns = [
    path("", Home.as_view(),name="home"),
    path("docs/",Docs.as_view(),name="docs")
>>>>>>> 3382681f
] + static(settings.STATIC_URL, document_root=settings.STATIC_ROOT)<|MERGE_RESOLUTION|>--- conflicted
+++ resolved
@@ -2,16 +2,17 @@
 from django.conf.urls.static import static
 from django.urls import path
 
-<<<<<<< HEAD
 from yawning_titan_gui.views import (
     GameModeConfigView,
     GameModesView,
     HomeView,
+    DocsView,
     config_file_manager,
 )
 
 urlpatterns = [
     path("", HomeView.as_view(), name="home"),
+    path("docs/",DocsView.as_view(),name="docs"),
     path("game_modes/", GameModesView.as_view(), name="Manage game modes"),
     path(
         "game_mode_config/<str:game_mode_file>/",
@@ -25,11 +26,4 @@
     ),
     path("game_mode_config/", GameModeConfigView.as_view(), name="game mode config"),
     path("manage_files/", config_file_manager, name="file manager"),
-=======
-from yawning_titan_gui.views import Home,Docs
-
-urlpatterns = [
-    path("", Home.as_view(),name="home"),
-    path("docs/",Docs.as_view(),name="docs")
->>>>>>> 3382681f
-] + static(settings.STATIC_URL, document_root=settings.STATIC_ROOT)+]