from django.contrib.staticfiles.urls import staticfiles_urlpatterns
from django.urls import path

from yawning_titan_gui.views import (
    DocsView,
    GameModeConfigView,
    GameModesView,
    HomeView,
<<<<<<< HEAD
    NetworkCreator,
=======
>>>>>>> a6263f28
    NetworksView,
    NodeEditor,
    db_manager,
    update_game_mode,
    update_network,
)

urlpatterns = [
    path("", HomeView.as_view(), name="home"),
    path("docs/", DocsView.as_view(), name="docs"),
    path("game_modes/", GameModesView.as_view(), name="Manage game modes"),
    path("networks/", NetworksView.as_view(), name="Manage networks"),
<<<<<<< HEAD
    path("network_creator", NetworkCreator.as_view(), name="network creator"),
    path(
        "network_creator/<str:network_id>/",
        NetworkCreator.as_view(),
        name="network creator",
    ),
=======
>>>>>>> a6263f28
    path(
        "game_mode_config/",
        GameModeConfigView.as_view(),
        name="game mode config",
    ),
    path(
        "game_mode_config/<str:game_mode_id>/",
        GameModeConfigView.as_view(),
        name="game mode config",
    ),
    path(
        "game_mode_config/<str:game_mode_id>/<str:section_name>/",
        GameModeConfigView.as_view(),
        name="game mode config",
    ),
    path("node_editor/", NodeEditor.as_view(), name="node editor"),
    path("node_editor/<str:network_id>", NodeEditor.as_view(), name="node editor"),
    path("manage_db/", db_manager, name="db manager"),
    path("update_game_mode/", update_game_mode, name="update config"),
    path("update_network/", update_network, name="update network"),
]

urlpatterns += staticfiles_urlpatterns()<|MERGE_RESOLUTION|>--- conflicted
+++ resolved
@@ -6,15 +6,12 @@
     GameModeConfigView,
     GameModesView,
     HomeView,
-<<<<<<< HEAD
     NetworkCreator,
-=======
->>>>>>> a6263f28
     NetworksView,
     NodeEditor,
     db_manager,
     update_game_mode,
-    update_network,
+    update_network
 )
 
 urlpatterns = [
@@ -22,15 +19,12 @@
     path("docs/", DocsView.as_view(), name="docs"),
     path("game_modes/", GameModesView.as_view(), name="Manage game modes"),
     path("networks/", NetworksView.as_view(), name="Manage networks"),
-<<<<<<< HEAD
     path("network_creator", NetworkCreator.as_view(), name="network creator"),
     path(
         "network_creator/<str:network_id>/",
         NetworkCreator.as_view(),
         name="network creator",
     ),
-=======
->>>>>>> a6263f28
     path(
         "game_mode_config/",
         GameModeConfigView.as_view(),
