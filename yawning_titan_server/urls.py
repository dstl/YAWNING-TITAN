from django.contrib.staticfiles.urls import staticfiles_urlpatterns
from django.urls import path
from django.views.generic import TemplateView

<<<<<<< HEAD
from dist.manage.django.views.generic.base import TemplateView
=======
>>>>>>> 9b19606c
from yawning_titan_gui.helpers import get_docs_sections
from yawning_titan_gui.views import (
    DocsView,
    GameModeConfigView,
    GameModesView,
    HomeView,
    NetworkCreator,
    NetworksView,
    NodeEditor,
    RunView,
    db_manager,
    get_output,
    update_game_mode,
    update_network,
)

urlpatterns = [
    path("", HomeView.as_view(), name="Home"),
<<<<<<< HEAD
    path("docs/", DocsView.as_view(), name="docs"),
    path("run/", RunView.as_view(), name="Run session"),
=======
>>>>>>> 9b19606c
    path("docs/", DocsView.as_view(), name="Documentation"),
    path("docs/<str:section>/", DocsView.as_view(), name="Documentation"),
    path("game_modes/", GameModesView.as_view(), name="Manage game modes"),
    path("networks/", NetworksView.as_view(), name="Manage networks"),
    path("network_creator", NetworkCreator.as_view(), name="network creator"),
    path(
        "network_creator/<str:network_id>/",
        NetworkCreator.as_view(),
        name="network creator",
    ),
    path(
        "game_mode_config/",
        GameModeConfigView.as_view(),
        name="game mode config",
    ),
    path(
        "game_mode_config/<str:game_mode_id>/",
        GameModeConfigView.as_view(),
        name="game mode config",
    ),
    path(
        "game_mode_config/<str:game_mode_id>/<str:section_name>/",
        GameModeConfigView.as_view(),
        name="game mode config",
    ),
    path("node_editor/", NodeEditor.as_view(), name="node editor"),
    path("node_editor/<str:network_id>", NodeEditor.as_view(), name="node editor"),
    path("manage_db/", db_manager, name="db manager"),
    path("update_game_mode/", update_game_mode, name="update config"),
    path("update_network/", update_network, name="update network"),
<<<<<<< HEAD
    path("output/", get_output, name="stderr"),
=======
>>>>>>> 9b19606c
    path("/", TemplateView.as_view(template_name="index.html"), name="docs index"),
]

urlpatterns += [
    path(
        f"docs_{name}/",
        TemplateView.as_view(template_name=f"source/{name}.html"),
<<<<<<< HEAD
        name=f"docs_{name}",
=======
        name=f"docs {name}",
>>>>>>> 9b19606c
    )
    for name in get_docs_sections()
]

urlpatterns += staticfiles_urlpatterns()<|MERGE_RESOLUTION|>--- conflicted
+++ resolved
@@ -2,10 +2,6 @@
 from django.urls import path
 from django.views.generic import TemplateView
 
-<<<<<<< HEAD
-from dist.manage.django.views.generic.base import TemplateView
-=======
->>>>>>> 9b19606c
 from yawning_titan_gui.helpers import get_docs_sections
 from yawning_titan_gui.views import (
     DocsView,
@@ -24,11 +20,8 @@
 
 urlpatterns = [
     path("", HomeView.as_view(), name="Home"),
-<<<<<<< HEAD
     path("docs/", DocsView.as_view(), name="docs"),
     path("run/", RunView.as_view(), name="Run session"),
-=======
->>>>>>> 9b19606c
     path("docs/", DocsView.as_view(), name="Documentation"),
     path("docs/<str:section>/", DocsView.as_view(), name="Documentation"),
     path("game_modes/", GameModesView.as_view(), name="Manage game modes"),
@@ -59,10 +52,7 @@
     path("manage_db/", db_manager, name="db manager"),
     path("update_game_mode/", update_game_mode, name="update config"),
     path("update_network/", update_network, name="update network"),
-<<<<<<< HEAD
     path("output/", get_output, name="stderr"),
-=======
->>>>>>> 9b19606c
     path("/", TemplateView.as_view(template_name="index.html"), name="docs index"),
 ]
 
@@ -70,11 +60,7 @@
     path(
         f"docs_{name}/",
         TemplateView.as_view(template_name=f"source/{name}.html"),
-<<<<<<< HEAD
         name=f"docs_{name}",
-=======
-        name=f"docs {name}",
->>>>>>> 9b19606c
     )
     for name in get_docs_sections()
 ]
