repos:
<<<<<<< HEAD
-   repo: http://github.com/pre-commit/pre-commit-hooks
    rev: v4.4.0
    hooks:
    -   id: check-yaml
    -   id: end-of-file-fixer
    -   id: trailing-whitespace
    -   id: check-added-large-files
    -   id: mixed-line-ending
    -   id: requirements-txt-fixer
-   repo: http://github.com/psf/black
    rev: 23.1.0
    hooks:
    -   id: black
-   repo: http://github.com/pycqa/isort
    rev: 5.12.0
    hooks:
    -   id: isort
        args: ["--profile", "black"]
-   repo: http://github.com/PyCQA/flake8
    rev: 6.0.0
    hooks:
    -   id: flake8
        additional_dependencies: [flake8-docstrings]
-   repo: local
=======
  - repo: http://github.com/pre-commit/pre-commit-hooks
    rev: v4.4.0
    hooks:
      - id: check-yaml
      - id: end-of-file-fixer
      - id: trailing-whitespace
      - id: check-added-large-files
        args: ['--maxkb=1000']
      - id: mixed-line-ending
      - id: requirements-txt-fixer
  - repo: http://github.com/psf/black
    rev: 23.1.0
    hooks:
      - id: black
  - repo: http://github.com/pycqa/isort
    rev: 5.12.0
    hooks:
      - id: isort
        args: [ "--profile", "black" ]
  - repo: http://github.com/PyCQA/flake8
    rev: 6.0.0
    hooks:
      - id: flake8
        additional_dependencies: [ flake8-docstrings ]
  - repo: local
>>>>>>> fe8da868
    hooks:
      - id: jupyter-nb-clear-output
        name: jupyter-nb-clear-output
        files: \.ipynb$
        stages: [ commit ]
        language: system
        entry: jupyter nbconvert --ClearOutputPreprocessor.enabled=True --inplace

ci:
    autofix_commit_msg: |
        [pre-commit.ci] auto fixes from pre-commit.com hooks

        for more information, see https://pre-commit.ci
    autofix_prs: true
    autoupdate_branch: ''
    autoupdate_commit_msg: '[pre-commit.ci] pre-commit autoupdate'
    autoupdate_schedule: weekly
    skip: []
    submodules: false<|MERGE_RESOLUTION|>--- conflicted
+++ resolved
@@ -1,30 +1,4 @@
 repos:
-<<<<<<< HEAD
--   repo: http://github.com/pre-commit/pre-commit-hooks
-    rev: v4.4.0
-    hooks:
-    -   id: check-yaml
-    -   id: end-of-file-fixer
-    -   id: trailing-whitespace
-    -   id: check-added-large-files
-    -   id: mixed-line-ending
-    -   id: requirements-txt-fixer
--   repo: http://github.com/psf/black
-    rev: 23.1.0
-    hooks:
-    -   id: black
--   repo: http://github.com/pycqa/isort
-    rev: 5.12.0
-    hooks:
-    -   id: isort
-        args: ["--profile", "black"]
--   repo: http://github.com/PyCQA/flake8
-    rev: 6.0.0
-    hooks:
-    -   id: flake8
-        additional_dependencies: [flake8-docstrings]
--   repo: local
-=======
   - repo: http://github.com/pre-commit/pre-commit-hooks
     rev: v4.4.0
     hooks:
@@ -50,23 +24,10 @@
       - id: flake8
         additional_dependencies: [ flake8-docstrings ]
   - repo: local
->>>>>>> fe8da868
     hooks:
       - id: jupyter-nb-clear-output
         name: jupyter-nb-clear-output
         files: \.ipynb$
         stages: [ commit ]
         language: system
-        entry: jupyter nbconvert --ClearOutputPreprocessor.enabled=True --inplace
-
-ci:
-    autofix_commit_msg: |
-        [pre-commit.ci] auto fixes from pre-commit.com hooks
-
-        for more information, see https://pre-commit.ci
-    autofix_prs: true
-    autoupdate_branch: ''
-    autoupdate_commit_msg: '[pre-commit.ci] pre-commit autoupdate'
-    autoupdate_schedule: weekly
-    skip: []
-    submodules: false+        entry: jupyter nbconvert --ClearOutputPreprocessor.enabled=True --inplace