<<<<<<< HEAD
import os
import sys
from typing import List

from setuptools import find_packages, setup
from setuptools.command.develop import develop
from setuptools.command.install import install

try:
    from wheel.bdist_wheel import bdist_wheel as _bdist_wheel

    class bdist_wheel(_bdist_wheel):  # noqa
        def finalize_options(self):  # noqa
            super().finalize_options()
            # forces whee to be platform and Python version specific
            # Source: https://stackoverflow.com/a/45150383
            self.root_is_pure = False

except ImportError:
    bdist_wheel = None


def version() -> str:
    """
    Gets the version from the `VERSION` file.

    :return: The version string.
    """
    with open("VERSION", "r") as file:
        return file.readline()


def package_data_paths() -> List[str]:
    """
    Get the list of package data files.

    :return: A list of string paths.
    """
    filepaths = []
    for root, dirs, files in os.walk("yawning_titan"):
        if root.split(os.sep)[-1] == "_package_data":
            for file in files:
                file_path = os.path.join(root, file)
                filepaths.append(file_path.split("yawning_titan")[-1][1:])
    return filepaths


def _create_app_dirs():
    """
    Handles creation of application directories and user directories.

    Uses `platformdirs.PlatformDirs` and `pathlib.Path` to create the required
    app directories in the correct locations based on the users OS.
    """
    import sys
    from pathlib import Path, PosixPath
    from typing import Final, Union

    try:
        from platformdirs import PlatformDirs

        _YT_PLATFORM_DIRS: Final[PlatformDirs] = PlatformDirs(appname="yawning_titan")
        """An instance of `PlatformDirs` set with appname='yawning_titan'."""

        app_dirs = [_YT_PLATFORM_DIRS.user_data_path]
        if sys.platform == "win32":
            app_dirs.append(_YT_PLATFORM_DIRS.user_data_path / "config")
            app_dirs.append(_YT_PLATFORM_DIRS.user_data_path / "logs")
            _YT_USER_DIRS: Final[Union[Path, PosixPath]] = Path.home() / "yawning_titan"
        else:
            app_dirs.append(_YT_PLATFORM_DIRS.user_config_path)
            app_dirs.append(_YT_PLATFORM_DIRS.user_log_path)
            _YT_USER_DIRS: Final[Union[Path, PosixPath]] = Path.home() / "yawning_titan"

        app_dirs.append(_YT_PLATFORM_DIRS.user_data_path / "docs")
        app_dirs.append(_YT_PLATFORM_DIRS.user_data_path / "db")
        app_dirs.append(_YT_PLATFORM_DIRS.user_data_path / "app_images")
        app_dirs.append(_YT_USER_DIRS / "notebooks")
        app_dirs.append(_YT_USER_DIRS / "game_modes")
        app_dirs.append(_YT_USER_DIRS / "images")
        app_dirs.append(_YT_USER_DIRS / "agents")
        app_dirs.append(_YT_USER_DIRS / "agents" / "logs" / "tensorboard")

        for app_dir in app_dirs:
            app_dir.mkdir(parents=True, exist_ok=True)
    except ImportError:
        pass


def _copy_package_data_notebooks_to_notebooks_dir():
    """
    Call the reset_default_jupyter_notebooks without overwriting if notebooks are already there.

    As this is a post install script, it should be possible to import Yawning-Titan, but it may not. This
    `ImportError` is handled so that setup doesn't fail.
    """
    try:
        from yawning_titan.notebooks.jupyter import reset_default_jupyter_notebooks

        reset_default_jupyter_notebooks(overwrite_existing=False)
    except ImportError:
        # Failed as, although this is a post-install script, YT can't be imported
        pass


class PostDevelopCommand(develop):
    """Post-installation command class for development mode."""

    def run(self):
        """Run the installation command then create the app dirs."""
        develop.run(self)
        _create_app_dirs()
        _copy_package_data_notebooks_to_notebooks_dir()


class PostInstallCommand(install):
    """Post-installation command class for installation mode."""

    def run(self):
        """Run the installation command then create the app dirs."""
        install.run(self)
        _create_app_dirs()
        _copy_package_data_notebooks_to_notebooks_dir()


def _ray_3_beta_rllib_py_platform_pip_install() -> str:
    """
    Python version and OS version map to ray 3.0.0.dev0 .whel.

    Maps the operating system and the Python version to the relevant .whl
    file for Ray 3.0.0.dev0 beta version. Uses it to build a pip install
    string for installing Ray 3.0.0.dev0 with the [rllib] extra.

    whl source: https://docs.ray.io/en/master/ray-overview/installation.html

    * A temporary measure to allow for use on Linux, Windows, and MacOS
    while we wait for ray 3.0.0 release with full Windows support. *

    Returns: A pip install string to install Ray 3.0.0.dev0 with the [rllib]
        extra for the given OS and Python version.
    Raises EnvironmentError: When either the operating system is not
        supported or the Python version is not supported.
    """
    ray_wheels_root = "https://s3-us-west-2.amazonaws.com/ray-wheels/latest"
    ray_3_py_platform_map = {
        "linux": {  # Linux
            (3, 8): "/ray-3.0.0.dev0-cp38-cp38-manylinux2014_x86_64.whl",
            (3, 9): "/ray-3.0.0.dev0-cp39-cp39-manylinux2014_x86_64.whl",
            (3, 10): "/ray-3.0.0.dev0-cp310-cp310-manylinux2014_x86_64.whl",
        },
        "darwin": {  # MacOSX
            (3, 8): "/ray-3.0.0.dev0-cp38-cp38-macosx_10_15_x86_64.whl",
            (3, 9): "/ray-3.0.0.dev0-cp39-cp39-macosx_10_15_x86_64.whl",
            (3, 10): "/ray-3.0.0.dev0-cp310-cp310-macosx_10_15_universal2.whl",
        },
        "win32": {  # Windows
            (3, 8): "/ray-3.0.0.dev0-cp38-cp38-win_amd64.whl",
            (3, 9): "/ray-3.0.0.dev0-cp39-cp39-win_amd64.whl",
            (3, 10): "/ray-3.0.0.dev0-cp310-cp310-win_amd64.whl",
        },
    }
    py_v = sys.version_info
    py_v_major_minor = py_v[:2]
    if sys.platform in ray_3_py_platform_map.keys():
        if py_v_major_minor in ray_3_py_platform_map[sys.platform].keys():
            ray_whl = ray_3_py_platform_map[sys.platform][py_v_major_minor]
            whl_url = f"{ray_wheels_root}{ray_whl}"
            return f"ray[rllib] @ {whl_url}"
        else:
            #  Python version not supported
            raise EnvironmentError(
                f"yawningtitan with ray on {sys.platform} is only supported "
                f"by Python versions 3.8.*, 3.9.*, and 3.10.*, currently using "
                f"python version {py_v.major}.{py_v.minor}.{py_v.micro}"
            )
    else:
        #  OS not supported
        raise EnvironmentError(
            f"yawningtitan with ray is only supported by Linux (linux), Windows (win32),"
            f" and MacOS (darwin), currently using {sys.platform}"
        )


setup(
    name="yawningtitan",
    maintainer="Defence Science and Technology Laboratory UK",
    maintainer_email="oss@dstl.gov.uk",
    url="https://github.com/dstl/YAWNING-TITAN",
    description="An abstract, flexible and configurable cyber security simulation",
    python_requires=">=3.8, <3.11",
    version=version(),
    license="MIT License",
    packages=find_packages(),
    install_requires=[
        "dm-tree==0.1.7",
        "gym==0.21.0",
        "imageio==2.9.0",
        "jupyterlab==3.6.1",
        "karateclub==1.3.0",
        "matplotlib==3.6.2",
        "networkx==2.5.1",
        "numpy==1.23.4",
        "pandas==1.3.5",
        "platformdirs==2.5.2",
        "pyyaml==5.4.1",
        _ray_3_beta_rllib_py_platform_pip_install(),
        "scipy==1.9.2",
        "seaborn==0.12.1",
        "stable_baselines3==1.6.2",
        "tabulate==0.8.9",
        "tinydb==4.7.0",
        "tensorboard==2.11.0",
        "tinydb==4.7.0",
        "torch==1.13.1",
        "typing-extensions==4.4.0",
    ],
    extras_require={
        "dev": [
            "nbmake==1.3.5",
            "pip-licenses==4.0.2",
            "pre-commit==2.20.0",
            "pytest==7.2.0",
            "pytest-cov==4.0.0",
            "pytest-flake8==1.1.1",
            "sphinx==5.3.0",
            "sphinx_rtd_theme==1.1.1",
            "wheel",
        ],
        "tensorflow": ["tensorflow==2.11.0"],
    },
    package_data={"yawning_titan": package_data_paths()},
    data_files=[(".", ["VERSION"])],
    include_package_data=True,
    cmdclass={
        "install": PostInstallCommand,
        "develop": PostDevelopCommand,
        "bdist_wheel": bdist_wheel,
    },
=======
from setuptools import setup
from wheel.bdist_wheel import bdist_wheel as _bdist_wheel  # noqa


class bdist_wheel(_bdist_wheel):  # noqa
    def finalize_options(self):  # noqa
        super().finalize_options()
        # Set to False if you need to build OS and Python specific wheels
        self.root_is_pure = True  # noqa


setup(
    cmdclass={
        "bdist_wheel": bdist_wheel,
    }
>>>>>>> fe8da868
)<|MERGE_RESOLUTION|>--- conflicted
+++ resolved
@@ -1,243 +1,3 @@
-<<<<<<< HEAD
-import os
-import sys
-from typing import List
-
-from setuptools import find_packages, setup
-from setuptools.command.develop import develop
-from setuptools.command.install import install
-
-try:
-    from wheel.bdist_wheel import bdist_wheel as _bdist_wheel
-
-    class bdist_wheel(_bdist_wheel):  # noqa
-        def finalize_options(self):  # noqa
-            super().finalize_options()
-            # forces whee to be platform and Python version specific
-            # Source: https://stackoverflow.com/a/45150383
-            self.root_is_pure = False
-
-except ImportError:
-    bdist_wheel = None
-
-
-def version() -> str:
-    """
-    Gets the version from the `VERSION` file.
-
-    :return: The version string.
-    """
-    with open("VERSION", "r") as file:
-        return file.readline()
-
-
-def package_data_paths() -> List[str]:
-    """
-    Get the list of package data files.
-
-    :return: A list of string paths.
-    """
-    filepaths = []
-    for root, dirs, files in os.walk("yawning_titan"):
-        if root.split(os.sep)[-1] == "_package_data":
-            for file in files:
-                file_path = os.path.join(root, file)
-                filepaths.append(file_path.split("yawning_titan")[-1][1:])
-    return filepaths
-
-
-def _create_app_dirs():
-    """
-    Handles creation of application directories and user directories.
-
-    Uses `platformdirs.PlatformDirs` and `pathlib.Path` to create the required
-    app directories in the correct locations based on the users OS.
-    """
-    import sys
-    from pathlib import Path, PosixPath
-    from typing import Final, Union
-
-    try:
-        from platformdirs import PlatformDirs
-
-        _YT_PLATFORM_DIRS: Final[PlatformDirs] = PlatformDirs(appname="yawning_titan")
-        """An instance of `PlatformDirs` set with appname='yawning_titan'."""
-
-        app_dirs = [_YT_PLATFORM_DIRS.user_data_path]
-        if sys.platform == "win32":
-            app_dirs.append(_YT_PLATFORM_DIRS.user_data_path / "config")
-            app_dirs.append(_YT_PLATFORM_DIRS.user_data_path / "logs")
-            _YT_USER_DIRS: Final[Union[Path, PosixPath]] = Path.home() / "yawning_titan"
-        else:
-            app_dirs.append(_YT_PLATFORM_DIRS.user_config_path)
-            app_dirs.append(_YT_PLATFORM_DIRS.user_log_path)
-            _YT_USER_DIRS: Final[Union[Path, PosixPath]] = Path.home() / "yawning_titan"
-
-        app_dirs.append(_YT_PLATFORM_DIRS.user_data_path / "docs")
-        app_dirs.append(_YT_PLATFORM_DIRS.user_data_path / "db")
-        app_dirs.append(_YT_PLATFORM_DIRS.user_data_path / "app_images")
-        app_dirs.append(_YT_USER_DIRS / "notebooks")
-        app_dirs.append(_YT_USER_DIRS / "game_modes")
-        app_dirs.append(_YT_USER_DIRS / "images")
-        app_dirs.append(_YT_USER_DIRS / "agents")
-        app_dirs.append(_YT_USER_DIRS / "agents" / "logs" / "tensorboard")
-
-        for app_dir in app_dirs:
-            app_dir.mkdir(parents=True, exist_ok=True)
-    except ImportError:
-        pass
-
-
-def _copy_package_data_notebooks_to_notebooks_dir():
-    """
-    Call the reset_default_jupyter_notebooks without overwriting if notebooks are already there.
-
-    As this is a post install script, it should be possible to import Yawning-Titan, but it may not. This
-    `ImportError` is handled so that setup doesn't fail.
-    """
-    try:
-        from yawning_titan.notebooks.jupyter import reset_default_jupyter_notebooks
-
-        reset_default_jupyter_notebooks(overwrite_existing=False)
-    except ImportError:
-        # Failed as, although this is a post-install script, YT can't be imported
-        pass
-
-
-class PostDevelopCommand(develop):
-    """Post-installation command class for development mode."""
-
-    def run(self):
-        """Run the installation command then create the app dirs."""
-        develop.run(self)
-        _create_app_dirs()
-        _copy_package_data_notebooks_to_notebooks_dir()
-
-
-class PostInstallCommand(install):
-    """Post-installation command class for installation mode."""
-
-    def run(self):
-        """Run the installation command then create the app dirs."""
-        install.run(self)
-        _create_app_dirs()
-        _copy_package_data_notebooks_to_notebooks_dir()
-
-
-def _ray_3_beta_rllib_py_platform_pip_install() -> str:
-    """
-    Python version and OS version map to ray 3.0.0.dev0 .whel.
-
-    Maps the operating system and the Python version to the relevant .whl
-    file for Ray 3.0.0.dev0 beta version. Uses it to build a pip install
-    string for installing Ray 3.0.0.dev0 with the [rllib] extra.
-
-    whl source: https://docs.ray.io/en/master/ray-overview/installation.html
-
-    * A temporary measure to allow for use on Linux, Windows, and MacOS
-    while we wait for ray 3.0.0 release with full Windows support. *
-
-    Returns: A pip install string to install Ray 3.0.0.dev0 with the [rllib]
-        extra for the given OS and Python version.
-    Raises EnvironmentError: When either the operating system is not
-        supported or the Python version is not supported.
-    """
-    ray_wheels_root = "https://s3-us-west-2.amazonaws.com/ray-wheels/latest"
-    ray_3_py_platform_map = {
-        "linux": {  # Linux
-            (3, 8): "/ray-3.0.0.dev0-cp38-cp38-manylinux2014_x86_64.whl",
-            (3, 9): "/ray-3.0.0.dev0-cp39-cp39-manylinux2014_x86_64.whl",
-            (3, 10): "/ray-3.0.0.dev0-cp310-cp310-manylinux2014_x86_64.whl",
-        },
-        "darwin": {  # MacOSX
-            (3, 8): "/ray-3.0.0.dev0-cp38-cp38-macosx_10_15_x86_64.whl",
-            (3, 9): "/ray-3.0.0.dev0-cp39-cp39-macosx_10_15_x86_64.whl",
-            (3, 10): "/ray-3.0.0.dev0-cp310-cp310-macosx_10_15_universal2.whl",
-        },
-        "win32": {  # Windows
-            (3, 8): "/ray-3.0.0.dev0-cp38-cp38-win_amd64.whl",
-            (3, 9): "/ray-3.0.0.dev0-cp39-cp39-win_amd64.whl",
-            (3, 10): "/ray-3.0.0.dev0-cp310-cp310-win_amd64.whl",
-        },
-    }
-    py_v = sys.version_info
-    py_v_major_minor = py_v[:2]
-    if sys.platform in ray_3_py_platform_map.keys():
-        if py_v_major_minor in ray_3_py_platform_map[sys.platform].keys():
-            ray_whl = ray_3_py_platform_map[sys.platform][py_v_major_minor]
-            whl_url = f"{ray_wheels_root}{ray_whl}"
-            return f"ray[rllib] @ {whl_url}"
-        else:
-            #  Python version not supported
-            raise EnvironmentError(
-                f"yawningtitan with ray on {sys.platform} is only supported "
-                f"by Python versions 3.8.*, 3.9.*, and 3.10.*, currently using "
-                f"python version {py_v.major}.{py_v.minor}.{py_v.micro}"
-            )
-    else:
-        #  OS not supported
-        raise EnvironmentError(
-            f"yawningtitan with ray is only supported by Linux (linux), Windows (win32),"
-            f" and MacOS (darwin), currently using {sys.platform}"
-        )
-
-
-setup(
-    name="yawningtitan",
-    maintainer="Defence Science and Technology Laboratory UK",
-    maintainer_email="oss@dstl.gov.uk",
-    url="https://github.com/dstl/YAWNING-TITAN",
-    description="An abstract, flexible and configurable cyber security simulation",
-    python_requires=">=3.8, <3.11",
-    version=version(),
-    license="MIT License",
-    packages=find_packages(),
-    install_requires=[
-        "dm-tree==0.1.7",
-        "gym==0.21.0",
-        "imageio==2.9.0",
-        "jupyterlab==3.6.1",
-        "karateclub==1.3.0",
-        "matplotlib==3.6.2",
-        "networkx==2.5.1",
-        "numpy==1.23.4",
-        "pandas==1.3.5",
-        "platformdirs==2.5.2",
-        "pyyaml==5.4.1",
-        _ray_3_beta_rllib_py_platform_pip_install(),
-        "scipy==1.9.2",
-        "seaborn==0.12.1",
-        "stable_baselines3==1.6.2",
-        "tabulate==0.8.9",
-        "tinydb==4.7.0",
-        "tensorboard==2.11.0",
-        "tinydb==4.7.0",
-        "torch==1.13.1",
-        "typing-extensions==4.4.0",
-    ],
-    extras_require={
-        "dev": [
-            "nbmake==1.3.5",
-            "pip-licenses==4.0.2",
-            "pre-commit==2.20.0",
-            "pytest==7.2.0",
-            "pytest-cov==4.0.0",
-            "pytest-flake8==1.1.1",
-            "sphinx==5.3.0",
-            "sphinx_rtd_theme==1.1.1",
-            "wheel",
-        ],
-        "tensorflow": ["tensorflow==2.11.0"],
-    },
-    package_data={"yawning_titan": package_data_paths()},
-    data_files=[(".", ["VERSION"])],
-    include_package_data=True,
-    cmdclass={
-        "install": PostInstallCommand,
-        "develop": PostDevelopCommand,
-        "bdist_wheel": bdist_wheel,
-    },
-=======
 from setuptools import setup
 from wheel.bdist_wheel import bdist_wheel as _bdist_wheel  # noqa
 
@@ -253,5 +13,4 @@
     cmdclass={
         "bdist_wheel": bdist_wheel,
     }
->>>>>>> fe8da868
 )