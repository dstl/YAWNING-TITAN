--- conflicted
+++ resolved
@@ -10,7 +10,6 @@
 
 
 setup(
-<<<<<<< HEAD
     name="yawningtitan",
     maintainer="Defence Science and Technology Laboratory UK",
     maintainer_email="oss@dstl.gov.uk",
@@ -67,9 +66,4 @@
     },
     include_package_data=True,
     cmdclass={"install": PostInstallCommand, "develop": PostDevelopCommand},
-=======
-    cmdclass={
-        "bdist_wheel": bdist_wheel,
-    }
->>>>>>> 8157c7cd
 )