--- conflicted
+++ resolved
@@ -42,11 +42,7 @@
 
         for app_dir in app_dirs:
             app_dir.mkdir(parents=True, exist_ok=True)
-<<<<<<< HEAD
-    except:  # noqa
-=======
     except ImportError:
->>>>>>> 486731ed
         pass
 
 
