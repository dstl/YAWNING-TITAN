--- conflicted
+++ resolved
@@ -173,11 +173,7 @@
         net_creator_type="mesh",
         n_nodes=5,
         connectivity=1,
-<<<<<<< HEAD
-        entry_nodes=["0", "1", "2"],
-=======
         entry_node_names=["0", "1", "2"],
->>>>>>> 91a5c9e7
         raise_errors=False,
     )
     assert hasattr(reward_functions, "punish_bad_actions")
