--- conflicted
+++ resolved
@@ -1,18 +1,3 @@
-<<<<<<< HEAD
-from datetime import datetime
-import pytest
-import os
-import yaml
-from typing import Dict,Any,List
-from yaml import SafeLoader
-from tests import TEST_CONFIG_PATH
-from stable_baselines3 import PPO
-from stable_baselines3.ppo import MlpPolicy as PPOMlp
-from stable_baselines3.common.env_checker import check_env
-from stable_baselines3.common.callbacks import EvalCallback
-from stable_baselines3.common.monitor import Monitor
-
-=======
 import os
 from datetime import datetime
 from typing import Any, Dict, List, Optional
@@ -33,15 +18,11 @@
 from yawning_titan.config.game_modes import default_game_mode_path
 from yawning_titan.config.network_config.network_config import NetworkConfig
 from yawning_titan.envs.generic.core.action_loops import ActionLoop
->>>>>>> 87d9a765
 from yawning_titan.envs.generic.core.blue_interface import BlueInterface
+from yawning_titan.envs.generic.core.network_interface import NetworkInterface
 from yawning_titan.envs.generic.core.red_interface import RedInterface
 from yawning_titan.envs.generic.generic_env import GenericNetworkEnv
 from yawning_titan.envs.generic.helpers import network_creator
-<<<<<<< HEAD
-from yawning_titan.envs.generic.core.action_loops import ActionLoop
-from yawning_titan.envs.generic.core.network_interface import NetworkInterface
-=======
 
 
 @pytest.fixture
@@ -70,68 +51,40 @@
         return temp_config_path
     return _temp_config_from_base
 
->>>>>>> 87d9a765
 
 @pytest.fixture
-def temp_config_from_base(tmpdir_factory)->str:
-    """
-    Pytest fixture to create temporary config files derived from a base config yaml file.
-    """
-    def _temp_config_from_base(base_config_path:str,updated_settings:Dict[str,Dict[str,Any]]):
-        try:
-            with open(base_config_path) as f:
-                new_settings:Dict[str,Dict[str,Any]] = yaml.load(f, Loader=SafeLoader)
-        except FileNotFoundError as e:
-            msg = f"Configuration file does not exist: {base_config_path}"
-            print(msg)  # TODO: Remove once proper logging is setup
-            raise e
+def init_test_env():
+    def _init_test_env(
+        settings_path: str,
+        adj_matrix: np.array,
+        positions,
+        entry_nodes: List[str],
+        high_value_nodes: List[str],
+    ) -> GenericNetworkEnv:
+        """
+        Generate the test GenericEnv() and number of actions for the blue agent.
 
-        for key,val in updated_settings.items():
-            new_settings[key].update(val)
-            for _key,_val in val.items():
-                print(new_settings[key][_key])
+        Args:
+            settings_path: A path to the environment settings file
+            adj_matrix: the adjacency matrix used for the network to defend.
+            positions: x and y co-ordinates to plot the graph in 2D space
+            entry_nodes: list of strings that dictate which nodes are entry nodes
+            high_value_nodes: list of strings that dictate which nodes are high value nodes
 
-        temp_config_filename = "tmp_config" + datetime.now().strftime("%Y%m%d_%H%M%S") + ".yaml"
-        temp_config_path = os.path.join(tmpdir_factory.mktemp("tmp_config"),temp_config_filename)
-        
-        with open(temp_config_path, 'w') as file:
-            yaml.dump(new_settings, file)
-
-        return temp_config_path
-    return _temp_config_from_base
-
-@pytest.fixture
-def basic_2_agent_loop(temp_config_from_base)->ActionLoop:
-    def _basic_2_agent_loop(
-        episodes:int=1,
-        entry_nodes:List[str]=None,
-        high_value_nodes:List[str]=None,
-        settings_file:str=None,         
-        custom_settings:Dict[str,Dict[str,Any]]=None,        
-    )->ActionLoop:
+        Returns:
+            env: An OpenAI gym environment
         """
-<<<<<<< HEAD
-        Use parameterized settings to return a configured ActionLoop
-        """
-        matrix, node_positions = network_creator.create_18_node_network()
-
-=======
         network = NetworkConfig.create(            
-            high_value_targets=high_value_targets,
+            high_value_nodes=high_value_nodes,
             entry_nodes=entry_nodes,
             vulnerabilities=None,
             matrix=adj_matrix,
             positions=positions            
         )
->>>>>>> 87d9a765
 
-        if settings_file is not None:
-            settings_path = os.path.join(TEST_CONFIG_PATH, settings_file)
-            if custom_settings is not None:
-                settings_path = temp_config_from_base(settings_path,custom_settings)
-        
+        game_mode = GameModeConfig.create_from_yaml(settings_path)
 
-        network_interface = NetworkInterface(matrix, node_positions, entry_nodes=entry_nodes, high_value_nodes=high_value_nodes,settings_path=settings_path)
+        network_interface = NetworkInterface(game_mode=game_mode,network=network)
 
         red = RedInterface(network_interface)
         blue = BlueInterface(network_interface)
@@ -147,23 +100,23 @@
 @pytest.fixture
 def generate_generic_env_test_reqs(init_test_env):
     def _generate_generic_env_test_reqs(
-        settings_file_path: Optional[str]=default_game_mode_path(),
+        settings_path: Optional[str]=default_game_mode_path(),
         net_creator_type="mesh",
         n_nodes: int = 10,
         connectivity: float = 0.7,
         entry_nodes=None,
-        high_value_targets=None
+        high_value_nodes=None
     ) -> GenericNetworkEnv:
         """
         Generate test environment requirements.
 
         Args:
-            settings_file_path: A path to the environment settings file
+            settings_path: A path to the environment settings file
             net_creator_type: The type of net creator to use to generate the underlying network
             n_nodes: The number of nodes to create within the network
             connectivity: The connectivity value for the mesh net creator (Only required for mesh network creator type)
             entry_nodes: list of strings that dictate which nodes are entry nodes
-            high_value_targets: list of strings that dictate which nodes are high value targets
+            high_value_nodes: list of strings that dictate which nodes are high value nodes
 
         Returns:
             env: An OpenAI gym environment
@@ -183,7 +136,7 @@
             )
 
         env = init_test_env(
-            settings_file_path, adj_matrix, node_positions, entry_nodes, high_value_targets
+            settings_path, adj_matrix, node_positions, entry_nodes, high_value_nodes
         )
 
         return env
@@ -193,9 +146,9 @@
 @pytest.fixture
 def basic_2_agent_loop(generate_generic_env_test_reqs,temp_config_from_base)->ActionLoop:
     def _basic_2_agent_loop(
-        settings_file_path: Optional[str]=default_game_mode_path(),
+        settings_path: Optional[str]=default_game_mode_path(),
         entry_nodes=None,
-        high_value_targets=None,
+        high_value_nodes=None,
         num_episodes=1,
         custom_settings=None
     )->ActionLoop:
@@ -203,15 +156,15 @@
         Use parameterized settings to return a configured ActionLoop
         """
         if custom_settings is not None:
-            settings_file_path = temp_config_from_base(
-                settings_file_path,custom_settings
+            settings_path = temp_config_from_base(
+                settings_path,custom_settings
             )
 
         env:GenericNetworkEnv = generate_generic_env_test_reqs(
-            settings_file_path=settings_file_path,
+            settings_path=settings_path,
             net_creator_type="18node",
             entry_nodes=entry_nodes,
-            high_value_targets=high_value_targets
+            high_value_nodes=high_value_nodes
         )
 
         eval_callback = EvalCallback(
