--- conflicted
+++ resolved
@@ -27,10 +27,7 @@
     RandomHighValueNodePreference,
 )
 from yawning_titan.networks.network_db import default_18_node_network
-<<<<<<< HEAD
-=======
 from yawning_titan.yawning_titan_run import YawningTitanRun
->>>>>>> 1f996915
 
 
 @pytest.fixture(scope="session")
@@ -49,12 +46,6 @@
         high_value_node_names: Optional[List[str]] = None,
         entry_node_names: Optional[List[str]] = None,
     ) -> Network:
-<<<<<<< HEAD
-        adj_matrix, positions = network_creator.get_mesh_matrix_and_positions(
-            size=n_nodes, connectivity=connectivity
-        )
-=======
->>>>>>> 1f996915
         set_random_vulnerabilities = False
 
         entry_node_placement_preference = RandomEntryNodePreference.NONE
@@ -74,13 +65,7 @@
         if vulnerabilities is None:
             set_random_vulnerabilities = True
 
-<<<<<<< HEAD
-        network = network_creator.get_network_from_matrix_and_positions(
-            adj_matrix=adj_matrix, positions=positions
-        )
-=======
         network = network_creator.create_mesh(size=n_nodes, connectivity=connectivity)
->>>>>>> 1f996915
 
         network.set_random_vulnerabilities = set_random_vulnerabilities
         network.set_random_entry_nodes = legacy_config_dict["GAME_RULES"][
@@ -193,11 +178,7 @@
 
 
 @pytest.fixture(scope="session")
-<<<<<<< HEAD
-def generate_generic_env_test_reqs(create_test_network):
-=======
 def generate_generic_env_test_run(create_test_network):
->>>>>>> 1f996915
     """Return a `GenericNetworkEnv`."""
 
     def _generate_generic_env_test_run(
@@ -205,17 +186,11 @@
         net_creator_type="mesh",
         n_nodes: int = 10,
         connectivity: float = 0.7,
-<<<<<<< HEAD
-        entry_nodes=None,
-        high_value_nodes=None,
-        raise_errors: bool = True,
-=======
         entry_node_names=None,
         high_value_node_names=None,
         env_only: bool = True,
         raise_errors: bool = True,
         deterministic: bool = False,
->>>>>>> 1f996915
     ) -> GenericNetworkEnv:
         """
         Generate test environment requirements.
@@ -253,34 +228,16 @@
 
         if net_creator_type == "18node":
             network = default_18_node_network()
-<<<<<<< HEAD
-=======
             if entry_node_names:
                 network.set_entry_nodes(names=entry_node_names)
             if high_value_node_names:
                 network.set_high_value_nodes(names=high_value_node_names)
->>>>>>> 1f996915
 
         elif net_creator_type == "mesh":
             network = create_test_network(
                 legacy_config_dict=config_dict,
                 n_nodes=n_nodes,
                 connectivity=connectivity,
-<<<<<<< HEAD
-                entry_node_names=entry_nodes,
-                high_value_node_names=high_value_nodes,
-            )
-
-        network_interface = NetworkInterface(game_mode=game_mode, network=network)
-
-        red = RedInterface(network_interface)
-        blue = BlueInterface(network_interface)
-
-        env = GenericNetworkEnv(red, blue, network_interface)
-
-        check_env(env, warn=False)
-        env.reset()
-=======
                 entry_node_names=entry_node_names,
                 high_value_node_names=high_value_node_names,
             )
@@ -298,7 +255,6 @@
 
         if env_only:
             return yt_run.env
->>>>>>> 1f996915
 
         yt_run.train()
         yt_run.evaluate()
@@ -320,10 +276,7 @@
         num_episodes=1,
         custom_settings=None,
         raise_errors=True,
-<<<<<<< HEAD
-=======
         deterministic=False,
->>>>>>> 1f996915
     ) -> ActionLoop:
         """Use parameterized settings to return a configured ActionLoop."""
         if custom_settings is not None:
@@ -332,24 +285,6 @@
         yt_run: YawningTitanRun = generate_generic_env_test_run(
             settings_path=settings_path,
             net_creator_type="18node",
-<<<<<<< HEAD
-            entry_nodes=entry_nodes,
-            high_value_nodes=high_value_nodes,
-            raise_errors=raise_errors,
-        )
-
-        eval_callback = EvalCallback(
-            Monitor(env), eval_freq=1000, deterministic=False, render=False
-        )
-
-        agent = PPO(
-            PPOMlp, env, verbose=1, seed=env.network_interface.random_seed
-        )  # TODO: allow PPO to inherit environment random_seed. Monkey patch additional feature?
-
-        agent.learn(total_timesteps=1000, n_eval_episodes=100, callback=eval_callback)
-
-        return ActionLoop(env, agent, episode_count=num_episodes)
-=======
             entry_node_names=entry_node_names,
             high_value_node_names=high_value_node_names,
             raise_errors=raise_errors,
@@ -358,7 +293,6 @@
         )
 
         return ActionLoop(yt_run.env, yt_run.agent, episode_count=num_episodes)
->>>>>>> 1f996915
 
     return _basic_2_agent_loop
 
