import os
import warnings
from datetime import datetime
from typing import Any, Dict, List, Optional

import pytest
import yaml
from yaml import SafeLoader

<<<<<<< HEAD
from yawning_titan.config.toolbox.core import ConfigGroup, ConfigGroupValidation
=======
from yawning_titan.config.toolbox.core import (
    ConfigGroup,
    ConfigGroupValidation,
    ConfigGroupValidationError,
)
>>>>>>> 650b4e36
from yawning_titan.config.toolbox.item_types.bool_item import BoolItem
from yawning_titan.config.toolbox.item_types.float_item import FloatItem
from yawning_titan.config.toolbox.item_types.int_item import IntItem
from yawning_titan.config.toolbox.item_types.str_item import StrItem
from yawning_titan.envs.generic.core.action_loops import ActionLoop
from yawning_titan.envs.generic.generic_env import GenericNetworkEnv
from yawning_titan.exceptions import ConfigGroupValidationError
from yawning_titan.game_modes.game_mode import GameMode
from yawning_titan.game_modes.game_modes import default_game_mode_path
from yawning_titan.networks import network_creator
from yawning_titan.networks.network import (
    Network,
    RandomEntryNodePreference,
    RandomHighValueNodePreference,
)
from yawning_titan.networks.network_db import default_18_node_network
from yawning_titan.yawning_titan_run import YawningTitanRun


@pytest.fixture(scope="session")
def create_test_network() -> Network:
    """Create an instance of :class: `~yawning_titan.networks.network.Network` from a dictionary.

    If the dictionary is in legacy format then perform preprocessing, otherwise utilise the :method:
    `~yawning_titan.networks.network.Network.create` method.
    """

    def _create_test_network(
        legacy_config_dict: Dict[str, Any],
        n_nodes: int = 18,
        connectivity: float = 0.7,
        vulnerabilities: Optional[Dict[str, float]] = None,
        high_value_node_names: Optional[List[str]] = None,
        entry_node_names: Optional[List[str]] = None,
    ) -> Network:
        set_random_vulnerabilities = False

        entry_node_placement_preference = RandomEntryNodePreference.NONE
        if legacy_config_dict["GAME_RULES"]["prefer_central_nodes_for_entry_nodes"]:
            entry_node_placement_preference = RandomEntryNodePreference.CENTRAL
        elif legacy_config_dict["GAME_RULES"]["prefer_edge_nodes_for_entry_nodes"]:
            entry_node_placement_preference = RandomEntryNodePreference.EDGE

        high_value_node_placement_preference = RandomHighValueNodePreference.NONE
        if legacy_config_dict["GAME_RULES"][
            "choose_high_value_nodes_furthest_away_from_entry"
        ]:
            high_value_node_placement_preference = (
                RandomHighValueNodePreference.FURTHEST_AWAY_FROM_ENTRY
            )

        if vulnerabilities is None:
            set_random_vulnerabilities = True

        network = network_creator.create_mesh(size=n_nodes, connectivity=connectivity)

        network.set_random_vulnerabilities = set_random_vulnerabilities
        network.set_random_entry_nodes = legacy_config_dict["GAME_RULES"][
            "choose_entry_nodes_randomly"
        ]
        network.random_entry_node_preference = entry_node_placement_preference
        network.num_of_random_entry_nodes = legacy_config_dict["GAME_RULES"][
            "number_of_entry_nodes"
        ]
        network.set_random_high_value_nodes = legacy_config_dict["GAME_RULES"][
            "choose_high_value_nodes_placement_at_random"
        ]
        network.random_high_value_node_preference = high_value_node_placement_preference
        network.num_of_random_high_value_nodes = legacy_config_dict["GAME_RULES"][
            "number_of_high_value_nodes"
        ]
        network.node_vulnerability_lower_bound = legacy_config_dict["GAME_RULES"][
            "node_vulnerability_lower_bound"
        ]
        network.node_vulnerability_upper_bound = legacy_config_dict["GAME_RULES"][
            "node_vulnerability_upper_bound"
        ]

        # Entry nodes must be set before high value nodes
        if entry_node_names is None:
            network.reset_random_entry_nodes()
        else:
            if any(
                legacy_config_dict["GAME_RULES"][x]
                for x in [
                    "choose_entry_nodes_randomly",
                    "prefer_edge_nodes_for_entry_nodes",
                    "prefer_central_nodes_for_entry_nodes",
                ]
            ):
                warnings.warn(
                    UserWarning(
                        "High value node names have been specified therefore settings for random high value nodes will be ignored."
                    )
                )
            for node_name in entry_node_names:
                node = network.get_node_from_name(node_name)
                node.entry_node = True
                network._check_intersect(node)

        if high_value_node_names is None:
            network.reset_random_high_value_nodes()
        else:
            if any(
                legacy_config_dict["GAME_RULES"][x]
                for x in [
                    "choose_high_value_nodes_placement_at_random",
                    "choose_high_value_nodes_furthest_away_from_entry",
                ]
            ):
                warnings.warn(
                    UserWarning(
                        "High value node names have been specified therefore settings for random high value nodes will be ignored."
                    )
                )
            for node_name in high_value_node_names:
                node = network.get_node_from_name(node_name)
                node.high_value_node = True
                network._check_intersect(node)

        if network.set_random_vulnerabilities:
            network.reset_random_vulnerabilities()
        else:
            for node in network.nodes:
                node.vulnerability = vulnerabilities[node.name]

        return network

    return _create_test_network


@pytest.fixture
def temp_config_from_base(tmpdir_factory) -> str:
    """Pytest fixture to create temporary config files derived from a base config yaml file."""

    def _temp_config_from_base(
        base_config_path: str, updated_settings: Dict[str, Dict[str, Any]]
    ):
        try:
            with open(base_config_path) as f:
                new_settings: Dict[str, Dict[str, Any]] = yaml.load(
                    f, Loader=SafeLoader
                )
        except FileNotFoundError as e:
            msg = f"Configuration file does not exist: {base_config_path}"
            print(msg)  # TODO: Remove once proper logging is setup
            raise e

        for key, val in updated_settings.items():
            new_settings[key].update(val)

        temp_config_filename = (
            "tmp_config" + datetime.now().strftime("%Y%m%d_%H%M%S") + ".yaml"
        )
        temp_config_path = os.path.join(
            tmpdir_factory.mktemp("tmp_config"), temp_config_filename
        )

        with open(temp_config_path, "w") as file:
            yaml.dump(new_settings, file)

        return temp_config_path

    return _temp_config_from_base


@pytest.fixture(scope="session")
def generate_generic_env_test_run(create_test_network):
    """Return a `GenericNetworkEnv`."""

    def _generate_generic_env_test_run(
        settings_path: Optional[str] = default_game_mode_path(),
        net_creator_type="mesh",
        n_nodes: int = 10,
        connectivity: float = 0.7,
        entry_node_names=None,
        high_value_node_names=None,
        env_only: bool = True,
        raise_errors: bool = True,
        deterministic: bool = False,
    ) -> GenericNetworkEnv:
        """
        Generate test environment requirements.

        Args:
            settings_path: A path to the environment settings file
            net_creator_type: The type of net creator to use to generate the underlying network
            n_nodes: The number of nodes to create within the network
            connectivity: The connectivity value for the mesh net creator (Only required for mesh network creator type)
            entry_nodes: list of strings that dictate which nodes are entry nodes
            high_value_nodes: list of strings that dictate which nodes are high value nodes

        Returns:
            env: An OpenAI gym environment

        """
        with open(settings_path) as f:
            config_dict = yaml.safe_load(f)

        game_mode = GameMode()
        game_mode.set_from_dict(config_dict, legacy=True)

        valid_net_creator_types = ["18node", "mesh"]
        with open(settings_path) as f:
            config_dict = yaml.safe_load(f)

        game_mode = GameMode.create(
            dict=config_dict, legacy=True, raise_errors=raise_errors
        )

        if net_creator_type not in valid_net_creator_types:
            raise ValueError(
                f"net_creator_type is {net_creator_type}, Must be 18_node or mesh"
            )

        if net_creator_type == "18node":
            network = default_18_node_network()
            if entry_node_names:
                network.set_entry_nodes(names=entry_node_names)
            if high_value_node_names:
                network.set_high_value_nodes(names=high_value_node_names)

        elif net_creator_type == "mesh":
            network = create_test_network(
                legacy_config_dict=config_dict,
                n_nodes=n_nodes,
                connectivity=connectivity,
                entry_node_names=entry_node_names,
                high_value_node_names=high_value_node_names,
            )

        yt_run = YawningTitanRun(
            network=network,
            game_mode=game_mode,
            collect_additional_per_ts_data=True,
            auto=False,
            total_timesteps=1000,
            eval_freq=1000,
            deterministic=deterministic,
        )
        yt_run.setup()

        if env_only:
            return yt_run.env

        yt_run.train()
        yt_run.evaluate()
        return yt_run

    return _generate_generic_env_test_run


@pytest.fixture
def basic_2_agent_loop(
    generate_generic_env_test_run, temp_config_from_base
) -> ActionLoop:
    """Return a basic 2-agent `ActionLoop`."""

    def _basic_2_agent_loop(
        settings_path: Optional[str] = default_game_mode_path(),
        entry_node_names=None,
        high_value_node_names=None,
        num_episodes=1,
        custom_settings=None,
        raise_errors=True,
        deterministic=False,
    ) -> ActionLoop:
        """Use parameterized settings to return a configured ActionLoop."""
        if custom_settings is not None:
            settings_path = temp_config_from_base(settings_path, custom_settings)

        yt_run: YawningTitanRun = generate_generic_env_test_run(
            settings_path=settings_path,
            net_creator_type="18node",
            entry_node_names=entry_node_names,
            high_value_node_names=high_value_node_names,
            raise_errors=raise_errors,
            env_only=False,
            deterministic=deterministic,
        )

        return ActionLoop(yt_run.env, yt_run.agent, episode_count=num_episodes)

    return _basic_2_agent_loop


class Group(ConfigGroup):
    """Basic implementation of a :class: `~yawning_titan.config.toolbox.core.ConfigGroup`."""

    def __init__(self, doc: Optional[str] = None):
<<<<<<< HEAD
        print("GROUP")
=======
>>>>>>> 650b4e36
        self.a: BoolItem = BoolItem(value=False, alias="legacy_a")
        self.b: FloatItem = FloatItem(value=1, alias="legacy_b")
        self.c: StrItem = StrItem(value="test", alias="legacy_c")
        super().__init__(doc)


class GroupTier1(ConfigGroup):
    """Basic implementation of a nested :class: `~yawning_titan.config.toolbox.core.ConfigGroup`."""

    def __init__(self, doc: Optional[str] = None):
        self.bool: BoolItem = BoolItem(value=False)
        self.float: FloatItem = FloatItem(value=1)
        super().__init__(doc)

    def validate(self) -> ConfigGroupValidation:
        """Extend the parent validation with additional rules specific to this :class: `~yawning_titan.config.toolbox.core.ConfigGroup`."""
        super().validate()
        try:
            if self.bool.value and self.float.value > 1:
                msg = "test error tier 1"
                raise ConfigGroupValidationError(msg)
        except ConfigGroupValidationError as e:
            self.validation.add_validation(msg, e)
        try:
            if self.bool.value and self.float.value < 0:
                msg = "test error tier 1 b"
                raise ConfigGroupValidationError(msg)
        except ConfigGroupValidationError as e:
            self.validation.add_validation(msg, e)
        return self.validation


class GroupTier2(ConfigGroup):
    """Basic implementation of a nested :class: `~yawning_titan.config.toolbox.core.ConfigGroup`."""

    def __init__(self, doc: Optional[str] = None):
        self.bool: BoolItem = BoolItem(value=False)
        self.int: IntItem = IntItem(value=1)
        self.tier_1: GroupTier1 = GroupTier1()
        super().__init__(doc)

    def validate(self) -> ConfigGroupValidation:
        """Extend the parent validation with additional rules specific to this :class: `~yawning_titan.config.toolbox.core.ConfigGroup`."""
        super().validate()
        try:
            if self.bool.value and self.int.value != 1:
                msg = "test error tier 2"
                raise ConfigGroupValidationError(msg)
        except ConfigGroupValidationError as e:
            self.validation.add_validation(msg, e)
        return self.validation


@pytest.fixture
def test_group() -> Group:
    """A test instance of :class: `~yawning_titan.config.toolbox.core.ConfigGroup`."""
    return Group()


@pytest.fixture
def multi_tier_test_group() -> GroupTier2:
    """A nested test instance of :class: `~yawning_titan.config.toolbox.core.ConfigGroup`."""
    return GroupTier2()<|MERGE_RESOLUTION|>--- conflicted
+++ resolved
@@ -7,22 +7,17 @@
 import yaml
 from yaml import SafeLoader
 
-<<<<<<< HEAD
-from yawning_titan.config.toolbox.core import ConfigGroup, ConfigGroupValidation
-=======
 from yawning_titan.config.toolbox.core import (
     ConfigGroup,
     ConfigGroupValidation,
     ConfigGroupValidationError,
 )
->>>>>>> 650b4e36
 from yawning_titan.config.toolbox.item_types.bool_item import BoolItem
 from yawning_titan.config.toolbox.item_types.float_item import FloatItem
 from yawning_titan.config.toolbox.item_types.int_item import IntItem
 from yawning_titan.config.toolbox.item_types.str_item import StrItem
 from yawning_titan.envs.generic.core.action_loops import ActionLoop
 from yawning_titan.envs.generic.generic_env import GenericNetworkEnv
-from yawning_titan.exceptions import ConfigGroupValidationError
 from yawning_titan.game_modes.game_mode import GameMode
 from yawning_titan.game_modes.game_modes import default_game_mode_path
 from yawning_titan.networks import network_creator
@@ -306,10 +301,6 @@
     """Basic implementation of a :class: `~yawning_titan.config.toolbox.core.ConfigGroup`."""
 
     def __init__(self, doc: Optional[str] = None):
-<<<<<<< HEAD
-        print("GROUP")
-=======
->>>>>>> 650b4e36
         self.a: BoolItem = BoolItem(value=False, alias="legacy_a")
         self.b: FloatItem = FloatItem(value=1, alias="legacy_b")
         self.c: StrItem = StrItem(value="test", alias="legacy_c")
