from contextlib import contextmanager
from typing import Dict, Final, Optional, Type
from unittest.mock import patch

import pytest
import yaml

from tests import TEST_PACKAGE_DATA_PATH
from tests.game_mode_db_patch import game_mode_db_init_patch
from tests.network_db_patch import network_db_init_patch
from yawning_titan.config.core import ConfigGroup, ConfigGroupValidation
from yawning_titan.config.item_types.bool_item import BoolItem
from yawning_titan.config.item_types.float_item import FloatItem
from yawning_titan.config.item_types.int_item import IntItem
from yawning_titan.config.item_types.str_item import StrItem
from yawning_titan.db.doc_metadata import DocMetadataSchema
from yawning_titan.envs.generic.core.action_loops import ActionLoop
from yawning_titan.exceptions import ConfigGroupValidationError
from yawning_titan.game_modes.game_mode import GameMode
<<<<<<< HEAD
from yawning_titan.game_modes.game_modes import default_game_mode_path
from yawning_titan.networks import network_creator
from yawning_titan.networks.network import (
    Network,
    RandomEntryNodePreference,
    RandomHighValueNodePreference,
)
from yawning_titan.networks.network_db import default_18_node_network
=======
from yawning_titan.game_modes.game_mode_db import GameModeDB
from yawning_titan.networks.network import Network
from yawning_titan.networks.network_db import NetworkDB
>>>>>>> 76bc1a4f
from yawning_titan.networks.node import Node
from yawning_titan.yawning_titan_run import YawningTitanRun

TOLERANCE: Final[float] = 0.1
N_TIME_STEPS: Final[int] = 1000
N_TIME_STEPS_LONG: Final[int] = 10000

<<<<<<< HEAD
@pytest.fixture()
def corporate_network() -> Network:
    """An example network with components akin to that of a basic corporate network."""
    router_1 = Node()
    switch_1 = Node()
    switch_2 = Node()
    pc_1 = Node()
    pc_2 = Node()
    pc_3 = Node()
    pc_4 = Node()
    pc_5 = Node()
    pc_6 = Node()
    server_1 = Node()
    server_2 = Node()
    network = Network(
        set_random_entry_nodes=True,
        num_of_random_entry_nodes=3,
        set_random_high_value_nodes=True,
        num_of_random_high_value_nodes=3,
        set_random_vulnerabilities=True,
    )
    network.add_node(router_1)
    network.add_node(switch_1)
    network.add_node(switch_2)
    network.add_node(pc_1)
    network.add_node(pc_2)
    network.add_node(pc_3)
    network.add_node(pc_4)
    network.add_node(pc_5)
    network.add_node(pc_6)
    network.add_node(server_1)
    network.add_node(server_2)
    network.add_edge(router_1, switch_1)
    network.add_edge(switch_1, server_1)
    network.add_edge(switch_1, pc_1)
    network.add_edge(switch_1, pc_2)
    network.add_edge(switch_1, pc_3)
    network.add_edge(router_1, switch_2)
    network.add_edge(switch_2, server_2)
    network.add_edge(switch_2, pc_4)
    network.add_edge(switch_2, pc_5)
    network.add_edge(switch_2, pc_6)
    network.reset_random_entry_nodes()
    network.reset_random_high_value_nodes()
    network.reset_random_vulnerabilities()
    network.set_node_positions()
    return network


@pytest.fixture(scope="session")
def create_test_network() -> Network:
    """Create an instance of :class: `~yawning_titan.networks.network.Network` from a dictionary.
=======
>>>>>>> 76bc1a4f

@contextmanager
def not_raises(expected_exception: Type[Exception]):
    """
    Function to test whether a function does not raise an exception.

    A 'good' function test.

    Example of a 'good' test:

    .. code::python::

        a_list = ['This is a good test']
        with not_raises(IndexError):
            print(a_list[0])

    Example of a 'bad' test:

    .. code::python::

        a_list = ['This is a bad test']
        with not_raises(IndexError):
            print(a_list[1])

    :param expected_exception: The type of Exception being tested for.
    :raise AssertionError: When the exception is raised expectedly.
    """
    try:
        yield

    except expected_exception as error:
        raise AssertionError(f"Raised exception {error} when it should not!")

    except Exception as error:
        raise AssertionError(f"An unexpected exception {error} raised.")


@pytest.fixture(scope="session")
def game_mode_db() -> GameModeDB:
    """A patched GameModeDB that uses tests/_package_data/game_modes.json."""
    with patch.object(GameModeDB, "__init__", game_mode_db_init_patch):
        return GameModeDB()


@pytest.fixture()
def default_game_mode(game_mode_db) -> GameMode:
    """Return the default game mode."""
    return game_mode_db.search(DocMetadataSchema.NAME == "Default Game Mode")[0]


@pytest.fixture(scope="session")
def network_db() -> NetworkDB:
    """A patched NetworkDB that uses tests/_package_data/networks.json."""
    with patch.object(NetworkDB, "__init__", network_db_init_patch):
        return NetworkDB()


@pytest.fixture()
def default_network(network_db) -> Network:
    """Return the default network."""
    network = network_db.search(DocMetadataSchema.NAME == "Default 18-node network")[0]
    network.set_node_positions()
    return network


@pytest.fixture()
def corporate_network() -> Network:
    """An example network with components akin to that of a basic corporate network."""
    router_1 = Node()
    switch_1 = Node()
    switch_2 = Node()
    pc_1 = Node()
    pc_2 = Node()
    pc_3 = Node()
    pc_4 = Node()
    pc_5 = Node()
    pc_6 = Node()
    server_1 = Node()
    server_2 = Node()
    network = Network(
        set_random_entry_nodes=True,
        num_of_random_entry_nodes=3,
        set_random_high_value_nodes=True,
        num_of_random_high_value_nodes=3,
        set_random_vulnerabilities=True,
    )
    network.add_node(router_1)
    network.add_node(switch_1)
    network.add_node(switch_2)
    network.add_node(pc_1)
    network.add_node(pc_2)
    network.add_node(pc_3)
    network.add_node(pc_4)
    network.add_node(pc_5)
    network.add_node(pc_6)
    network.add_node(server_1)
    network.add_node(server_2)
    network.add_edge(router_1, switch_1)
    network.add_edge(switch_1, server_1)
    network.add_edge(switch_1, pc_1)
    network.add_edge(switch_1, pc_2)
    network.add_edge(switch_1, pc_3)
    network.add_edge(router_1, switch_2)
    network.add_edge(switch_2, server_2)
    network.add_edge(switch_2, pc_4)
    network.add_edge(switch_2, pc_5)
    network.add_edge(switch_2, pc_6)
    network.reset_random_entry_nodes()
    network.reset_random_high_value_nodes()
    network.reset_random_vulnerabilities()
    network.set_node_positions()
    return network


@pytest.fixture()
def legacy_default_game_mode_dict() -> Dict:
    """
    The legacy default game mode yaml file.

    :returns: The path to the legacy_default_game_mode.yaml as an instance of
        pathlib.Path.
    """
    filepath = TEST_PACKAGE_DATA_PATH / "legacy_default_game_mode.yaml"
    with open(filepath, "r") as file:
        return yaml.safe_load(file)


@pytest.fixture(scope="function")
def create_yawning_titan_run(network_db: NetworkDB, game_mode_db: GameModeDB):
    """Create an initialised and setup YawningTitanRun."""

    def _create_yawning_titan_run(
        game_mode_name: str,
        network_name: str,
        timesteps: int = 1000,
        eval_freq: int = 1000,
        deterministic: bool = False,
    ) -> YawningTitanRun:
        network = network_db.search(DocMetadataSchema.NAME == network_name)[0]
        game_mode = game_mode_db.search(DocMetadataSchema.NAME == game_mode_name)[0]

        yt_run = YawningTitanRun(
            network=network,
            game_mode=game_mode,
            collect_additional_per_ts_data=True,
            auto=False,
            total_timesteps=timesteps,
            eval_freq=eval_freq,
            deterministic=deterministic,
        )

        yt_run.setup()

        return yt_run

    return _create_yawning_titan_run


@pytest.fixture
def basic_2_agent_loop(create_yawning_titan_run):
    """Return a basic 2-agent `ActionLoop`."""

    def _basic_2_agent_loop(
        yt_run: YawningTitanRun = None,
        num_episodes=1,
    ) -> ActionLoop:
        """Use parameterized settings to return a configured ActionLoop."""
        if not yt_run:
            yt_run = create_yawning_titan_run(
                game_mode_name="Default Game Mode",
                network_name="Default 18-node network",
            )

        return ActionLoop(yt_run.env, yt_run.agent, episode_count=num_episodes)

    return _basic_2_agent_loop


class Group(ConfigGroup):
    """Basic implementation of a :class: `~yawning_titan.config.toolbox.core.ConfigGroup`."""

    def __init__(self, doc: Optional[str] = None):
        self.a: BoolItem = BoolItem(value=False, alias="legacy_a")
        self.b: FloatItem = FloatItem(value=1, alias="legacy_b")
        self.c: StrItem = StrItem(value="test", alias="legacy_c")
        super().__init__(doc)


class GroupTier1(ConfigGroup):
    """Basic implementation of a nested :class: `~yawning_titan.config.toolbox.core.ConfigGroup`."""

    def __init__(self, doc: Optional[str] = None):
        self.bool: BoolItem = BoolItem(value=False)
        self.float: FloatItem = FloatItem(value=1)
        super().__init__(doc)

    def validate(self) -> ConfigGroupValidation:
        """Extend the parent validation with additional rules specific to this :class: `~yawning_titan.config.toolbox.core.ConfigGroup`."""
        super().validate()
        try:
            if self.bool.value and self.float.value > 1:
                msg = "test error tier 1"
                raise ConfigGroupValidationError(msg)
        except ConfigGroupValidationError as e:
            self.validation.add_validation(msg, e)
        try:
            if self.bool.value and self.float.value < 0:
                msg = "test error tier 1 b"
                raise ConfigGroupValidationError(msg)
        except ConfigGroupValidationError as e:
            self.validation.add_validation(msg, e)
        return self.validation


class GroupTier2(ConfigGroup):
    """Basic implementation of a nested :class: `~yawning_titan.config.toolbox.core.ConfigGroup`."""

    def __init__(self, doc: Optional[str] = None):
        self.bool: BoolItem = BoolItem(value=False)
        self.int: IntItem = IntItem(value=1)
        self.tier_1: GroupTier1 = GroupTier1()
        super().__init__(doc)

    def validate(self) -> ConfigGroupValidation:
        """Extend the parent validation with additional rules specific to this :class: `~yawning_titan.config.toolbox.core.ConfigGroup`."""
        super().validate()
        try:
            if self.bool.value and self.int.value != 1:
                msg = "test error tier 2"
                raise ConfigGroupValidationError(msg)
        except ConfigGroupValidationError as e:
            self.validation.add_validation(msg, e)
        return self.validation


@pytest.fixture
def test_group() -> Group:
    """A test instance of :class: `~yawning_titan.config.toolbox.core.ConfigGroup`."""
    return Group()


@pytest.fixture
def multi_tier_test_group() -> GroupTier2:
    """A nested test instance of :class: `~yawning_titan.config.toolbox.core.ConfigGroup`."""
    return GroupTier2()<|MERGE_RESOLUTION|>--- conflicted
+++ resolved
@@ -17,20 +17,9 @@
 from yawning_titan.envs.generic.core.action_loops import ActionLoop
 from yawning_titan.exceptions import ConfigGroupValidationError
 from yawning_titan.game_modes.game_mode import GameMode
-<<<<<<< HEAD
-from yawning_titan.game_modes.game_modes import default_game_mode_path
-from yawning_titan.networks import network_creator
-from yawning_titan.networks.network import (
-    Network,
-    RandomEntryNodePreference,
-    RandomHighValueNodePreference,
-)
-from yawning_titan.networks.network_db import default_18_node_network
-=======
 from yawning_titan.game_modes.game_mode_db import GameModeDB
 from yawning_titan.networks.network import Network
 from yawning_titan.networks.network_db import NetworkDB
->>>>>>> 76bc1a4f
 from yawning_titan.networks.node import Node
 from yawning_titan.yawning_titan_run import YawningTitanRun
 
@@ -38,7 +27,71 @@
 N_TIME_STEPS: Final[int] = 1000
 N_TIME_STEPS_LONG: Final[int] = 10000
 
-<<<<<<< HEAD
+
+@contextmanager
+def not_raises(expected_exception: Type[Exception]):
+    """
+    Function to test whether a function does not raise an exception.
+
+    A 'good' function test.
+
+    Example of a 'good' test:
+
+    .. code::python::
+
+        a_list = ['This is a good test']
+        with not_raises(IndexError):
+            print(a_list[0])
+
+    Example of a 'bad' test:
+
+    .. code::python::
+
+        a_list = ['This is a bad test']
+        with not_raises(IndexError):
+            print(a_list[1])
+
+    :param expected_exception: The type of Exception being tested for.
+    :raise AssertionError: When the exception is raised expectedly.
+    """
+    try:
+        yield
+
+    except expected_exception as error:
+        raise AssertionError(f"Raised exception {error} when it should not!")
+
+    except Exception as error:
+        raise AssertionError(f"An unexpected exception {error} raised.")
+
+
+@pytest.fixture(scope="session")
+def game_mode_db() -> GameModeDB:
+    """A patched GameModeDB that uses tests/_package_data/game_modes.json."""
+    with patch.object(GameModeDB, "__init__", game_mode_db_init_patch):
+        return GameModeDB()
+
+
+@pytest.fixture()
+def default_game_mode(game_mode_db) -> GameMode:
+    """Return the default game mode."""
+    return game_mode_db.search(DocMetadataSchema.NAME == "Default Game Mode")[0]
+
+
+@pytest.fixture(scope="session")
+def network_db() -> NetworkDB:
+    """A patched NetworkDB that uses tests/_package_data/networks.json."""
+    with patch.object(NetworkDB, "__init__", network_db_init_patch):
+        return NetworkDB()
+
+
+@pytest.fixture()
+def default_network(network_db) -> Network:
+    """Return the default network."""
+    network = network_db.search(DocMetadataSchema.NAME == "Default 18-node network")[0]
+    network.set_node_positions()
+    return network
+
+
 @pytest.fixture()
 def corporate_network() -> Network:
     """An example network with components akin to that of a basic corporate network."""
@@ -88,125 +141,6 @@
     return network
 
 
-@pytest.fixture(scope="session")
-def create_test_network() -> Network:
-    """Create an instance of :class: `~yawning_titan.networks.network.Network` from a dictionary.
-=======
->>>>>>> 76bc1a4f
-
-@contextmanager
-def not_raises(expected_exception: Type[Exception]):
-    """
-    Function to test whether a function does not raise an exception.
-
-    A 'good' function test.
-
-    Example of a 'good' test:
-
-    .. code::python::
-
-        a_list = ['This is a good test']
-        with not_raises(IndexError):
-            print(a_list[0])
-
-    Example of a 'bad' test:
-
-    .. code::python::
-
-        a_list = ['This is a bad test']
-        with not_raises(IndexError):
-            print(a_list[1])
-
-    :param expected_exception: The type of Exception being tested for.
-    :raise AssertionError: When the exception is raised expectedly.
-    """
-    try:
-        yield
-
-    except expected_exception as error:
-        raise AssertionError(f"Raised exception {error} when it should not!")
-
-    except Exception as error:
-        raise AssertionError(f"An unexpected exception {error} raised.")
-
-
-@pytest.fixture(scope="session")
-def game_mode_db() -> GameModeDB:
-    """A patched GameModeDB that uses tests/_package_data/game_modes.json."""
-    with patch.object(GameModeDB, "__init__", game_mode_db_init_patch):
-        return GameModeDB()
-
-
-@pytest.fixture()
-def default_game_mode(game_mode_db) -> GameMode:
-    """Return the default game mode."""
-    return game_mode_db.search(DocMetadataSchema.NAME == "Default Game Mode")[0]
-
-
-@pytest.fixture(scope="session")
-def network_db() -> NetworkDB:
-    """A patched NetworkDB that uses tests/_package_data/networks.json."""
-    with patch.object(NetworkDB, "__init__", network_db_init_patch):
-        return NetworkDB()
-
-
-@pytest.fixture()
-def default_network(network_db) -> Network:
-    """Return the default network."""
-    network = network_db.search(DocMetadataSchema.NAME == "Default 18-node network")[0]
-    network.set_node_positions()
-    return network
-
-
-@pytest.fixture()
-def corporate_network() -> Network:
-    """An example network with components akin to that of a basic corporate network."""
-    router_1 = Node()
-    switch_1 = Node()
-    switch_2 = Node()
-    pc_1 = Node()
-    pc_2 = Node()
-    pc_3 = Node()
-    pc_4 = Node()
-    pc_5 = Node()
-    pc_6 = Node()
-    server_1 = Node()
-    server_2 = Node()
-    network = Network(
-        set_random_entry_nodes=True,
-        num_of_random_entry_nodes=3,
-        set_random_high_value_nodes=True,
-        num_of_random_high_value_nodes=3,
-        set_random_vulnerabilities=True,
-    )
-    network.add_node(router_1)
-    network.add_node(switch_1)
-    network.add_node(switch_2)
-    network.add_node(pc_1)
-    network.add_node(pc_2)
-    network.add_node(pc_3)
-    network.add_node(pc_4)
-    network.add_node(pc_5)
-    network.add_node(pc_6)
-    network.add_node(server_1)
-    network.add_node(server_2)
-    network.add_edge(router_1, switch_1)
-    network.add_edge(switch_1, server_1)
-    network.add_edge(switch_1, pc_1)
-    network.add_edge(switch_1, pc_2)
-    network.add_edge(switch_1, pc_3)
-    network.add_edge(router_1, switch_2)
-    network.add_edge(switch_2, server_2)
-    network.add_edge(switch_2, pc_4)
-    network.add_edge(switch_2, pc_5)
-    network.add_edge(switch_2, pc_6)
-    network.reset_random_entry_nodes()
-    network.reset_random_high_value_nodes()
-    network.reset_random_vulnerabilities()
-    network.set_node_positions()
-    return network
-
-
 @pytest.fixture()
 def legacy_default_game_mode_dict() -> Dict:
     """
@@ -272,7 +206,7 @@
 
 
 class Group(ConfigGroup):
-    """Basic implementation of a :class: `~yawning_titan.config.toolbox.core.ConfigGroup`."""
+    """Basic implementation of a :class: `~yawning_titan.config.core.ConfigGroup`."""
 
     def __init__(self, doc: Optional[str] = None):
         self.a: BoolItem = BoolItem(value=False, alias="legacy_a")
@@ -282,7 +216,7 @@
 
 
 class GroupTier1(ConfigGroup):
-    """Basic implementation of a nested :class: `~yawning_titan.config.toolbox.core.ConfigGroup`."""
+    """Basic implementation of a nested :class: `~yawning_titan.config.core.ConfigGroup`."""
 
     def __init__(self, doc: Optional[str] = None):
         self.bool: BoolItem = BoolItem(value=False)
@@ -290,7 +224,7 @@
         super().__init__(doc)
 
     def validate(self) -> ConfigGroupValidation:
-        """Extend the parent validation with additional rules specific to this :class: `~yawning_titan.config.toolbox.core.ConfigGroup`."""
+        """Extend the parent validation with additional rules specific to this :class: `~yawning_titan.config.core.ConfigGroup`."""
         super().validate()
         try:
             if self.bool.value and self.float.value > 1:
@@ -308,7 +242,7 @@
 
 
 class GroupTier2(ConfigGroup):
-    """Basic implementation of a nested :class: `~yawning_titan.config.toolbox.core.ConfigGroup`."""
+    """Basic implementation of a nested :class: `~yawning_titan.config.core.ConfigGroup`."""
 
     def __init__(self, doc: Optional[str] = None):
         self.bool: BoolItem = BoolItem(value=False)
@@ -317,7 +251,7 @@
         super().__init__(doc)
 
     def validate(self) -> ConfigGroupValidation:
-        """Extend the parent validation with additional rules specific to this :class: `~yawning_titan.config.toolbox.core.ConfigGroup`."""
+        """Extend the parent validation with additional rules specific to this :class: `~yawning_titan.config.core.ConfigGroup`."""
         super().validate()
         try:
             if self.bool.value and self.int.value != 1:
@@ -330,11 +264,11 @@
 
 @pytest.fixture
 def test_group() -> Group:
-    """A test instance of :class: `~yawning_titan.config.toolbox.core.ConfigGroup`."""
+    """A test instance of :class: `~yawning_titan.config.core.ConfigGroup`."""
     return Group()
 
 
 @pytest.fixture
 def multi_tier_test_group() -> GroupTier2:
-    """A nested test instance of :class: `~yawning_titan.config.toolbox.core.ConfigGroup`."""
+    """A nested test instance of :class: `~yawning_titan.config.core.ConfigGroup`."""
     return GroupTier2()