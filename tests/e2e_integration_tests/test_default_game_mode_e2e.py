--- conflicted
+++ resolved
@@ -11,13 +11,8 @@
 from yawning_titan.envs.generic.generic_env import GenericNetworkEnv
 
 
-<<<<<<< HEAD
-@pytest.mark.e2e_integration_test 
-def test_default_game_mode_e2e():
-=======
 @pytest.mark.e2e_integration_test
 def test_default_game_mode_e2e(generate_generic_env_test_reqs):
->>>>>>> 83dea6cc
     runs = True
     try:
         entry_nodes = ["0", "1", "2"]
