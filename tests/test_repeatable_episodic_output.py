--- conflicted
+++ resolved
@@ -1,52 +1,19 @@
-<<<<<<< HEAD
-# import random
-# from typing import List
-=======
 import random
 from collections import defaultdict
 from typing import List
->>>>>>> 91a5c9e7
 
-# import pytest
-# from pandas import DataFrame
-# from pandas.testing import assert_frame_equal
+import pytest
+from pandas import DataFrame
+from pandas.testing import assert_frame_equal
 
-# from tests import TEST_CONFIG_PATH_OLD
-# from yawning_titan.envs.generic.core.action_loops import ActionLoop
+from tests import TEST_CONFIG_PATH_OLD
+from yawning_titan.envs.generic.core.action_loops import ActionLoop
 
-# REPEATABLE_TEST_CONFIG_PATH = TEST_CONFIG_PATH_OLD / "repeatable_threat_config.yaml"
+REPEATABLE_TEST_CONFIG_PATH = TEST_CONFIG_PATH_OLD / "repeatable_threat_config.yaml"
 
-# custom_random_setting_1 = {"MISCELLANEOUS": {"random_seed": random.randint(1, 1000)}}
+custom_random_setting_1 = {"MISCELLANEOUS": {"random_seed": random.randint(1, 1000)}}
 
 
-<<<<<<< HEAD
-# @pytest.mark.parametrize(
-#     ("episodes", "entry_nodes", "high_value_nodes", "custom_settings"),
-#     [
-#         (2, ["0"], ["12"], custom_random_setting_1),
-#         (2, ["0"], ["12"], None),
-#         (random.randint(10, 50), ["0"], ["12"], None),
-#         (random.randint(10, 50), ["0"], None, None),
-#         (1, None, None, None),
-#     ],
-# )
-# def test_repeatable_episodic_output_set_random_seed(
-#     basic_2_agent_loop: ActionLoop,
-#     episodes,
-#     entry_nodes,
-#     high_value_nodes,
-#     custom_settings,
-# ):
-#     """Tests that actions undertaken by the red agent are repeatable with a set random_seed value."""
-#     action_loop: ActionLoop = basic_2_agent_loop(
-#         num_episodes=episodes,
-#         entry_nodes=entry_nodes,
-#         high_value_nodes=high_value_nodes,
-#         settings_path=REPEATABLE_TEST_CONFIG_PATH,
-#         custom_settings=custom_settings,
-#     )
-#     results: List[DataFrame] = action_loop.standard_action_loop(deterministic=True)
-=======
 @pytest.mark.parametrize(
     ("episodes", "entry_node_names", "high_value_node_names", "custom_settings"),
     [
@@ -73,28 +40,10 @@
         custom_settings=custom_settings,
     )
     results: List[DataFrame] = action_loop.standard_action_loop(deterministic=True)
->>>>>>> 91a5c9e7
 
-#     assert_frame_equal(results[0], results[-1])
+    assert_frame_equal(results[0], results[-1])
 
 
-<<<<<<< HEAD
-# def test_setting_high_value_node_with_random_seeded_randomisation(
-#     basic_2_agent_loop: ActionLoop,
-# ):
-#     """Test that high value node setting is unaffected by random_seeded randomisation."""
-#     action_loop: ActionLoop = basic_2_agent_loop(
-#         num_episodes=1,
-#         entry_nodes=["0"],
-#         settings_path=REPEATABLE_TEST_CONFIG_PATH,
-#     )
-#     target_occurrences = {str(key): 0 for key in range(0, 18)}
-#     for i in range(0, 100):  # run a number of action loops
-#         action_loop.standard_action_loop(deterministic=True)
-#         target_occurrences[
-#             action_loop.env.network_interface.current_graph.high_value_nodes[0]
-#         ] += 1
-=======
 def test_setting_high_value_node_with_random_seeded_randomisation(
     basic_2_agent_loop: ActionLoop,
 ):
@@ -110,10 +59,9 @@
         target_occurrences[
             action_loop.env.network_interface.current_graph.high_value_nodes[0]
         ] += 1
->>>>>>> 91a5c9e7
 
-#     high_value_nodes = list(n for n in target_occurrences.values() if n > 0)
+    high_value_nodes = list(n for n in target_occurrences.values() if n > 0)
 
-#     # check that entry nodes cannot be chosen and that all high value node selected are the same
-#     assert len(high_value_nodes) == 1
-#     assert list(high_value_nodes)[0] != "0"+    # check that entry nodes cannot be chosen and that all high value node selected are the same
+    assert len(high_value_nodes) == 1
+    assert list(high_value_nodes)[0] != "0"