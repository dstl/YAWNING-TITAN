--- conflicted
+++ resolved
@@ -1,9 +1,6 @@
 import pytest
 
-<<<<<<< HEAD
-=======
 from yawning_titan.exceptions import NetworkError
->>>>>>> 91a5c9e7
 from yawning_titan.networks.network import Network
 from yawning_titan.networks.network_db import default_18_node_network
 
@@ -11,11 +8,7 @@
 def test_reset_high_value_nodes_randomly():
     """Test the random setting of high value nodes in a network."""
     network = default_18_node_network()
-<<<<<<< HEAD
-    assert len(network.high_value_nodes) == 0  # starts with no hnv's set
-=======
     assert len(network.high_value_nodes) == 1  # starts with 1 entry node set
->>>>>>> 91a5c9e7
 
     network.num_of_random_high_value_nodes = 3
     network.reset_random_high_value_nodes()
@@ -35,11 +28,7 @@
 def test_reset_entry_nodes_randomly():
     """Test the random setting of high value nodes in a network."""
     network = default_18_node_network()
-<<<<<<< HEAD
-    assert len(network.entry_nodes) == 0  # starts with no entry nodes set
-=======
     assert len(network.entry_nodes) == 1  # starts with 1 entry node set
->>>>>>> 91a5c9e7
 
     network.num_of_random_entry_nodes = 3
     network.reset_random_entry_nodes()
@@ -84,11 +73,7 @@
     assert all(n.vulnerability == 0.5 for n in network.nodes)
 
 
-<<<<<<< HEAD
-def test_create_network_from_legacy_random_vulnerability(create_test_network):
-=======
 def test_setting_high_value_nodes_before_entry_nodes(create_test_network):
->>>>>>> 91a5c9e7
     """Test manually setting vulnerability."""
     network_legacy_config = {
         "GAME_RULES": {
@@ -105,40 +90,10 @@
     }
 
     # Ensure that warning is raised when Entry nodes and HVN's intersect
-<<<<<<< HEAD
-    network = create_test_network(
-=======
     network: Network = create_test_network(
->>>>>>> 91a5c9e7
         legacy_config_dict=network_legacy_config, n_nodes=3, connectivity=0.7
     )
-    assert all(n.vulnerability > 0 and n.vulnerability_score > 0 for n in network.nodes)
 
-
-def test_create_network_vulnerability_out_of_range(create_test_network):
-    """Test that the lower bound of node vulnerability cannot be less than or equal to 0."""
-    network_legacy_config = {
-        "GAME_RULES": {
-            "choose_entry_nodes_randomly": True,
-            "choose_high_value_nodes_placement_at_random": True,
-            "number_of_entry_nodes": 1,
-            "number_of_high_value_nodes": 1,
-            "node_vulnerability_lower_bound": 0,
-            "node_vulnerability_upper_bound": 1,
-            "prefer_central_nodes_for_entry_nodes": False,
-            "prefer_edge_nodes_for_entry_nodes": False,
-            "choose_high_value_nodes_furthest_away_from_entry": False,
-        }
-    }
-
-    with pytest.raises(ValueError):
-        # Ensure that error is raised when out of range
-        create_test_network(
-            legacy_config_dict=network_legacy_config, n_nodes=3, connectivity=0.7
-        )
-
-<<<<<<< HEAD
-=======
     # simulate no entry nodes set
     for node in network.nodes:
         node.entry_node = False
@@ -192,7 +147,6 @@
             legacy_config_dict=network_legacy_config, n_nodes=3, connectivity=0.7
         )
 
->>>>>>> 91a5c9e7
 
 def test_create_network_from_legacy_manual_special_node_setting(create_test_network):
     """Test that creating a network from a legacy configuration can have its special nodes set manually."""
