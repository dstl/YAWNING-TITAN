import os
from pathlib import Path
from uuid import uuid4

import pytest
import yaml

from tests import TEST_CONFIG_PATH_NEW, TEST_CONFIG_PATH_OLD
from tests.unit_tests.config import (
    get_default_config_dict,
    get_default_config_dict_legacy,
)
from yawning_titan.game_modes.components.blue_agent import Blue
from yawning_titan.game_modes.components.game_rules import GameRules
from yawning_titan.game_modes.components.miscellaneous import Miscellaneous
from yawning_titan.game_modes.components.observation_space import ObservationSpace
from yawning_titan.game_modes.components.red_agent import Red
from yawning_titan.game_modes.components.reset import Reset
from yawning_titan.game_modes.components.rewards import Rewards
from yawning_titan.game_modes.game_mode import GameMode


@pytest.fixture
def default_game_mode() -> GameMode:
    """Create a game mode instance using the default config."""
    game_mode = GameMode()
    game_mode.set_from_dict(get_default_config_dict())
    return game_mode


def test_read_valid_path_and_valid_config_classes_match(default_game_mode: GameMode):
    """Tests reading config from a valid path that is a valid config.

    Compare complete classes by calling the eq dunder.
    """
    config_dict = get_default_config_dict()

    red = Red("The configuration of the red agent")
    blue = Blue("The configuration of the blue agent")
    game_rules = GameRules("The rules of the overall game mode")
    blue_can_observe = ObservationSpace(
        "The characteristics of the network and the red agent that the blue agent can observe"
    )
    game_rules = GameRules("The rules of the overall game mode")
    on_reset = Reset("The changes to the network made upon reset")
    rewards = Rewards("The rewards the blue agent gets for different game states")
    miscellaneous = Miscellaneous("Additional options")

    red.set_from_dict(config_dict["red"])
    blue.set_from_dict(config_dict["blue"])
    game_rules.set_from_dict(config_dict["game_rules"])
    blue_can_observe.set_from_dict(config_dict["blue_can_observe"])
    on_reset.set_from_dict(config_dict["on_reset"])
    rewards.set_from_dict(config_dict["rewards"])
    miscellaneous.set_from_dict(config_dict["miscellaneous"])

    assert default_game_mode.red == red
    assert default_game_mode.blue == blue
    assert default_game_mode.blue_can_observe == blue_can_observe
    assert default_game_mode.game_rules == game_rules
    assert default_game_mode.on_reset == on_reset
    assert default_game_mode.rewards == rewards
    assert default_game_mode.miscellaneous == miscellaneous


def test_read_valid_path_and_valid_config_values_match(default_game_mode: GameMode):
    """Tests reading config from a valid path that is a valid config.

    Compare dictionary representations of elements.
    """
    config_dict = get_default_config_dict()

    red = Red("The configuration of the red agent")
    blue = Blue("The configuration of the blue agent")
    game_rules = GameRules("The rules of the overall game mode")
    blue_can_observe = ObservationSpace(
        "The characteristics of the network and the red agent that the blue agent can observe"
    )
    game_rules = GameRules("The rules of the overall game mode")
    on_reset = Reset("The changes to the network made upon reset")
    rewards = Rewards("The rewards the blue agent gets for different game states")
    miscellaneous = Miscellaneous("Additional options")

    red.set_from_dict(config_dict["red"])
    blue.set_from_dict(config_dict["blue"])
    game_rules.set_from_dict(config_dict["game_rules"])
    blue_can_observe.set_from_dict(config_dict["blue_can_observe"])
    on_reset.set_from_dict(config_dict["on_reset"])
    rewards.set_from_dict(config_dict["rewards"])
    miscellaneous.set_from_dict(config_dict["miscellaneous"])

    assert default_game_mode.red.to_dict(values_only=True) == red.to_dict(
        values_only=True
    )
    assert default_game_mode.blue.to_dict(values_only=True) == blue.to_dict(
        values_only=True
    )
    assert default_game_mode.blue_can_observe.to_dict(
        values_only=True
    ) == blue_can_observe.to_dict(values_only=True)
    assert default_game_mode.game_rules.to_dict(values_only=True) == game_rules.to_dict(
        values_only=True
    )
    assert default_game_mode.on_reset.to_dict(values_only=True) == on_reset.to_dict(
        values_only=True
    )
    assert default_game_mode.rewards.to_dict(values_only=True) == rewards.to_dict(
        values_only=True
    )
    assert default_game_mode.miscellaneous.to_dict(
        values_only=True
    ) == miscellaneous.to_dict(values_only=True)


def test_read_default_config(default_game_mode: GameMode):
    """Tests reading the default game mode config."""
    config_dict = get_default_config_dict()

    red = Red("The configuration of the red agent")
    blue = Blue("The configuration of the blue agent")
    game_rules = GameRules("The rules of the overall game mode")
    blue_can_observe = ObservationSpace(
        "The characteristics of the network and the red agent that the blue agent can observe"
    )
    game_rules = GameRules("The rules of the overall game mode")
    on_reset = Reset("The changes to the network made upon reset")
    rewards = Rewards("The rewards the blue agent gets for different game states")
    miscellaneous = Miscellaneous("Additional options")

    red.set_from_dict(config_dict["red"])
    blue.set_from_dict(config_dict["blue"])
    game_rules.set_from_dict(config_dict["game_rules"])
    blue_can_observe.set_from_dict(config_dict["blue_can_observe"])
    on_reset.set_from_dict(config_dict["on_reset"])
    rewards.set_from_dict(config_dict["rewards"])
    miscellaneous.set_from_dict(config_dict["miscellaneous"])

    assert default_game_mode.red == red
    assert default_game_mode.blue == blue
    assert default_game_mode.blue_can_observe == blue_can_observe
    assert default_game_mode.game_rules == game_rules
    assert default_game_mode.on_reset == on_reset
    assert default_game_mode.rewards == rewards
    assert default_game_mode.miscellaneous == miscellaneous


def test_read_created_yaml(tmp_path_factory):
    """Tests reading a newly created game mode yaml file."""
    config_dict = get_default_config_dict()
    config_path = Path(
        os.path.join(tmp_path_factory.mktemp("yawning-titan"), f"{uuid4()}.yaml")
    ).as_posix()

    game_mode: GameMode = GameMode()
    game_mode.set_from_dict(config_dict)
    game_mode.to_yaml(config_path)

    new_game_mode: GameMode = GameMode()

    new_game_mode.set_from_yaml(config_path)

    assert new_game_mode.to_dict(values_only=True) == config_dict


def test_invalid_path():
    """Test attempting to create a `GameModeConfig` from an invalid filepath."""
    with pytest.raises(FileNotFoundError) as err_info:
        GameMode().set_from_yaml("fake_test_path")

    # assert that the error message is as expected
    assert err_info.value.args[1] == "No such file or directory"


def test_default_game_mode_from_legacy(default_game_mode: GameMode):
    """Create a game mode instance using the default config file."""
    game_mode = GameMode()

    game_mode.set_from_dict(get_default_config_dict_legacy(), legacy=True)

    assert game_mode == default_game_mode
    assert game_mode.to_dict() == default_game_mode.to_dict()


def test_everything_changed_game_mode_from_legacy():
    """Create a game mode instance using the everything changed config file to ensure all items can be updated."""
    with open(TEST_CONFIG_PATH_NEW / "everything_changed.yaml") as f:
        config_dict = yaml.safe_load(f)

    game_mode = GameMode()
    game_mode.set_from_yaml(
        (TEST_CONFIG_PATH_OLD / "everything_changed.yaml").as_posix(), legacy=True
    )

    d = game_mode.to_dict(values_only=True)

    d["red"]["target_mechanism"]["target_specific_node"].pop("use")
<<<<<<< HEAD
    print("CC", yaml.dump(d))
    print("DD", yaml.dump(config_dict))
    assert d == config_dict
=======

    assert d == config_dict


def test_create_from_factory():
    """Test that a game mode created from the class factory function is the same as that set after instantiation."""
    path = TEST_CONFIG_PATH_OLD / "everything_changed.yaml"
    game_mode = GameMode()
    game_mode.set_from_yaml(path.as_posix(), legacy=True)

    assert game_mode == GameMode.create_from_yaml(path.as_posix(), legacy=True)


def test_infer_legacy():
    """Test that a game mode created from a legacy format will be correctly populated if legacy is not explicitly set."""
    path = TEST_CONFIG_PATH_OLD / "everything_changed.yaml"

    with open(path) as f:
        config_dict = yaml.safe_load(f)

    comparison = GameMode.create_from_yaml(path.as_posix(), legacy=True)

    game_mode_from_yaml = GameMode.create_from_yaml(path.as_posix(), infer_legacy=True)
    game_mode_from_dict = GameMode.create(config_dict, infer_legacy=True)

    assert game_mode_from_yaml == comparison
    assert game_mode_from_dict == comparison
>>>>>>> 34f1e0ec
<|MERGE_RESOLUTION|>--- conflicted
+++ resolved
@@ -194,13 +194,9 @@
     d = game_mode.to_dict(values_only=True)
 
     d["red"]["target_mechanism"]["target_specific_node"].pop("use")
-<<<<<<< HEAD
     print("CC", yaml.dump(d))
     print("DD", yaml.dump(config_dict))
     assert d == config_dict
-=======
-
-    assert d == config_dict
 
 
 def test_create_from_factory():
@@ -225,5 +221,4 @@
     game_mode_from_dict = GameMode.create(config_dict, infer_legacy=True)
 
     assert game_mode_from_yaml == comparison
-    assert game_mode_from_dict == comparison
->>>>>>> 34f1e0ec
+    assert game_mode_from_dict == comparison