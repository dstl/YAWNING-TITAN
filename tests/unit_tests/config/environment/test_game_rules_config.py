--- conflicted
+++ resolved
@@ -22,110 +22,10 @@
     return GameRules()
 
 
-<<<<<<< HEAD
-@pytest.mark.parametrize(
-    ("config_item_to_test", "config_value", "expected_err"),
-    [
-        # INT/FLOAT
-        (
-            "node_vulnerability_min",
-            True,
-            "'node_vulnerability_min' needs to be of type: <class 'float'> or "
-            "<class 'int'>",
-        ),
-        (
-            "node_vulnerability_max",
-            True,
-            "'node_vulnerability_max' needs to be of type: <class 'float'> or "
-            "<class 'int'>",
-        ),
-        (
-            "percentage_of_nodes_compromised_equals_loss",
-            True,
-            "'percentage_of_nodes_compromised_equals_loss' needs to be of type: <class 'float'> or "
-            "<class 'int'>",
-        ),
-        # INT
-        (
-            "min_number_of_network_nodes",
-            0.5,
-            "'min_number_of_network_nodes' needs to be of type: <class 'int'>",
-        ),
-        ("max_steps", 0.5, "'max_steps' needs to be of type: <class 'int'>"),
-        (
-            "number_of_high_value_nodes",
-            0.5,
-            "'number_of_high_value_nodes' needs to be of type: <class 'int'>",
-        ),
-        (
-            "number_of_entry_nodes",
-            0.5,
-            "'number_of_entry_nodes' needs to be of type: <class 'int'>",
-        ),
-        (
-            "grace_period_length",
-            0.5,
-            "'grace_period_length' needs to be of type: <class 'int'>",
-        ),
-        # BOOLEAN
-        (
-            "lose_when_all_nodes_lost",
-            0.5,
-            "'lose_when_all_nodes_lost' needs to be of type: <class 'bool'>",
-        ),
-        (
-            "lose_when_n_percent_of_nodes_lost",
-            0.5,
-            "'lose_when_n_percent_of_nodes_lost' needs to be of type: <class 'bool'>",
-        ),
-        (
-            "lose_when_high_value_node_lost",
-            0.5,
-            "'lose_when_high_value_node_lost' needs to be of type: <class 'bool'>",
-        ),
-        (
-            "lose_when_target_node_lost",
-            0.5,
-            "'lose_when_target_node_lost' needs to be of type: <class 'bool'>",
-        ),
-        (
-            "choose_high_value_nodes_placement_at_random",
-            0.5,
-            "'choose_high_value_nodes_placement_at_random' needs to be of type: <class 'bool'>",
-        ),
-        (
-            "choose_high_value_nodes_furthest_away_from_entry",
-            0.5,
-            "'choose_high_value_nodes_furthest_away_from_entry' needs to be of type: <class 'bool'>",
-        ),
-        (
-            "choose_entry_nodes_randomly",
-            0.5,
-            "'choose_entry_nodes_randomly' needs to be of type: <class 'bool'>",
-        ),
-        (
-            "prefer_central_nodes_for_entry_nodes",
-            0.5,
-            "'prefer_central_nodes_for_entry_nodes' needs to be of type: <class 'bool'>",
-        ),
-        (
-            "prefer_edge_nodes_for_entry_nodes",
-            0.5,
-            "'prefer_edge_nodes_for_entry_nodes' needs to be of type: <class 'bool'>",
-        ),
-    ],
-)
-def test_invalid_config_type(
-    config_item_to_test: str, config_value: Any, expected_err: str
-):
-    """Tests invalid item_types."""
-    conf: Dict = get_config_dict()
-=======
 def test_grace_period_longer_than_game_length(game_rules: GameRules):
     """Test that the grace period cannot exceed the length of the game."""
     game_rules.grace_period_length.value = 100
     game_rules.max_steps.value = 50
->>>>>>> d74f5cff
 
     game_rules.validate()
 
@@ -139,72 +39,8 @@
         raise game_rules.validation.fail_exceptions[0]  #
 
 
-<<<<<<< HEAD
-@pytest.mark.parametrize(
-    ("config_item_to_test", "config_value", "expected_err"),
-    [
-        # BETWEEN 0 AND 1
-        (
-            "node_vulnerability_min",
-            -0.5,
-            "'node_vulnerability_min' Needs to have a value greater than: 0 (inclusive)",
-        ),
-        (
-            "node_vulnerability_min",
-            1.1,
-            "'node_vulnerability_min' Needs to have a value less than: 1 (inclusive)",
-        ),
-        # MORE THAN OR EQUAL TO 0 BUT LESS THAN MIN NUM OF NODES
-        (
-            "number_of_high_value_nodes",
-            -1,
-            "'number_of_high_value_nodes' Needs to have a value greater than: 0 (inclusive)",
-        ),
-        (
-            "number_of_high_value_nodes",
-            19,
-            "'number_of_high_value_nodes' Needs to have a value less than: 18 (inclusive)",
-        ),
-        (
-            "number_of_entry_nodes",
-            -1,
-            "'number_of_entry_nodes' Needs to have a value greater than: 0 (not inclusive)",
-        ),
-        (
-            "number_of_entry_nodes",
-            19,
-            "'number_of_entry_nodes' Needs to have a value less than: 18 (inclusive)",
-        ),
-        # BETWEEN 0 AND 100
-        (
-            "grace_period_length",
-            -1,
-            "'grace_period_length' Needs to have a value greater than: 0 (inclusive)",
-        ),
-        (
-            "grace_period_length",
-            101,
-            "'grace_period_length' Needs to have a value less than: 100 (inclusive)",
-        ),
-        # MAX STEPS
-        (
-            "max_steps",
-            -1,
-            "'max_steps' Needs to have a value greater than: 0 (not inclusive)",
-        ),
-        (
-            "max_steps",
-            10000001,
-            "'max_steps' Needs to have a value less than: 10000000 (inclusive)",
-        ),
-    ],
-)
-def test_invalid_config_range(
-    config_item_to_test: str, config_value: Any, expected_err: str
-=======
 def test_default_game_rules_from_legacy(
     default_game_rules: GameRules, game_rules: GameRules
->>>>>>> d74f5cff
 ):
     """Create a game_rules instance using the default config file."""
     game_rules.set_from_dict(
