--- conflicted
+++ resolved
@@ -314,11 +314,7 @@
     """Test the high value target gaol mechanic - focus on selection."""
     # check that a new high value target is being chosen
     env = generate_generic_env_test_reqs(
-<<<<<<< HEAD
-        f"{constants.TEST_CONFIG_PATH}/new_high_value_node.yaml",
-=======
         os.path.join(TEST_CONFIG_PATH, "new_high_value_target.yaml"),
->>>>>>> 9f55979a
         net_creator_type="mesh",
         n_nodes=15,
     )
@@ -377,11 +373,7 @@
     """Test that new vulnerabilities are chosen at each reset if activated within configuration."""
     # check that new vulnerabilities are being chosen (randomly)
     env = generate_generic_env_test_reqs(
-<<<<<<< HEAD
-        f"{constants.TEST_CONFIG_PATH}/new_high_value_node.yaml",
-=======
         os.path.join(TEST_CONFIG_PATH, "new_high_value_target.yaml"),
->>>>>>> 9f55979a
         net_creator_type="mesh",
         n_nodes=15,
     )
