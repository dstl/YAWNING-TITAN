# Red Config Test 1
# This configuration tests the functionality when red does not ignore defences.

RED:
  # The red agents skill level. Higher means that red is more likely to succeed in attacks
  red_skill: 0.8

  # CHOOSE AT LEAST ONE OF THE FOLLOWING 3 ITEMS (red_ignore_defences: False counts as choosing an item)
  # Red uses its skill modifier when attacking nodes
  red_uses_skill: yes
  # The red agent ignores the defences of nodes
  red_ignores_defences: False
  # Reds attacks always succeed
  red_always_succeeds: False

  # The red agent will only ever be in one node however it can control any amount of nodes. Can the red agent only
  # attack from its one main node or can it attack from any node that it controls
  red_can_only_attack_from_red_agent_node: False
  red_can_attack_from_any_red_node: False

  # The red agent naturally spreads its influence every time-step
  red_can_naturally_spread: True
  # If a node is connected to a compromised node what chance does it have to become compromised every turn through natural spreading
  chance_to_spread_to_connected_node: 0.01
  # If a node is not connected to a compromised node what chance does it have to become randomly infected through natural spreading
  chance_to_spread_to_unconnected_node: 0.005

  # CHOOSE AT LEAST ONE OF THE FOLLOWING 6 ITEMS (EACH ITEM HAS ASSOCIATED WEIGHTING)
  # SPREAD: Tries to spread to every node connected to an infected node
  red_uses_spread_action: True
  # weighting for action
  spread_action_likelihood: 0
  # chance for each 'spread' to succeed
  chance_for_red_to_spread: 0.1
  # RANDOM INFECT: Tries to infect every safe node in the environment
  red_uses_random_infect_action: True
  # weighting for action
  random_infect_action_likelihood: 1
  # chance for each 'infect' to succeed
  chance_for_red_to_random_compromise: 0.1
  # BASIC ATTACK: The red agent picks a single node connected to an infected node and tries to attack and take over that node
  red_uses_basic_attack_action: True
  # weighting for action
  basic_attack_action_likelihood: 1
  # DO NOTHING: The red agent does nothing
  red_uses_do_nothing_action: True
  do_nothing_action_likelihood: 1
  # The red agent moves to a different node
  red_uses_move_action: False
  move_action_likelihood: 1
  # ZERO DAY: The red agent will pick a safe node connected to an infect node and take it over with a 100% chance to succeed (can only happen every n timesteps)
  red_uses_zero_day_action: True
  # The number of zero day attacks that the red agent starts with
  zero_day_start_amount: 1
  # The amount of 'progress' that need to have passed before the red agent gains a zero day attack
  days_required_for_zero_day: 10
  # Whether red will always pick the shortest path to target
  red_always_chooses_shortest_distance_to_target: True

  # CHOOSE ONE OF THE FOLLOWING 5 ITEMS
  # Red picks nodes to attack at random
  red_chooses_target_at_random: False
  # Red targets a specific node
  red_pursues_node:
  # Red sorts the nodes it can attack and chooses the one that has the most connections
  red_prioritises_connected_nodes: False
  # Red sorts the nodes it can attack and chooses the one that has the least connections
  red_prioritises_un_connected_nodes: False
  # Red sorts the nodes is can attack and chooses the one that is the most vulnerable
  red_prioritises_vulnerable_nodes: False
  # Red sorts the nodes is can attack and chooses the one that is the least vulnerable
  red_prioritises_resilient_nodes: False

OBSERVATION_SPACE:
  # The blue agent can see the compromised status of all the nodes
  compromised_status: True
  # The blue agent can see the vulnerability scores of all the nodes
  vulnerabilities: True
  # The blue agent can see what nodes are connected to what other nodes
  node_connections: True
  # The blue agent can see the average vulnerability of all the nodes
  average_vulnerability: False
  # The blue agent can see a graph connectivity score
  graph_connectivity: True
  # The blue agent can see all of the nodes that have recently attacked a safe node
  attacking_nodes: True
  # The blue agent can see all the nodes that have recently been attacked
  attacked_nodes: True
  # The blue agent can see all of the special nodes (entry nodes, high value targets)
  special_nodes: False
  # The blue agent can see the skill level of the red agent
  red_agent_skill: True


BLUE:
  # The max number of deceptive nodes that blue can place
  max_number_deceptive_nodes: 0
  # When red takes over a node this is the chance that blue can see that red has taken over that node
  chance_to_immediately_discover_intrusion: 1
  # When blue performs the scan action this is the chance that a red intrusion is discovered
  chance_to_discover_intrusion_on_scan: 0.7

  # When red takes over a deceptive node what is the chance that blue can see it
  chance_to_immediately_discover_intrusion_deceptive_node: 1
  # When blue uses the scan action what is the chance that blue will detect an intrusion in a deceptive node
  chance_to_discover_intrusion_on_scan_deceptive_node: 1

  # Can discover the location an attack came from if the attack failed
  can_discover_failed_attacks: True
  # Can discover the location an attack came from if the attack succeeds and the attack was detected
  can_discover_succeeded_attacks_if_compromise_is_discovered: True
  # Can discover the location an attack came from if the attack succeeds and the attack was not detected
  can_discover_succeeded_attacks_if_compromise_is_not_discovered: True

  # Chance to discover the location a failed attack came from
  chance_to_discover_failed_attack: 0.5
  # Chance to discover the location on attack that succeeded and blue was able to see
  chance_to_discover_succeeded_attack_compromise_known: 0.3
  # Chance to discover the location on attack that succeeded and blue was not able to see
  chance_to_discover_succeeded_attack_compromise_not_known: 0.1
  # Chance to discover the location of a failed attack on a deceptive node
  chance_to_discover_failed_attack_deceptive_node: 1
  # Chance to discover the location of a succeeded attack against a deceptive node
  chance_to_discover_succeeded_attack_deceptive_node: 1


  # If blue fixes a node then the vulnerability score of that node increases
  making_node_safe_modifies_vulnerability: True
  # The amount that the vulnerability of a node changes when it is made safe
  vulnerability_change_during_node_patch: 0.4
  # When fixing a node the vulnerability score is randomised
  making_node_safe_gives_random_vulnerability: False

  # CHOOSE AT LEAST ONE OF THE FOLLOWING 8 ITEMS
  # Blue picks a node and reduces the vulnerability score
  blue_uses_reduce_vulnerability: False
  # Blue picks a node and restores everything about the node to its state at the beginning of the game
  blue_uses_restore_node: True
  # Blue fixes a node but does not restore it to its initial state
  blue_uses_make_node_safe: False
  # Blue scans all of the nodes to try and detect any red intrusions
  blue_uses_scan: True
  # Blue disables all of the connections to and from a node
  blue_uses_isolate_node: False
  # Blue re-connects all of the connections to and from a node
  blue_uses_reconnect_node: False
  # Blue agent does nothing
  blue_uses_do_nothing: True
  # Blue agent can place down deceptive nodes. These nodes act as just another node in the network but have a different
  #cchance of spotting attacks and always show when they are compromised
  blue_uses_deceptive_nodes: True
  # When the blue agent places a deceptive node and it has none left in stock it will "pick up" the first deceptive node that it used and "relocate it"
  # When relocating a node will the stats for the node (such as the vulnerability and compromised status) be re-generated as if adding a new node or will they carry over from the "old" node
  relocating_deceptive_nodes_generates_a_new_node: True

GAME_RULES:
  # A lower vulnerability means that a node is less likely to be compromised
  node_vulnerability_lower_bound: 0.7
  # A higher vulnerability means that a node is more vulnerable
  node_vulnerability_upper_bound: 0.6
  # The max steps that a game can go on for. If the blue agent reaches this they win
  max_steps: 1000
  # The blue agent loses if all the nodes become compromised
  lose_when_all_nodes_lost: False
  # The blue agent loses if n% of the nodes become compromised
  lose_when_n_percent_of_nodes_lost: False
  # The percentage of nodes that need to be lost for blue to lose
  percentage_of_nodes_compromised_equals_loss: 0.8
  # Blue loses if a special 'high value' target it lost (a node picked in the environment)
<<<<<<< HEAD
  lose_when_high_value_node_lost: True
  # Blue loses if a target node it lost
  lose_when_target_node_lost: False
  # The high value target is picked at random
  choose_high_value_node_placement_at_random: False
  # The node furthest away from the entry points to the network is picked as the target
  choose_high_value_node_furthest_away_from_entry: True
=======
  lose_when_high_value_target_lost: True
  # If no high value targets are supplied, how many should be chosen
  number_of_high_value_targets: 1
  # The high value target is picked at random
  choose_high_value_targets_placement_at_random: False
  # The node furthest away from the entry points to the network is picked as the target
  choose_high_value_targets_furthest_away_from_entry: True
>>>>>>> 18465108
  # If no entry nodes are supplied choose some at random
  choose_entry_nodes_randomly: True
  # If no entry nodes are supplied then how many should be chosen
  number_of_entry_nodes: 3
  # If no entry nodes are supplied then what bias is applied to the nodes when choosing random entry nodes
  prefer_central_nodes_for_entry_nodes: False
  prefer_edge_nodes_for_entry_nodes: False

RESET:
  randomise_vulnerabilities_on_reset: False
<<<<<<< HEAD
  choose_new_high_value_node_on_reset: False
=======
  choose_new_high_value_targets_on_reset: False
>>>>>>> 18465108
  choose_new_entry_nodes_on_reset: False

REWARDS:
  # Rewards for the blue agent losing
  rewards_for_loss: -100
  # Rewards for the blue agent winning
  rewards_for_reaching_max_steps: 100
  # How good the end state is (what % blue controls) is multiplied by the rewards that blue receives for winning
  end_rewards_are_multiplied_by_end_state: True
  # The negative rewards from the red agent winning are reduced the closer to the end the blue agent gets
  reduce_negative_rewards_for_closer_fails: True
  # choose the reward method
  # There are several built in example reward methods that you can choose from (shown below)
  # You can also create your own reward method by copying one of the built in methods and calling it here
  # built in reward methods: standard_rewards, one_per_timestep, safe_nodes_give_rewards, punish_bad_actions
  reward_function: "standard_rewards"

MISCELLANEOUS:
  # Toggle to output a json file for each step that contains the connections between nodes, the states of the nodes and
  # the attacks that blue saw in that turn
  output_timestep_data_to_json: False<|MERGE_RESOLUTION|>--- conflicted
+++ resolved
@@ -167,23 +167,13 @@
   # The percentage of nodes that need to be lost for blue to lose
   percentage_of_nodes_compromised_equals_loss: 0.8
   # Blue loses if a special 'high value' target it lost (a node picked in the environment)
-<<<<<<< HEAD
-  lose_when_high_value_node_lost: True
-  # Blue loses if a target node it lost
-  lose_when_target_node_lost: False
-  # The high value target is picked at random
-  choose_high_value_node_placement_at_random: False
-  # The node furthest away from the entry points to the network is picked as the target
-  choose_high_value_node_furthest_away_from_entry: True
-=======
   lose_when_high_value_target_lost: True
   # If no high value targets are supplied, how many should be chosen
-  number_of_high_value_targets: 1
+  number_of_high_value_nodes: 1
   # The high value target is picked at random
-  choose_high_value_targets_placement_at_random: False
+  choose_high_value_nodes_placement_at_random: False
   # The node furthest away from the entry points to the network is picked as the target
-  choose_high_value_targets_furthest_away_from_entry: True
->>>>>>> 18465108
+  choose_high_value_nodes_furthest_away_from_entry: True
   # If no entry nodes are supplied choose some at random
   choose_entry_nodes_randomly: True
   # If no entry nodes are supplied then how many should be chosen
@@ -194,11 +184,7 @@
 
 RESET:
   randomise_vulnerabilities_on_reset: False
-<<<<<<< HEAD
-  choose_new_high_value_node_on_reset: False
-=======
-  choose_new_high_value_targets_on_reset: False
->>>>>>> 18465108
+  choose_new_high_value_nodes_on_reset: False
   choose_new_entry_nodes_on_reset: False
 
 REWARDS:
