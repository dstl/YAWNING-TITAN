--- conflicted
+++ resolved
@@ -51,8 +51,7 @@
   zero_day_start_amount: 1
   # The amount of 'progress' that need to have passed before the red agent gains a zero day attack
   days_required_for_zero_day: 10
-  # Whether red will always pick the shortest path to target
-  red_always_chooses_shortest_distance_to_target: True
+  
 
   # CHOOSE ONE OF THE FOLLOWING 5 ITEMS
   # Red picks nodes to attack at random
@@ -67,6 +66,8 @@
   red_prioritises_vulnerable_nodes: False
   # Red sorts the nodes is can attack and chooses the one that is the least vulnerable
   red_prioritises_resilient_nodes: False
+  # Whether red will always pick the shortest path to target
+  red_always_chooses_shortest_distance_to_target: True
 
 OBSERVATION_SPACE:
   # The blue agent can see the compromised status of all the nodes
@@ -197,6 +198,8 @@
   # Blue loses if a special 'high value' node it lost (a node picked in the environment)
   lose_when_high_value_node_lost: False
   # If no high value nodes are supplied, how many should be chosen
+  # Blue loses if a target node it lost
+  lose_when_target_node_lost: False
   number_of_high_value_nodes: 1
   # The high value node is picked at random
   choose_high_value_nodes_placement_at_random: False
@@ -211,15 +214,7 @@
   prefer_edge_nodes_for_entry_nodes: False
   # The length of a grace period at the start of the game. During this time the red agent cannot act. This gives the blue agent a chance to "prepare" (A length of 0 means that there is no grace period)
   grace_period_length: 3
-<<<<<<< HEAD
-  # Blue loses if a target node it lost
-  lose_when_target_node_lost: False
-
-  #set the high value targets manually
-  choose_high_value_targets_placement_manually: False
-=======
   
->>>>>>> 87d9a765
 
 RESET:
   randomise_vulnerabilities_on_reset: False
