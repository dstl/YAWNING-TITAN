# Red Config Test 1
# This configuration tests the functionality when red does not ignore defences.

RED:
  # The red agents skill level. Higher means that red is more likely to succeed in attacks
  red_skill: 0.8

  # CHOOSE AT LEAST ONE OF THE FOLLOWING 3 ITEMS (red_ignores_defences: False counts as choosing an item)
  # Red uses its skill modifier when attacking nodes
  red_uses_skill: True
  # The red agent ignores the defences of nodes
  red_ignores_defences: False
  # Reds attacks always succeed
  red_always_succeeds: False

  # The red agent will only ever be in one node however it can control any amount of nodes. Can the red agent only
  # attack from its one main node or can it attack from any node that it controls
  red_can_only_attack_from_red_agent_node: False
  red_can_attack_from_any_red_node: False

  # The red agent naturally spreads its influence every time-step
  red_can_naturally_spread: True
  # If a node is connected to a compromised node what chance does it have to become compromised every turn through natural spreading
  chance_to_spread_to_connected_node: 0.01
  # If a node is not connected to a compromised node what chance does it have to become randomly infected through natural spreading
  chance_to_spread_to_unconnected_node: 0.005

  # CHOOSE AT LEAST ONE OF THE FOLLOWING 6 ITEMS (EACH ITEM HAS ASSOCIATED WEIGHTING)
  # SPREAD: Tries to spread to every node connected to an infected node
  red_uses_spread_action: True
  # weighting for action
  spread_action_likelihood: 0
  # chance for each 'spread' to succeed
  chance_for_red_to_spread: 0.1
  # RANDOM INFECT: Tries to infect every safe node in the environment
  red_uses_random_infect_action: True
  # weighting for action
  random_infect_action_likelihood: 1
  # chance for each 'infect' to succeed
  chance_for_red_to_random_compromise: 0.1
  # BASIC ATTACK: The red agent picks a single node connected to an infected node and tries to attack and take over that node
  red_uses_basic_attack_action: True
  # weighting for action
  basic_attack_action_likelihood: 1
  # DO NOTHING: The red agent does nothing
  red_uses_do_nothing_action: True
  do_nothing_action_likelihood: 1
  # The red agent moves to a different node
  red_uses_move_action: False
  move_action_likelihood: 1
  # ZERO DAY: The red agent will pick a safe node connected to an infect node and take it over with a 100% chance to succeed (can only happen every n timesteps)
  red_uses_zero_day_action: True
  # The number of zero day attacks that the red agent starts with
  zero_day_start_amount: 1
  # The amount of 'progress' that need to have passed before the red agent gains a zero day attack
  days_required_for_zero_day: 10
  # Whether red will always pick the shortest path to target
  red_always_chooses_shortest_distance_to_target: True

  # CHOOSE ONE OF THE FOLLOWING 5 ITEMS
  # Red picks nodes to attack at random
  red_chooses_target_at_random: False
  # Red targets a specific node
  red_target_node:
  # Red sorts the nodes it can attack and chooses the one that has the most connections
  red_prioritises_connected_nodes: False
  # Red sorts the nodes it can attack and chooses the one that has the least connections
  red_prioritises_un_connected_nodes: False
  # Red sorts the nodes is can attack and chooses the one that is the most vulnerable
  red_prioritises_vulnerable_nodes: False
  # Red sorts the nodes is can attack and chooses the one that is the least vulnerable
  red_prioritises_resilient_nodes: False

OBSERVATION_SPACE:
  # The blue agent can see the compromised status of all the nodes
  compromised_status: True
  # The blue agent can see the vulnerability scores of all the nodes
  vulnerabilities: True
  # The blue agent can see what nodes are connected to what other nodes
  node_connections: True
  # The blue agent can see the average vulnerability of all the nodes
  average_vulnerability: False
  # The blue agent can see a graph connectivity score
  graph_connectivity: True
  # The blue agent can see all of the nodes that have recently attacked a safe node
  attacking_nodes: True
  # The blue agent can see all the nodes that have recently been attacked
  attacked_nodes: True
  # The blue agent can see all of the special nodes (entry nodes, high value nodes)
  special_nodes: False
  # The blue agent can see the skill level of the red agent
  red_agent_skill: True

BLUE:
  # The max number of deceptive nodes that blue can place
  max_number_deceptive_nodes: 0
  # When red takes over a node this is the chance that blue can see that red has taken over that node
  chance_to_immediately_discover_intrusion: 1
  # When blue performs the scan action this is the chance that a red intrusion is discovered
  chance_to_discover_intrusion_on_scan: 0.7

  # When red takes over a deceptive node what is the chance that blue can see it
  chance_to_immediately_discover_intrusion_deceptive_node: 1
  # When blue uses the scan action what is the chance that blue will detect an intrusion in a deceptive node
  chance_to_discover_intrusion_on_scan_deceptive_node: 1

  # Can discover the location an attack came from if the attack failed
  can_discover_failed_attacks: True
  # Can discover the location an attack came from if the attack succeeds and the attack was detected
  can_discover_succeeded_attacks_if_compromise_is_discovered: True
  # Can discover the location an attack came from if the attack succeeds and the attack was not detected
  can_discover_succeeded_attacks_if_compromise_is_not_discovered: True

  # Chance to discover the location a failed attack came from
  chance_to_discover_failed_attack: 0.5
  # Chance to discover the location on attack that succeeded and blue was able to see
  chance_to_discover_succeeded_attack_compromise_known: 0.3
  # Chance to discover the location on attack that succeeded and blue was not able to see
  chance_to_discover_succeeded_attack_compromise_not_known: 0.1
  # Chance to discover the location of a failed attack on a deceptive node
  chance_to_discover_failed_attack_deceptive_node: 1
  # Chance to discover the location of a succeeded attack against a deceptive node
  chance_to_discover_succeeded_attack_deceptive_node: 1


  # If blue fixes a node then the vulnerability score of that node increases
  making_node_safe_modifies_vulnerability: True
  # The amount that the vulnerability of a node changes when it is made safe
  vulnerability_change_during_node_patch: 0.4
  # When fixing a node the vulnerability score is randomised
  making_node_safe_gives_random_vulnerability: False

  # CHOOSE AT LEAST ONE OF THE FOLLOWING 8 ITEMS
  # Blue picks a node and reduces the vulnerability score
  blue_uses_reduce_vulnerability: False
  # Blue picks a node and restores everything about the node to its state at the beginning of the game
  blue_uses_restore_node: True
  # Blue fixes a node but does not restore it to its initial state
  blue_uses_make_node_safe: False
  # Blue scans all of the nodes to try and detect any red intrusions
  blue_uses_scan: True
  # Blue disables all of the connections to and from a node
  blue_uses_isolate_node: False
  # Blue re-connects all of the connections to and from a node
  blue_uses_reconnect_node: False
  # Blue agent does nothing
  blue_uses_do_nothing: True
  # Blue agent can place down deceptive nodes. These nodes act as just another node in the network but have a different
  #cchance of spotting attacks and always show when they are compromised
  blue_uses_deceptive_nodes: True
  # When the blue agent places a deceptive node and it has none left in stock it will "pick up" the first deceptive node that it used and "relocate it"
  # When relocating a node will the stats for the node (such as the vulnerability and compromised status) be re-generated as if adding a new node or will they carry over from the "old" node
  relocating_deceptive_nodes_generates_a_new_node: True

GAME_RULES:
  # Minimum number of nodes the network this game mode is allowed to run on
  min_number_of_network_nodes: 18
  # A lower vulnerability means that a node is less likely to be compromised
  node_vulnerability_lower_bound: 0.7
  # A higher vulnerability means that a node is more vulnerable
  node_vulnerability_upper_bound: 0.6
  # The max steps that a game can go on for. If the blue agent reaches this they win
  max_steps: 1000
  # The blue agent loses if all the nodes become compromised
  lose_when_all_nodes_lost: False
  # The blue agent loses if n% of the nodes become compromised
  lose_when_n_percent_of_nodes_lost: False
  # The percentage of nodes that need to be lost for blue to lose
  percentage_of_nodes_compromised_equals_loss: 0.8
  # Blue loses if a special 'high value' node it lost (a node picked in the environment)
  lose_when_high_value_node_lost: True
  # If no high value nodes are supplied, how many should be chosen
  number_of_high_value_nodes: 1
  # The high value node is picked at random
  choose_high_value_nodes_placement_at_random: False
  # The node furthest away from the entry points to the network is picked as the high value node
  choose_high_value_nodes_furthest_away_from_entry: True
  # If no entry nodes are supplied choose some at random
  choose_entry_nodes_randomly: True
  # If no entry nodes are supplied then how many should be chosen
  number_of_entry_nodes: 3
  # If no entry nodes are supplied then what bias is applied to the nodes when choosing random entry nodes
  prefer_central_nodes_for_entry_nodes: False
  prefer_edge_nodes_for_entry_nodes: False
  # The length of a grace period at the start of the game. During this time the red agent cannot act. This gives the blue agent a chance to "prepare" (A length of 0 means that there is no grace period)
  grace_period_length: 3
<<<<<<< HEAD
  # Blue loses if a target node it lost
  lose_when_target_node_lost: False
=======
  #set the high value targets manually
  choose_high_value_targets_placement_manually: False
>>>>>>> 83dea6cc

RESET:
  randomise_vulnerabilities_on_reset: False
  choose_new_high_value_nodes_on_reset: False
  choose_new_entry_nodes_on_reset: False

REWARDS:
  # Rewards for the blue agent losing
  rewards_for_loss: -100
  # Rewards for the blue agent winning
  rewards_for_reaching_max_steps: 100
  # How good the end state is (what % blue controls) is multiplied by the rewards that blue receives for winning
  end_rewards_are_multiplied_by_end_state: False
  # The negative rewards from the red agent winning are reduced the closer to the end the blue agent gets
  reduce_negative_rewards_for_closer_fails: 6
  # choose the reward method
  # There are several built in example reward methods that you can choose from (shown below)
  # You can also create your own reward method by copying one of the built in methods and calling it here
  # built in reward methods: standard_rewards, one_per_timestep, safe_nodes_give_rewards, punish_bad_actions
  reward_function: "standard_rewards"

MISCELLANEOUS:
  # Toggle to output a json file for each step that contains the connections between nodes, the states of the nodes and
  # the attacks that blue saw in that turn
  output_timestep_data_to_json: False<|MERGE_RESOLUTION|>--- conflicted
+++ resolved
@@ -184,13 +184,10 @@
   prefer_edge_nodes_for_entry_nodes: False
   # The length of a grace period at the start of the game. During this time the red agent cannot act. This gives the blue agent a chance to "prepare" (A length of 0 means that there is no grace period)
   grace_period_length: 3
-<<<<<<< HEAD
   # Blue loses if a target node it lost
   lose_when_target_node_lost: False
-=======
   #set the high value targets manually
   choose_high_value_targets_placement_manually: False
->>>>>>> 83dea6cc
 
 RESET:
   randomise_vulnerabilities_on_reset: False
