--- conflicted
+++ resolved
@@ -186,14 +186,9 @@
   prefer_edge_nodes_for_entry_nodes: False
   # The length of a grace period at the start of the game. During this time the red agent cannot act. This gives the blue agent a chance to "prepare" (A length of 0 means that there is no grace period)
   grace_period_length: 5
-<<<<<<< HEAD
   # Blue loses if a target node it lost
   lose_when_target_node_lost: False
-  #set the high value targets manually
-  choose_high_value_targets_placement_manually: False
-=======
-  
->>>>>>> 87d9a765
+
 
 RESET:
   randomise_vulnerabilities_on_reset: False
