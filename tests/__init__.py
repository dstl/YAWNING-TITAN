--- conflicted
+++ resolved
@@ -2,30 +2,21 @@
 from pathlib import Path
 from typing import Final
 
-<<<<<<< HEAD
-TEST_CONFIG_PATH: Final[Path] = Path(
-    os.path.join(Path(__file__).parent.resolve(), "test_configs", "game_mode")
-=======
 TEST_CONFIG_PATH_OLD: Final[Path] = Path(
     os.path.join(Path(__file__).parent.resolve(), "test_configs", "game_mode", "old")
 )
 
 TEST_CONFIG_PATH_NEW: Final[Path] = Path(
     os.path.join(Path(__file__).parent.resolve(), "test_configs", "game_mode", "new")
->>>>>>> 13991575
 )
 
 TEST_BASE_CONFIG_PATH = Path(
     os.path.join(
-<<<<<<< HEAD
-        Path(__file__).parent.resolve(), "test_configs", "game_mode", "base_config.yaml"
-=======
         Path(__file__).parent.resolve(),
         "test_configs",
         "game_mode",
         "old",
         "base_config.yaml",
->>>>>>> 13991575
     )
 )
 
