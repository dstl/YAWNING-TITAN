"""Test the main :class: `~yawning_titan.game_modes.game_mode_db.GameModeDB` class."""
import os
from unittest.mock import patch

import pytest

from tests.mock_and_patch.yawning_titan_db_patch import yawning_titan_db_init_patch
from yawning_titan.db.doc_metadata import DocMetadataSchema
from yawning_titan.db.yawning_titan_db import YawningTitanDB
from yawning_titan.exceptions import YawningTitanDBError
from yawning_titan.game_modes.game_mode_db import GameModeDB, GameModeSchema
from yawning_titan.networks.network_db import default_18_node_network


@pytest.mark.integration_test
def test_db_file_exists():
    """Test the creation of the game mode db."""
    with patch.object(YawningTitanDB, "__init__", yawning_titan_db_init_patch):
        db = GameModeDB()
        assert os.path.isfile(db._db._path)
        db._db.close_and_delete_temp_db()


@pytest.mark.integration_test
def test_delete_default_game_mode_delete_fails():
    """Test attempted deletion of locked game mode fails."""
    with patch.object(YawningTitanDB, "__init__", yawning_titan_db_init_patch):
        db = GameModeDB()
        config = db.search(DocMetadataSchema.LOCKED == True)[0]

        with pytest.raises(YawningTitanDBError):
            db.remove(config)

        db._db.close_and_delete_temp_db()


@pytest.mark.integration_test
def test_game_mode_configuration_query():
    """Test searching by game mode property returns appropriate result."""
    with patch.object(YawningTitanDB, "__init__", yawning_titan_db_init_patch):
        db = GameModeDB()
        found = db.search(
            GameModeSchema.CONFIGURATION.RED.AGENT_ATTACK.IGNORES_DEFENCES == False
        )
        not_found = db.search(
            GameModeSchema.CONFIGURATION.RED.AGENT_ATTACK.IGNORES_DEFENCES == "1"
        )

        assert len(not_found) == 0
        assert len(found) == len(db.all())
        db._db.close_and_delete_temp_db()


@pytest.mark.integration_test
def test_game_mode_compatibility_query_network():
    """Test searching by network element compatibility returns appropriate result."""
    with patch.object(YawningTitanDB, "__init__", yawning_titan_db_init_patch):
        db = GameModeDB()

        network = default_18_node_network()

        # default network is restricted to have between 2-5 entry nodes so this network will not be found
        found = db.search(GameModeSchema.ENTRY_NODES.works_with(network))
        assert len(found) == len(db.all()) - 1

        # default network is restricted to have between 2-5 high value nodes so this network will not be found
        found = db.search(GameModeSchema.HIGH_VALUE_NODES.works_with(network))
        assert len(found) == len(db.all()) - 1

        # default network is restricted to have between 2-18 network nodes so this network will not be found
        found = db.search(GameModeSchema.NETWORK_NODES.works_with(network))
        assert len(found) == len(db.all()) - 1

        # default game mode incompatible with network as high value nodes and network nodes have incompatible counts
        found = db.search(GameModeSchema.NETWORK_COMPATIBILITY.compatible_with(network))
<<<<<<< HEAD
        assert len(found) == 0
=======
        assert len(found) == len(db.all()) - 1
>>>>>>> 91a5c9e7

        db._db.close_and_delete_temp_db()


@pytest.mark.integration_test
def test_game_mode_compatibility_query_integer():
    """Test searching by network element compatibility expressed as an integer returns appropriate result."""
    with patch.object(YawningTitanDB, "__init__", yawning_titan_db_init_patch):
        db = GameModeDB()

        # all are compatible as they are either unrestricted or sufficiently sized.
<<<<<<< HEAD
        found = db.search(GameModeSchema.ENTRY_NODES.works_with(1))
=======
        found = db.search(GameModeSchema.ENTRY_NODES.works_with(3))
>>>>>>> 91a5c9e7
        assert len(found) == len(db.all())

        # default network is restricted to have between 2-5 high value nodes so this network will not be found
        found = db.search(GameModeSchema.HIGH_VALUE_NODES.works_with(0))
        assert len(found) == len(db.all()) - 1

        # all are compatible as they are either unrestricted or sufficiently sized.
        found = db.search(GameModeSchema.NETWORK_NODES.works_with(18))
        assert len(found) == len(db.all()) - 1

        db._db.close_and_delete_temp_db()<|MERGE_RESOLUTION|>--- conflicted
+++ resolved
@@ -73,11 +73,7 @@
 
         # default game mode incompatible with network as high value nodes and network nodes have incompatible counts
         found = db.search(GameModeSchema.NETWORK_COMPATIBILITY.compatible_with(network))
-<<<<<<< HEAD
-        assert len(found) == 0
-=======
         assert len(found) == len(db.all()) - 1
->>>>>>> 91a5c9e7
 
         db._db.close_and_delete_temp_db()
 
@@ -89,11 +85,7 @@
         db = GameModeDB()
 
         # all are compatible as they are either unrestricted or sufficiently sized.
-<<<<<<< HEAD
-        found = db.search(GameModeSchema.ENTRY_NODES.works_with(1))
-=======
         found = db.search(GameModeSchema.ENTRY_NODES.works_with(3))
->>>>>>> 91a5c9e7
         assert len(found) == len(db.all())
 
         # default network is restricted to have between 2-5 high value nodes so this network will not be found
