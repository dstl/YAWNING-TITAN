<<<<<<< HEAD
"""Test the main :class: `yawning_titan.networks.network_db.NetworkDB`."""
=======
"""Test the main :class:`` class."""
import copy
>>>>>>> af2f6916
import os
from unittest.mock import patch

import pytest

from tests.mock_and_patch.yawning_titan_db_patch import yawning_titan_db_init_patch
from yawning_titan.db.doc_metadata import DocMetadataSchema
from yawning_titan.db.yawning_titan_db import YawningTitanDB
from yawning_titan.exceptions import YawningTitanDBError
from yawning_titan.networks.network_db import NetworkDB


@pytest.mark.integration_test
def test_db_file_exists():
    """Test the creation of the network db."""
    with patch.object(YawningTitanDB, "__init__", yawning_titan_db_init_patch):
        db = NetworkDB()
        assert os.path.isfile(db._db._path)
        db._db.close_and_delete_temp_db()


@pytest.mark.integration_test
def test_delete_default_network_delete_fails():
    """Test attempted deletion of locked network fails."""
    with patch.object(YawningTitanDB, "__init__", yawning_titan_db_init_patch):
        db = NetworkDB()
        db.rebuild_db()
        config = db.search(DocMetadataSchema.LOCKED == True)[0]
        with pytest.raises(YawningTitanDBError):
            db.remove(config)

        db._db.close_and_delete_temp_db()


@pytest.mark.integration_test
def test_reset_default_networks():
    """Test resetting network to default removes modifications."""
    with patch.object(YawningTitanDB, "__init__", yawning_titan_db_init_patch):
        db = NetworkDB()
        db.rebuild_db()
        configs = db.all()

        config = configs[0]
        config_copy = copy.deepcopy(config)

        # Update the object locally
        config.set_random_entry_nodes = False

        # Hack an update to the locked network in the db
        db._db.db.update(
            config.to_dict(json_serializable=True),
            DocMetadataSchema.UUID == config.doc_metadata.uuid,
        )

        # Perform the default network reset
        db.reset_default_networks_in_db()

        assert db.all()[0].set_random_entry_nodes == config_copy.set_random_entry_nodes

        db._db.close_and_delete_temp_db()<|MERGE_RESOLUTION|>--- conflicted
+++ resolved
@@ -1,10 +1,6 @@
-<<<<<<< HEAD
 """Test the main :class: `yawning_titan.networks.network_db.NetworkDB`."""
-=======
-"""Test the main :class:`` class."""
-import copy
->>>>>>> af2f6916
 import os
+from copy import copy
 from unittest.mock import patch
 
 import pytest
