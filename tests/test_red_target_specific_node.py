--- conflicted
+++ resolved
@@ -21,14 +21,6 @@
     nodes_on_path = ["0", "5", "7", "8", "9"]
     target_nodes: Set[Node] = set()
 
-<<<<<<< HEAD
-    for _ in range(0, 10):
-        action_loop: ActionLoop = basic_2_agent_loop(
-            num_episodes=1,
-            entry_nodes=["0"],
-            settings_path=TARGET_NODE_CONFIG,
-            raise_errors=False,
-=======
     for _ in range(4):
         action_loop: ActionLoop = basic_2_agent_loop(
             num_episodes=1,
@@ -36,7 +28,6 @@
             settings_path=TARGET_NODE_CONFIG,
             raise_errors=False,
             deterministic=True,
->>>>>>> 91a5c9e7
         )
         results: List[DataFrame] = action_loop.standard_action_loop(deterministic=True)
         x = list(
@@ -53,8 +44,4 @@
             )
         )
         target_nodes.update(x)
-<<<<<<< HEAD
-
-=======
->>>>>>> 91a5c9e7
     assert all(node.name in nodes_on_path for node in target_nodes)