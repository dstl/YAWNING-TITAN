from itertools import chain
from typing import List, Set

from pandas import DataFrame

from tests import TEST_CONFIG_PATH_OLD
from yawning_titan.envs.generic.core.action_loops import ActionLoop
from yawning_titan.networks.node import Node


def test_target_specific_node(basic_2_agent_loop: ActionLoop):
    """
    Test target specific node.

    Test to check that with no other actions available
    the RED agent will follow a prescribed path to a target node
    avoiding all other nodes
    """
    TARGET_NODE_CONFIG = TEST_CONFIG_PATH_OLD / "settable_target_node.yaml"

    nodes_on_path = ["0", "5", "7", "8", "9"]
    target_nodes: Set[Node] = set()

    for _ in range(0, 10):
        action_loop: ActionLoop = basic_2_agent_loop(
            num_episodes=1,
            entry_nodes=["0"],
            settings_path=TARGET_NODE_CONFIG,
            raise_errors=False,
        )
        results: List[DataFrame] = action_loop.standard_action_loop()
        x = list(
            chain.from_iterable(
                chain.from_iterable(
                    [
                        [
                            info["red_info"][0]["Target_Nodes"]
                            for info in result["info"].to_list()
                        ]
                        for result in results
                    ]
                )
            )
        )
        target_nodes.update(x)

<<<<<<< HEAD
    assert all([node in nodes_on_path for node in target_nodes])
=======
    assert all(node.name in nodes_on_path for node in target_nodes)
>>>>>>> 4917a297
<|MERGE_RESOLUTION|>--- conflicted
+++ resolved
@@ -44,8 +44,4 @@
         )
         target_nodes.update(x)
 
-<<<<<<< HEAD
-    assert all([node in nodes_on_path for node in target_nodes])
-=======
-    assert all(node.name in nodes_on_path for node in target_nodes)
->>>>>>> 4917a297
+    assert all(node.name in nodes_on_path for node in target_nodes)