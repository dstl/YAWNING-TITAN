
trigger:
- main
- dev
- dev-gui
- feature/*
- hotfix/*
- release/*

<<<<<<< HEAD
pool:
  vmImage: ubuntu-latest
strategy:
  matrix:
    Python38:
      python.version: '3.8'
=======
jobs:
>>>>>>> 44c9dce5

### Node Editor ###
- job: test_and_build_node_editor
  displayName: "Test and build node editor"
  condition: or(eq(variables['Build.Reason'], 'Manual'),or(eq(variables['Build.Reason'], 'PullRequest'),eq(variables['Build.Reason'], 'IndividualCI')))
  pool:
    vmImage: ubuntu-latest
  steps:
  - task: NodeTool@0
    inputs:
      versionSpec: '18.x'
    displayName: 'Install Node.js'

  - script: |
      python -m pip install --upgrade pip
      pip install build
      pip install wheel
      pip install pytest-azurepipelines
      python -m pip install -e .[dev]
    displayName: 'Install build dependencies'

  - script: |
      npm install --global yarn
    displayName: 'Install yarn'

  - script: |
      cd yawning_titan_gui/network_editor && yarn
    displayName: 'yarn'

<<<<<<< HEAD
- script: |
    cd docs
    make html
    cd ..
  displayName: 'Build Docs'

- script: |
    flake8 . --count --select=E9,F63,F7,F82 --show-source --statistics
    flake8 . --count --exit-zero --max-complexity=10 --max-line-length=127 --statistics
  displayName: 'Lint with flake8'
=======
  - script: |
      cd yawning_titan_gui/network_editor && yarn test:ci
    displayName: 'yarn test'
>>>>>>> 44c9dce5

  - script: |
      cd yawning_titan_gui/network_editor && yarn build
    displayName: 'yarn build'

  - script: |
      python manage.py runserver & (sleep 15 && cd yawning_titan_gui/network_editor && yarn test:ci:e2e)
    displayName: 'end to end test'

### End of Node Editor ###
- job: python
  displayName: "Build Yawning Titan"
  pool:
    vmImage: ubuntu-latest
  strategy:
    matrix:
      Python38:
        python.version: '3.8'
<<<<<<< HEAD
      Python310:
        python.version: '3.10'
=======
>>>>>>> 44c9dce5

  steps:
  - task: UsePythonVersion@0
    inputs:
      versionSpec: '$(python.version)'
    displayName: 'Use Python $(python.version)'

  - script: |
      python -m pip install --upgrade pip
      pip install build
      pip install wheel
      pip install pytest-azurepipelines
    displayName: 'Install build dependencies'

  - script: |
      python setup.py sdist
    displayName: 'Build Yawning-Titan'

  - script: |
      YT=$(ls ./dist/yawningtitan-*.*.*.tar.gz)
      python -m pip install torch==1.11+cpu -f https://download.pytorch.org/whl/torch_stable.html
      python -m pip install $YT[dev] --default-timeout 1000
    displayName: 'Install Yawning-Titan'

  - script: |
<<<<<<< HEAD
=======
      cd docs
      make html
      cd ..
    displayName: 'Build Docs'

  - script: |
>>>>>>> 44c9dce5
      flake8 . --count --select=E9,F63,F7,F82 --show-source --statistics
      flake8 . --count --exit-zero --max-complexity=10 --max-line-length=127 --statistics
    displayName: 'Lint with flake8'

  - script: |
      pytest tests/ -m "not (unit_test or integration_test or e2e_integration_test)"
    displayName: 'Run unmarked tests'

  - script: |
      pytest tests/ -m unit_test
    displayName: 'Run unit tests'

  - script: |
      pytest tests/ -m integration_test
    displayName: 'Run integration tests'

  - script: |
      pytest tests/ -m e2e_integration_test
    displayName: 'Run end-to-end integration tests'<|MERGE_RESOLUTION|>--- conflicted
+++ resolved
@@ -7,16 +7,7 @@
 - hotfix/*
 - release/*
 
-<<<<<<< HEAD
-pool:
-  vmImage: ubuntu-latest
-strategy:
-  matrix:
-    Python38:
-      python.version: '3.8'
-=======
 jobs:
->>>>>>> 44c9dce5
 
 ### Node Editor ###
 - job: test_and_build_node_editor
@@ -46,22 +37,9 @@
       cd yawning_titan_gui/network_editor && yarn
     displayName: 'yarn'
 
-<<<<<<< HEAD
-- script: |
-    cd docs
-    make html
-    cd ..
-  displayName: 'Build Docs'
-
-- script: |
-    flake8 . --count --select=E9,F63,F7,F82 --show-source --statistics
-    flake8 . --count --exit-zero --max-complexity=10 --max-line-length=127 --statistics
-  displayName: 'Lint with flake8'
-=======
   - script: |
       cd yawning_titan_gui/network_editor && yarn test:ci
     displayName: 'yarn test'
->>>>>>> 44c9dce5
 
   - script: |
       cd yawning_titan_gui/network_editor && yarn build
@@ -80,11 +58,6 @@
     matrix:
       Python38:
         python.version: '3.8'
-<<<<<<< HEAD
-      Python310:
-        python.version: '3.10'
-=======
->>>>>>> 44c9dce5
 
   steps:
   - task: UsePythonVersion@0
@@ -110,15 +83,12 @@
     displayName: 'Install Yawning-Titan'
 
   - script: |
-<<<<<<< HEAD
-=======
       cd docs
       make html
       cd ..
     displayName: 'Build Docs'
 
   - script: |
->>>>>>> 44c9dce5
       flake8 . --count --select=E9,F63,F7,F82 --show-source --statistics
       flake8 . --count --exit-zero --max-complexity=10 --max-line-length=127 --statistics
     displayName: 'Lint with flake8'
