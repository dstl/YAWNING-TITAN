--- conflicted
+++ resolved
@@ -48,11 +48,7 @@
   - script: |
       python manage.py runserver & (sleep 15 && cd yawning_titan_gui/network_editor && yarn test:ci:e2e)
     displayName: 'end to end test'
-<<<<<<< HEAD
-  
-=======
 
->>>>>>> 8118f107
 ### End of Node Editor ###
 - job: python
   displayName: "Build Yawning Titan"
