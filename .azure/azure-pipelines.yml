--- conflicted
+++ resolved
@@ -7,8 +7,12 @@
 - hotfix/*
 - release/*
 
-<<<<<<< HEAD
-jobs:
+pool:
+  vmImage: ubuntu-latest
+strategy:
+  matrix:
+    Python38:
+      python.version: '3.8'
 
 ### Node Editor ###
 - job: test_and_build_node_editor
@@ -38,9 +42,16 @@
       cd yawning_titan_gui/network_editor && yarn
     displayName: 'yarn'
 
-  - script: |
-      cd yawning_titan_gui/network_editor && yarn test:ci
-    displayName: 'yarn test'
+- script: |
+    cd docs
+    make html
+    cd ..
+  displayName: 'Build Docs'
+
+- script: |
+    flake8 . --count --select=E9,F63,F7,F82 --show-source --statistics
+    flake8 . --count --exit-zero --max-complexity=10 --max-line-length=127 --statistics
+  displayName: 'Lint with flake8'
 
   - script: |
       cd yawning_titan_gui/network_editor && yarn build
@@ -104,62 +115,4 @@
 
   - script: |
       pytest tests/ -m e2e_integration_test
-    displayName: 'Run end-to-end integration tests'
-=======
-pool:
-  vmImage: ubuntu-latest
-strategy:
-  matrix:
-    Python38:
-      python.version: '3.8'
-
-steps:
-- task: UsePythonVersion@0
-  inputs:
-    versionSpec: '$(python.version)'
-  displayName: 'Use Python $(python.version)'
-
-- script: |
-    python -m pip install --upgrade pip
-    pip install build
-    pip install wheel
-    pip install pytest-azurepipelines
-  displayName: 'Install build dependencies'
-
-- script: |
-    python setup.py sdist
-  displayName: 'Build Yawning-Titan'
-
-- script: |
-    YT=$(ls ./dist/yawningtitan-*.*.*.tar.gz)
-    python -m pip install torch==1.11+cpu -f https://download.pytorch.org/whl/torch_stable.html
-    python -m pip install $YT[dev] --default-timeout 1000
-  displayName: 'Install Yawning-Titan'
-
-- script: |
-    cd docs
-    make html
-    cd ..
-  displayName: 'Build Docs'
-
-- script: |
-    flake8 . --count --select=E9,F63,F7,F82 --show-source --statistics
-    flake8 . --count --exit-zero --max-complexity=10 --max-line-length=127 --statistics
-  displayName: 'Lint with flake8'
-
-- script: |
-    pytest tests/ -m "not (unit_test or integration_test or e2e_integration_test)"
-  displayName: 'Run unmarked tests'
-
-- script: |
-    pytest tests/ -m unit_test
-  displayName: 'Run unit tests'
-
-- script: |
-    pytest tests/ -m integration_test
-  displayName: 'Run integration tests'
-
-- script: |
-    pytest tests/ -m e2e_integration_test
-  displayName: 'Run end-to-end integration tests'
->>>>>>> 76abe7bf
+    displayName: 'Run end-to-end integration tests'