--- conflicted
+++ resolved
@@ -71,78 +71,6 @@
     return dir_path
 
 
-<<<<<<< HEAD
-=======
-def _docs_dir() -> Union[Path, PosixPath]:
-    dir_path = _YT_PLATFORM_DIRS.user_data_path / "docs"
-    # Create if it doesn't already exist and bypass if it does already exist
-    dir_path.mkdir(parents=True, exist_ok=True)
-    return dir_path
-
-
-def _db_dir() -> Union[Path, PosixPath]:
-    dir_path = _YT_PLATFORM_DIRS.user_data_path / "db"
-    # Create if it doesn't already exist and bypass if it does already exist
-    dir_path.mkdir(parents=True, exist_ok=True)
-    return dir_path
-
-
-def _app_images_dir() -> Union[Path, PosixPath]:
-    dir_path = _YT_PLATFORM_DIRS.user_data_path / "app_images"
-    # Create if it doesn't already exist and bypass if it does already exist
-    dir_path.mkdir(parents=True, exist_ok=True)
-    return dir_path
-
-
-def _notebooks_dir() -> Union[Path, PosixPath]:
-    dir_path = _YT_USER_DIRS / "notebooks"
-    # Create if it doesn't already exist and bypass if it does already exist
-    dir_path.mkdir(parents=True, exist_ok=True)
-    return dir_path
-
-
-def _game_modes_dir() -> Union[Path, PosixPath]:
-    dir_path = _YT_USER_DIRS / "game_modes"
-    # Create if it doesn't already exist and bypass if it does already exist
-    dir_path.mkdir(parents=True, exist_ok=True)
-    return dir_path
-
-
-def _images_dir() -> Union[Path, PosixPath]:
-    dir_path = _YT_USER_DIRS / "images"
-    # Create if it doesn't already exist and bypass if it does already exist
-    dir_path.mkdir(parents=True, exist_ok=True)
-    return dir_path
-
-
-def _videos_dir() -> Union[Path, PosixPath]:
-    dir_path = _YT_USER_DIRS / "videos"
-    # Create if it doesn't already exist and bypass if it does already exist
-    dir_path.mkdir(parents=True, exist_ok=True)
-    return dir_path
-
-def _agents_dir() -> Union[Path, PosixPath]:
-    dir_path = _YT_USER_DIRS / "agents"
-    # Create if it doesn't already exist and bypass if it does already exist
-    dir_path.mkdir(parents=True, exist_ok=True)
-    return dir_path
-
-
-def _agents_logs_dir() -> Union[Path, PosixPath]:
-    dir_path = _YT_USER_DIRS / "agents" / "logs"
-    # Create if it doesn't already exist and bypass if it does already exist
-    dir_path.mkdir(parents=True, exist_ok=True)
-    return dir_path
-
-
-def _ppo_tensorboard_logs_dir() -> Union[Path, PosixPath]:
-    dir_path = _YT_USER_DIRS / "agents" / "logs" / "tensorboard"
-    # Create if it doesn't already exist and bypass if it does already exist
-    dir_path.mkdir(parents=True, exist_ok=True)
-    return dir_path
-
-
->>>>>>> fa4d0fdf
 # Force all to be created if not already
 DATA_DIR: Final[Union[Path, PosixPath]] = _YT_PLATFORM_DIRS.user_data_path
 """The path to the app data directory as an instance of `Path` or `PosixPath`, depending on the OS."""
@@ -179,9 +107,7 @@
 Users images are stored at: ~/yawning_titan/images.
 """
 
-<<<<<<< HEAD
 AGENTS_DIR: Final[Union[Path, PosixPath]] = _YT_USER_DIRS / "agents"
-=======
 VIDEOS_DIR: Final[Union[Path, PosixPath]] = _videos_dir()
 """
 The path to the users videos directory as an instance of `Path` or `PosixPath`, depending on the OS.
@@ -190,7 +116,6 @@
 """
 
 AGENTS_DIR: Final[Union[Path, PosixPath]] = _agents_dir()
->>>>>>> fa4d0fdf
 """
 The path to the users agents directory as an instance of `Path` or `PosixPath`, depending on the OS.
 
