# -*- mode: python ; coding: utf-8 -*-


block_cipher = None


a = Analysis(
    ['manage.py'],
    pathex=[],
    binaries=[],
    datas=[
        ("yawning_titan_gui/templates","yawning_titan_gui/templates"),
<<<<<<< HEAD

        ("yawning_titan_gui/static","yawning_titan_gui/static"),

        (".venv/Lib/site-packages/stable_baselines3-1.6.2-py3.9.egg/stable_baselines3/version.txt","stable_baselines3"),

=======
        ("yawning_titan_gui/static","yawning_titan_gui/static"),
        ("yawning_titan/game_modes/_package_data/game_modes.json","yawning_titan/game_modes/_package_data"),
        ("yawning_titan/networks/_package_data/network.json","yawning_titan/networks/_package_data"),
        ("yawning_titan/config/_package_data/logging_config.yaml","yawning_titan/config/_package_data"),
        ("VERSION","data"),
        ("yawning_titan_gui/management/commands","django/core/management/commands"),
        (".venv/Lib/site-packages/stable_baselines3/version.txt","stable_baselines3")
>>>>>>> ed0d8646
    ],
    hiddenimports=['flaskwebgui'],
    hookspath=[],
    hooksconfig={},
    runtime_hooks=[],
    excludes=[],
    win_no_prefer_redirects=False,
    win_private_assemblies=False,
    cipher=block_cipher,
    noarchive=False,
)
pyz = PYZ(a.pure, a.zipped_data, cipher=block_cipher)

exe = EXE(
    pyz,
    a.scripts,
    [],
    exclude_binaries=True,
<<<<<<< HEAD
    name='manage',
=======
    name='yawning_titan',
    icon='yawning_titan_gui/static/lib/ytlogo.ico',
>>>>>>> ed0d8646
    debug=False,
    bootloader_ignore_signals=False,
    strip=False,
    upx=True,
    console=True,
    disable_windowed_traceback=False,
    argv_emulation=False,
    target_arch=None,
    codesign_identity=None,
    entitlements_file=None,
)
coll = COLLECT(
    exe,
    a.binaries,
    a.zipfiles,
    a.datas,
    strip=False,
    upx=True,
    upx_exclude=[],
    name='yawning_titan',
)<|MERGE_RESOLUTION|>--- conflicted
+++ resolved
@@ -10,13 +10,6 @@
     binaries=[],
     datas=[
         ("yawning_titan_gui/templates","yawning_titan_gui/templates"),
-<<<<<<< HEAD
-
-        ("yawning_titan_gui/static","yawning_titan_gui/static"),
-
-        (".venv/Lib/site-packages/stable_baselines3-1.6.2-py3.9.egg/stable_baselines3/version.txt","stable_baselines3"),
-
-=======
         ("yawning_titan_gui/static","yawning_titan_gui/static"),
         ("yawning_titan/game_modes/_package_data/game_modes.json","yawning_titan/game_modes/_package_data"),
         ("yawning_titan/networks/_package_data/network.json","yawning_titan/networks/_package_data"),
@@ -24,7 +17,6 @@
         ("VERSION","data"),
         ("yawning_titan_gui/management/commands","django/core/management/commands"),
         (".venv/Lib/site-packages/stable_baselines3/version.txt","stable_baselines3")
->>>>>>> ed0d8646
     ],
     hiddenimports=['flaskwebgui'],
     hookspath=[],
@@ -43,12 +35,8 @@
     a.scripts,
     [],
     exclude_binaries=True,
-<<<<<<< HEAD
-    name='manage',
-=======
-    name='yawning_titan',
+    name='YAWNING-TITAN',
     icon='yawning_titan_gui/static/lib/ytlogo.ico',
->>>>>>> ed0d8646
     debug=False,
     bootloader_ignore_signals=False,
     strip=False,
