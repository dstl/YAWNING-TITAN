<<<<<<< HEAD
*venv/
*YT-dev/
=======
venv/
YTFrontEnd/
>>>>>>> d86c80ab
.idea/
*.egg-info
dist/
build/
logs/*
!logs/.gitkeep
*__pycache__

.logs/
yawning_titan/envs/generic/core/images/
*.gif
notebooks/.ipynb_checkpoints
*.ipynb_checkpoints
.coverage
*.csv

# Remove tensorboard logs starting with ppo-
ppo-*/
**.pkl
docs/_build<|MERGE_RESOLUTION|>--- conflicted
+++ resolved
@@ -1,10 +1,5 @@
-<<<<<<< HEAD
-*venv/
-*YT-dev/
-=======
 venv/
 YTFrontEnd/
->>>>>>> d86c80ab
 .idea/
 *.egg-info
 dist/
